use std::fmt::{Debug, Formatter};
use std::ops::Deref;
use std::task::Poll;

use futures::{future::BoxFuture, stream::Fuse, Stream};
use futures::{Future, FutureExt, StreamExt};
use pin_project::pin_project;
use std::sync::Arc;

use crate::event_stream::SendableStream;
use crate::global_registry::{GlobalRegistry, HotShotTaskId};
use crate::task_impls::TaskBuilder;
use crate::task_state::TaskStatus;
use crate::{event_stream::EventStream, global_registry::ShutdownFn, task_state::TaskState};

/// restrictions on types we wish to pass around.
/// Includes messages and events
pub trait PassType: Clone + Debug + Sync + Send + 'static {}
impl PassType for () {}

/// the task state
pub trait TS: Debug + Sync + Send + 'static {}

/// a task error that has nice qualities
#[allow(clippy::module_name_repetitions)]
pub trait TaskErr: std::error::Error + Sync + Send + 'static {}

/// group of types needed for a hotshot task
pub trait HotShotTaskTypes: 'static {
    /// the event type from the event stream
    type Event: PassType;
    /// the state of the task
    type State: TS;
    /// the global event stream
    type EventStream: EventStream<EventType = Self::Event>;
    /// the message stream to receive
    type Message: PassType;
    /// the steam of messages from other tasks
    type MessageStream: SendableStream<Item = Self::Message>;
    /// the error to return
    type Error: TaskErr + 'static + ?Sized;

    /// build a task
    /// NOTE: done here and not on `TaskBuilder` because
    /// we want specific checks done on each variant
    /// NOTE: all generics implement `Sized`, but this bound is
    /// NOT applied to `Self` unless we specify
    fn build(builder: TaskBuilder<Self>) -> HST<Self>
    where
        Self: Sized;
}

/// hot shot task
#[pin_project]
/// this is for `in_progress_fut`. The type is internal only so it's probably fine
/// to not type alias
#[allow(clippy::type_complexity)]
pub struct HST<HSTT: HotShotTaskTypes> {
    /// the eventual return value, post-cleanup
    r_val: Option<HotShotTaskCompleted>,
    /// if we have a future for tracking shutdown progress
    in_progress_shutdown_fut: Option<BoxFuture<'static, ()>>,
    /// the in progress future
    in_progress_fut: Option<BoxFuture<'static, (Option<HotShotTaskCompleted>, HSTT::State)>>,
    /// name of task
    name: String,
    /// state of the task
    #[pin]
    status: TaskState,
    /// functions performing cleanup
    /// one should shut down the task
    /// if we're tracking with a global registry
    /// the other should unsubscribe from the stream
    shutdown_fns: Vec<ShutdownFn>,
    /// shared stream
    #[pin]
    event_stream: Option<Fuse<<HSTT::EventStream as EventStream>::StreamType>>,
    /// stream of messages
    #[pin]
    message_stream: Option<Fuse<HSTT::MessageStream>>,
    /// state
    state: Option<HSTT::State>,
    /// handler for events
    handle_event: Option<HandleEvent<HSTT>>,
    /// handler for messages
    handle_message: Option<HandleMessage<HSTT>>,
    /// task id
    pub(crate) tid: Option<HotShotTaskId>,
}

/// ADT for wrapping all possible handler types
#[allow(dead_code)]
pub(crate) enum HotShotTaskHandler<HSTT: HotShotTaskTypes> {
    /// handle an event
    HandleEvent(HandleEvent<HSTT>),
    /// handle a message
    HandleMessage(HandleMessage<HSTT>),
    /// filter an event
    FilterEvent(FilterEvent<HSTT::Event>),
    /// deregister with the registry
    Shutdown(ShutdownFn),
}

/// Type wrapper for handling an event
#[allow(clippy::type_complexity)]
pub struct HandleEvent<HSTT: HotShotTaskTypes>(
    pub  Arc<
        dyn Fn(
                HSTT::Event,
                HSTT::State,
            ) -> BoxFuture<'static, (Option<HotShotTaskCompleted>, HSTT::State)>
            + Sync
            + Send,
    >,
);

impl<HSTT: HotShotTaskTypes> Default for HandleEvent<HSTT> {
    fn default() -> Self {
        Self(Arc::new(|_event, state| async { (None, state) }.boxed()))
    }
}

impl<HSTT: HotShotTaskTypes> Deref for HandleEvent<HSTT> {
    type Target = dyn Fn(
        HSTT::Event,
        HSTT::State,
    ) -> BoxFuture<'static, (Option<HotShotTaskCompleted>, HSTT::State)>;

    fn deref(&self) -> &Self::Target {
        &*self.0
    }
}

/// Type wrapper for handling a message
#[allow(clippy::type_complexity)]
pub struct HandleMessage<HSTT: HotShotTaskTypes>(
    pub  Arc<
        dyn Fn(
                HSTT::Message,
                HSTT::State,
            ) -> BoxFuture<'static, (Option<HotShotTaskCompleted>, HSTT::State)>
            + Sync
            + Send,
    >,
);
impl<HSTT: HotShotTaskTypes> Deref for HandleMessage<HSTT> {
    type Target = dyn Fn(
        HSTT::Message,
        HSTT::State,
    ) -> BoxFuture<'static, (Option<HotShotTaskCompleted>, HSTT::State)>;

    fn deref(&self) -> &Self::Target {
        &*self.0
    }
}

/// Return `true` if the event should be filtered
#[derive(Clone)]
pub struct FilterEvent<EVENT: PassType>(pub Arc<dyn Fn(&EVENT) -> bool + Send + 'static + Sync>);

impl<EVENT: PassType> Default for FilterEvent<EVENT> {
    fn default() -> Self {
        Self(Arc::new(|_| true))
    }
}

impl<EVENT: PassType> Deref for FilterEvent<EVENT> {
    type Target = dyn Fn(&EVENT) -> bool + Send + 'static + Sync;

    fn deref(&self) -> &Self::Target {
        &*self.0
    }
}

impl<HSTT: HotShotTaskTypes> HST<HSTT> {
    /// Do a consistency check on the `HST` construction
    pub(crate) fn base_check(&self) {
        assert!(!self.shutdown_fns.is_empty(), "No shutdown functions");
        assert!(
            self.in_progress_fut.is_none(),
            "This future has already been polled"
        );

        assert!(self.state.is_some(), "Didn't register state");

        assert!(self.tid.is_some(), "Didn't register global registry");
    }

    /// perform event sanity checks
    pub(crate) fn event_check(&self) {
        assert!(
            self.shutdown_fns.len() == 2,
            "Expected 2 shutdown functions"
        );
        assert!(self.event_stream.is_some(), "Didn't register event stream");
        assert!(self.handle_event.is_some(), "Didn't register event handler");
    }

    /// perform message sanity checks
    pub(crate) fn message_check(&self) {
        assert!(
            self.handle_message.is_some(),
            "Didn't register message handler"
        );
        assert!(
            self.message_stream.is_some(),
            "Didn't register message stream"
        );
    }

    /// register a handler with the task
    #[must_use]
    pub(crate) fn register_handler(self, handler: HotShotTaskHandler<HSTT>) -> Self {
        match handler {
            HotShotTaskHandler::HandleEvent(handler) => Self {
                handle_event: Some(handler),
                ..self
            },
            HotShotTaskHandler::HandleMessage(handler) => Self {
                handle_message: Some(handler),
                ..self
            },
            HotShotTaskHandler::FilterEvent(_handler) => unimplemented!(),
            HotShotTaskHandler::Shutdown(_handler) => unimplemented!(),
        }
    }

    /// register an event stream with the task
    pub(crate) async fn register_event_stream(
        self,
        event_stream: HSTT::EventStream,
        filter: FilterEvent<HSTT::Event>,
    ) -> Self {
        let (stream, uid) = event_stream.subscribe(filter).await;

        let mut shutdown_fns = self.shutdown_fns;
        {
            let event_stream = event_stream.clone();
            shutdown_fns.push(ShutdownFn(Arc::new(move || -> BoxFuture<'static, ()> {
                let event_stream = event_stream.clone();
                async move {
                    event_stream.clone().unsubscribe(uid).await;
                }
                .boxed()
            })));
        }
        // TODO perhaps GC the event stream
        // (unsunscribe)
        Self {
            event_stream: Some(stream.fuse()),
            shutdown_fns,
            ..self
        }
    }

    /// register a message with the task
    #[must_use]
    pub(crate) fn register_message_stream(self, stream: HSTT::MessageStream) -> Self {
        Self {
            message_stream: Some(stream.fuse()),
            ..self
        }
    }

    /// register state with the task
    #[must_use]
    pub(crate) fn register_state(self, state: HSTT::State) -> Self {
        Self {
            state: Some(state),
            ..self
        }
    }

    /// register with the registry
    pub(crate) async fn register_registry(self, registry: &mut GlobalRegistry) -> Self {
        let (shutdown_fn, id) = registry.register(&self.name, self.status.clone()).await;
        let mut shutdown_fns = self.shutdown_fns;
        shutdown_fns.push(shutdown_fn);
        Self {
            shutdown_fns,
            tid: Some(id),
            ..self
        }
    }

    /// create a new task
    pub(crate) fn new(name: String) -> Self {
        Self {
            r_val: None,
            name,
            status: TaskState::new(),
            event_stream: None,
            state: None,
            handle_event: None,
            handle_message: None,
            shutdown_fns: vec![],
            message_stream: None,
            in_progress_fut: None,
            in_progress_shutdown_fut: None,
            tid: None,
        }
    }

    /// launch the task
    /// NOTE: the only way to get a `HST` is by usage
    /// of one of the impls. Those all have checks enabled.
    /// So, it should be safe to lanuch.
    pub fn launch(self) -> BoxFuture<'static, HotShotTaskCompleted> {
        async move { self.await }.boxed()
    }
}

/// enum describing how the tasks completed
pub enum HotShotTaskCompleted {
    /// the task shut down successfully
    ShutDown,
    /// the task encountered an error
    Error(Box<dyn TaskErr>),
    /// the streams the task was listening for died
    StreamsDied,
    /// we somehow lost the state
    /// this is definitely a bug.
    LostState,
    /// lost the return value somehow
    LostReturnValue,
}

<<<<<<< HEAD
impl std::fmt::Debug for HotShotTaskCompleted {
=======
impl<HSTT: HotShotTaskTypes> Debug for HotShotTaskCompleted<HSTT> {
>>>>>>> e4d98b6f
    fn fmt(&self, f: &mut Formatter<'_>) -> std::fmt::Result {
        match self {
            HotShotTaskCompleted::ShutDown => f.write_str("HotShotTaskCompleted::ShutDown"),
            HotShotTaskCompleted::Error(_) => todo!("HotShotTaskCompleted::Error"),
            HotShotTaskCompleted::StreamsDied => todo!("HotShotTaskCompleted::StreamsDied"),
            HotShotTaskCompleted::LostState => todo!("HotShotTaskCompleted::LostState"),
            HotShotTaskCompleted::LostReturnValue => todo!("HotShotTaskCompleted::LostReturnValue"),
        }
    }
}

impl PartialEq for HotShotTaskCompleted {
    fn eq(&self, other: &Self) -> bool {
        match (self, other) {
            (Self::Error(_l0), Self::Error(_r0)) => false,
            _ => core::mem::discriminant(self) == core::mem::discriminant(other),
        }
    }
}

// NOTE: this is a Future, but it could easily be a stream.
// but these are semantically equivalent because instead of
// returning when paused, we just return `Poll::Pending`
impl<HSTT: HotShotTaskTypes> Future for HST<HSTT> {
    type Output = HotShotTaskCompleted;

    // NOTE: this is too many lines
    // with a lot of repeated code
    // but I'm not sure how to separate this out
    // into separate functions. `projected` and `self` are hard to
    // pass around
    #[allow(clippy::too_many_lines)]
    fn poll(
        mut self: std::pin::Pin<&mut Self>,
        cx: &mut std::task::Context<'_>,
    ) -> std::task::Poll<Self::Output> {
        tracing::info!("HotShot Task {:?} awakened", self.name);
        // FIXME broken future
        // useful if we ever need to use self later.
        // this doesn't consume the reference
        let projected = self.as_mut().project();
        if let Some(fut) = projected.in_progress_shutdown_fut {
            match fut.as_mut().poll(cx) {
                Poll::Ready(_) => {
                    return Poll::Ready(
                        projected
                            .r_val
                            .take()
                            .unwrap_or_else(|| HotShotTaskCompleted::LostReturnValue),
                    );
                }
                Poll::Pending => {
                    return Poll::Pending;
                }
            }
        }

        // check if task is complete
        match projected.status.poll_next(cx) {
            Poll::Ready(Some(state_change)) => match state_change {
                TaskStatus::NotStarted | TaskStatus::Paused => {
                    return Poll::Pending;
                }
                TaskStatus::Running => {}
                TaskStatus::Completed => {
                    let shutdown_fns = projected.shutdown_fns.clone();
                    let mut fut = async move {
                        for shutdown_fn in shutdown_fns {
                            shutdown_fn().await;
                        }
                    }
                    .boxed();
                    *projected.r_val = Some(HotShotTaskCompleted::ShutDown);

                    match fut.as_mut().poll(cx) {
                        Poll::Ready(_) => {
                            return Poll::Ready(
                                projected
                                    .r_val
                                    .take()
                                    .unwrap_or_else(|| HotShotTaskCompleted::LostReturnValue),
                            );
                        }
                        Poll::Pending => {
                            *projected.in_progress_shutdown_fut = Some(fut);
                            return Poll::Pending;
                        }
                    }
                }
            },
            // this primitive's stream will never end
            Poll::Ready(None) => {
                unreachable!()
            }
            // if there's nothing, that's fine
            Poll::Pending => {}
        }

        if let Some(in_progress_fut) = projected.in_progress_fut {
            match in_progress_fut.as_mut().poll(cx) {
                Poll::Ready((result, state)) => {
                    *projected.in_progress_fut = None;
                    *projected.state = Some(state);
                    // if the future errored out, return it, we're done
                    if let Some(completed) = result {
                        *projected.r_val = Some(completed);
                        let shutdown_fns = projected.shutdown_fns.clone();
                        let mut fut = async move {
                            for shutdown_fn in shutdown_fns {
                                shutdown_fn().await;
                            }
                        }
                        .boxed();
                        match fut.as_mut().poll(cx) {
                            Poll::Ready(_) => {
                                return Poll::Ready(
                                    projected
                                        .r_val
                                        .take()
                                        .unwrap_or_else(|| HotShotTaskCompleted::LostReturnValue),
                                );
                            }
                            Poll::Pending => {
                                *projected.in_progress_shutdown_fut = Some(fut);
                                return Poll::Pending;
                            }
                        }
                    }
                }
                Poll::Pending => {
                    return Poll::Pending;
                }
            }
        }

        let event_stream = projected.event_stream.as_pin_mut();

        let message_stream = projected.message_stream.as_pin_mut();

        let mut event_stream_finished = false;
        let mut message_stream_finished = false;

        if let Some(mut shared_stream) = event_stream {
            while let Poll::Ready(maybe_event) = shared_stream.as_mut().poll_next(cx) {
                if let Some(event) = maybe_event {
                    if let Some(handle_event) = projected.handle_event {
                        let maybe_state = projected.state.take();
                        if let Some(state) = maybe_state {
                            let mut fut = handle_event(event, state);
                            match fut.as_mut().poll(cx) {
                                Poll::Ready((result, state)) => {
                                    *projected.in_progress_fut = None;
                                    *projected.state = Some(state);
                                    if let Some(completed) = result {
                                        *projected.r_val = Some(completed);
                                        let shutdown_fns = projected.shutdown_fns.clone();
                                        let mut fut = async move {
                                            for shutdown_fn in shutdown_fns {
                                                shutdown_fn().await;
                                            }
                                        }
                                        .boxed();
                                        match fut.as_mut().poll(cx) {
                                            Poll::Ready(_) => {
                                                return Poll::Ready(
                                                    projected.r_val.take().unwrap_or_else(|| {
                                                        HotShotTaskCompleted::LostReturnValue
                                                    }),
                                                );
                                            }
                                            Poll::Pending => {
                                                *projected.in_progress_shutdown_fut = Some(fut);
                                                return Poll::Pending;
                                            }
                                        }
                                    }
                                }
                                Poll::Pending => {
                                    *projected.in_progress_fut = Some(fut);
                                    return Poll::Pending;
                                }
                            }
                        } else {
                            *projected.r_val = Some(HotShotTaskCompleted::LostState);
                            let shutdown_fns = projected.shutdown_fns.clone();
                            let mut fut = async move {
                                for shutdown_fn in shutdown_fns {
                                    shutdown_fn().await;
                                }
                            }
                            .boxed();
                            match fut.as_mut().poll(cx) {
                                Poll::Ready(_) => {
                                    return Poll::Ready(
                                        projected.r_val.take().unwrap_or_else(|| {
                                            HotShotTaskCompleted::LostReturnValue
                                        }),
                                    );
                                }
                                Poll::Pending => {
                                    *projected.in_progress_shutdown_fut = Some(fut);
                                    return Poll::Pending;
                                }
                            }
                        }
                    } else {
                        // this is a fused future so `None` will come every time after the stream
                        // finishes
                        event_stream_finished = true;
                        break;
                    }
                }
            }
        } else {
            event_stream_finished = true;
        }

        if let Some(mut message_stream) = message_stream {
            while let Poll::Ready(maybe_msg) = message_stream.as_mut().poll_next(cx) {
                if let Some(msg) = maybe_msg {
                    if let Some(handle_msg) = projected.handle_message {
                        let maybe_state = projected.state.take();
                        if let Some(state) = maybe_state {
                            let mut fut = handle_msg(msg, state);
                            match fut.as_mut().poll(cx) {
                                Poll::Ready((result, state)) => {
                                    *projected.in_progress_fut = None;
                                    *projected.state = Some(state);
                                    if let Some(completed) = result {
                                        *projected.r_val = Some(completed);
                                        let shutdown_fns = projected.shutdown_fns.clone();
                                        let mut fut = async move {
                                            for shutdown_fn in shutdown_fns {
                                                shutdown_fn().await;
                                            }
                                        }
                                        .boxed();
                                        match fut.as_mut().poll(cx) {
                                            Poll::Ready(_) => {
                                                return Poll::Ready(
                                                    projected.r_val.take().unwrap_or_else(|| {
                                                        HotShotTaskCompleted::LostReturnValue
                                                    }),
                                                );
                                            }
                                            Poll::Pending => {
                                                *projected.in_progress_shutdown_fut = Some(fut);
                                                return Poll::Pending;
                                            }
                                        }
                                    }
                                }
                                Poll::Pending => {
                                    *projected.in_progress_fut = Some(fut);
                                    return Poll::Pending;
                                }
                            };
                        } else {
                            *projected.r_val = Some(HotShotTaskCompleted::LostState);
                            let shutdown_fns = projected.shutdown_fns.clone();
                            let mut fut = async move {
                                for shutdown_fn in shutdown_fns {
                                    shutdown_fn().await;
                                }
                            }
                            .boxed();
                            match fut.as_mut().poll(cx) {
                                Poll::Ready(_) => {
                                    return Poll::Ready(
                                        projected.r_val.take().unwrap_or_else(|| {
                                            HotShotTaskCompleted::LostReturnValue
                                        }),
                                    );
                                }
                                Poll::Pending => {
                                    *projected.in_progress_shutdown_fut = Some(fut);
                                    return Poll::Pending;
                                }
                            }
                        }
                    }
                    // this is a fused future so `None` will come every time after the stream
                    // finishes
                    else {
                        message_stream_finished = true;
                        break;
                    }
                }
            }
        } else {
            message_stream_finished = true;
        }
        if message_stream_finished && event_stream_finished {
            *projected.r_val = Some(HotShotTaskCompleted::StreamsDied);
            let shutdown_fns = projected.shutdown_fns.clone();
            let mut fut = async move {
                for shutdown_fn in shutdown_fns {
                    shutdown_fn().await;
                }
            }
            .boxed();
            match fut.as_mut().poll(cx) {
                Poll::Ready(_) => {
                    return Poll::Ready(
                        projected
                            .r_val
                            .take()
                            .unwrap_or_else(|| HotShotTaskCompleted::LostReturnValue),
                    );
                }
                Poll::Pending => {
                    *projected.in_progress_shutdown_fut = Some(fut);
                    return Poll::Pending;
                }
            }
        }

        Poll::Pending
    }
}<|MERGE_RESOLUTION|>--- conflicted
+++ resolved
@@ -325,11 +325,7 @@
     LostReturnValue,
 }
 
-<<<<<<< HEAD
-impl std::fmt::Debug for HotShotTaskCompleted {
-=======
 impl<HSTT: HotShotTaskTypes> Debug for HotShotTaskCompleted<HSTT> {
->>>>>>> e4d98b6f
     fn fmt(&self, f: &mut Formatter<'_>) -> std::fmt::Result {
         match self {
             HotShotTaskCompleted::ShutDown => f.write_str("HotShotTaskCompleted::ShutDown"),
