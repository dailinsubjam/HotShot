use ark_bls12_381::Parameters as Param381;
use blake3::Hasher;
use clap::Parser;
use commit::Committable;
use hotshot::{
    demos::dentry::*,
    traits::{
        election::vrf::{VRFPubKey, VRFStakeTableConfig, VrfImpl, SORTITION_PARAMETER},
        implementations::{CentralizedServerNetwork, MemoryStorage},
        Storage,
    },
    types::HotShotHandle,
    HotShot,
};
use hotshot_centralized_server::{NetworkConfig, RunResults};
use hotshot_types::{traits::state::TestableState, HotShotConfig};
use hotshot_utils::{
    art::{async_main, async_sleep},
    test_util::{setup_backtrace, setup_logging},
};
use jf_primitives::{
    signatures::BLSSignatureScheme,
    vrf::{blsvrf::BLSVRFScheme, Vrf},
};
use std::{
    cmp,
    collections::{BTreeMap, VecDeque},
    fmt::Debug,
    mem,
    net::{IpAddr, SocketAddr},
    num::NonZeroU64,
    time::{Duration, Instant},
};
use tracing::{debug, error};

type Node = DEntryNode<
    CentralizedServerNetwork<VRFPubKey<BLSSignatureScheme<Param381>>, VRFStakeTableConfig>,
    VrfImpl<DEntryState, BLSSignatureScheme<Param381>, BLSVRFScheme<Param381>, Hasher, Param381>,
    VRFPubKey<BLSSignatureScheme<Param381>>,
>;

#[derive(Debug, Parser)]
#[clap(
    name = "Multi-machine consensus",
    about = "Simulates consensus among multiple machines"
)]
struct NodeOpt {
    /// The address to connect to
    host: IpAddr,

    /// The port to connect to
    port: u16,
}

/// Creates the initial state and hotshot for simulation.
// TODO: remove `SecretKeySet` from parameters and read `PubKey`s from files.
async fn init_state_and_hotshot(
    networking: CentralizedServerNetwork<
        VRFPubKey<BLSSignatureScheme<Param381>>,
        VRFStakeTableConfig,
    >,
    config: HotShotConfig<VRFPubKey<BLSSignatureScheme<Param381>>, VRFStakeTableConfig>,
    _seed: [u8; 32],
    node_id: u64,
) -> (DEntryState, HotShotHandle<Node>) {
    // Create the initial block
    let accounts: BTreeMap<Account, Balance> = vec![
        ("Joe", 1_000_000),
        ("Nathan M", 500_000_000),
        ("John", 400_000_000),
        ("Nathan Y", 600_000_000),
        ("Ian", 300_000_000),
    ]
    .into_iter()
    .map(|(x, y)| (x.to_string(), y))
    .collect();
    let genesis_block = DEntryBlock::genesis_from(accounts);
    let genesis_seed = genesis_block.commit();
    let initializer = hotshot::HotShotInitializer::from_genesis(genesis_block).unwrap();

    let prng = &mut rand::thread_rng();
    // TODO we should make this more general/use different parameters
    #[allow(clippy::let_unit_value)]
    let parameters =
        <BLSVRFScheme<Param381> as Vrf<Hasher, Param381>>::param_gen(Some(prng)).unwrap();
    let (priv_key, pub_key) =
        <BLSVRFScheme<Param381> as Vrf<Hasher, Param381>>::key_gen(&parameters, prng).unwrap();
    let known_nodes = config.known_nodes.clone();
    // let vrf_impl = VrfImpl::with_initial_stake(known_nodes.clone(), SORTITION_PARAMETER);
    let mut distribution = Vec::new();
    let stake_per_node = NonZeroU64::new(100).unwrap();
    for _ in known_nodes.iter() {
        distribution.push(stake_per_node);
    }
    let vrf_impl = VrfImpl::with_initial_stake(
        known_nodes.clone(),
        &VRFStakeTableConfig {
            sortition_parameter: NonZeroU64::new(SORTITION_PARAMETER).unwrap(),
            distribution,
        },
<<<<<<< HEAD
        genesis_seed.into(),
=======
>>>>>>> f490c21a
    );
    let hotshot = HotShot::init(
        VRFPubKey::from_native(pub_key.clone()),
        (priv_key, pub_key),
        node_id,
        config,
        networking,
        MemoryStorage::new(),
        vrf_impl,
        initializer,
    )
    .await
    .expect("Could not init hotshot");
    debug!("hotshot launched");

    let storage: &MemoryStorage<DEntryState> = hotshot.storage();

    let state = storage.get_anchored_view().await.unwrap().state;

    (state, hotshot)
}

#[async_main]
async fn main() {
    // Setup tracing listener
    setup_logging();
    setup_backtrace();

    let opts: NodeOpt = NodeOpt::parse();
    let addr: SocketAddr = (opts.host, opts.port).into();
    error!("Connecting to {addr:?} to retrieve the server config");

    let (config, run, network) = CentralizedServerNetwork::connect_with_server_config(addr).await;

    error!("Run: {:?}", run);
    error!("Config: {:?}", config);

    // Get networking information

    let node_count = config.config.total_nodes;

    debug!("Waiting on connections...");
    while !network.run_ready() {
        let connected_clients = network.get_connected_client_count().await;
        error!("{} / {}", connected_clients, node_count);
        async_sleep(Duration::from_secs(1)).await;
    }

    let NetworkConfig {
        rounds,
        transactions_per_round,
        config,
        node_index,
        seed,
        padding,
        libp2p_config: _,
        start_delay_seconds: _,
        key_type_name,
        election_config_type_name,
    } = config;

    assert_eq!(
        key_type_name,
        std::any::type_name::<VRFPubKey<BLSSignatureScheme<Param381>>>()
    );
    assert_eq!(
        election_config_type_name,
        std::any::type_name::<VRFStakeTableConfig>()
    );

    // Initialize the state and hotshot
    let (_own_state, mut hotshot) = init_state_and_hotshot(network, config, seed, node_index).await;

    hotshot.start().await;

    let size = mem::size_of::<DEntryTransaction>();
    let adjusted_padding = if padding < size { 0 } else { padding - size };
    let mut txs: VecDeque<DEntryTransaction> = VecDeque::new();
    let state = hotshot.get_state().await;
    // This assumes that no node will be a leader more than 5x the expected number of times they should be the leader
    let tx_to_gen = transactions_per_round * (cmp::max(rounds / node_count, 1) + 5);
    error!("Generated {} transactions", tx_to_gen);
    for _ in 0..tx_to_gen {
        let mut txn = <DEntryState as TestableState>::create_random_transaction(&state);
        txn.padding = vec![0; adjusted_padding];
        txs.push_back(txn);
    }

    let start = Instant::now();

    // Run random transactions
    debug!("Running random transactions");
    error!("Adjusted padding size is = {:?}", adjusted_padding);
    let mut timed_out_views: u64 = 0;
    let mut round = 1;
    let mut total_transactions = 0;

    while round <= rounds {
        debug!(?round);
        error!("Round {}:", round);

        let num_submitted = if node_index == ((round % node_count) as u64) {
            tracing::info!("Generating txn for round {}", round);

            for _ in 0..transactions_per_round {
                let txn = txs.pop_front().unwrap();
                tracing::info!("Submitting txn on round {}", round);
                hotshot.submit_transaction(txn).await.unwrap();
            }
            transactions_per_round
        } else {
            0
        };
        error!("Submitting {} transactions", num_submitted);

        // Start consensus
        error!("  - Waiting for consensus to occur");
        debug!("Waiting for consensus to occur");

        let view_results = hotshot.collect_round_events().await;

        match view_results {
            Ok((state, blocks)) => {
                if let Some(state) = state.get(0) {
                    for (account, balance) in &state.balances {
                        debug!("    - {}: {}", account, balance);
                    }
                }
                for block in blocks {
                    total_transactions += block.txn_count();
                }
            }
            Err(e) => {
                timed_out_views += 1;
                error!("View: {:?}, failed with : {:?}", round, e);
            }
        }

        round += 1;
    }

    // Print metrics
    let total_time_elapsed = start.elapsed();
    let expected_transactions = transactions_per_round * rounds;
    let total_size = total_transactions * padding;
    error!("All {rounds} rounds completed in {total_time_elapsed:?}");
    error!("{timed_out_views} rounds timed out");

    // This assumes all submitted transactions make it through consensus:
    error!(
        "{} total bytes submitted in {:?}",
        total_size, total_time_elapsed
    );
    debug!("All rounds completed");

    let networking: &CentralizedServerNetwork<
        VRFPubKey<BLSSignatureScheme<Param381>>,
        VRFStakeTableConfig,
    > = hotshot.networking();
    networking
        .send_results(RunResults {
            run,
            node_index,

            transactions_submitted: total_transactions,
            transactions_rejected: expected_transactions - total_transactions,
            transaction_size_bytes: total_size,

            rounds_succeeded: rounds as u64 - timed_out_views,
            rounds_timed_out: timed_out_views,
            total_time_in_seconds: total_time_elapsed.as_secs_f64(),
        })
        .await;
}<|MERGE_RESOLUTION|>--- conflicted
+++ resolved
@@ -98,10 +98,7 @@
             sortition_parameter: NonZeroU64::new(SORTITION_PARAMETER).unwrap(),
             distribution,
         },
-<<<<<<< HEAD
         genesis_seed.into(),
-=======
->>>>>>> f490c21a
     );
     let hotshot = HotShot::init(
         VRFPubKey::from_native(pub_key.clone()),
