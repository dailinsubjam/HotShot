use hotshot::demos::vdemo::VDemoTypes;
use hotshot_web_server::config::DEFAULT_WEB_SERVER_PORT;
use std::sync::Arc;

use async_compatibility_layer::channel::oneshot;
use clap::Parser;

#[derive(Parser, Debug)]
struct WebServerArgs {
    port: u16,
}
#[async_std::main]
async fn main() {
    let args = WebServerArgs::parse();
    let (server_shutdown_sender, server_shutdown) = oneshot();
    let _sender = Arc::new(server_shutdown_sender);
    let _result = hotshot_web_server::run_web_server::<
        <VDemoTypes as hotshot_types::traits::node_implementation::NodeType>::SignatureKey,
<<<<<<< HEAD
    >(Some(server_shutdown), DEFAULT_WEB_SERVER_PORT)
=======
    >(Some(server_shutdown), args.port)
>>>>>>> bced80a5
    .await;
}<|MERGE_RESOLUTION|>--- conflicted
+++ resolved
@@ -16,10 +16,6 @@
     let _sender = Arc::new(server_shutdown_sender);
     let _result = hotshot_web_server::run_web_server::<
         <VDemoTypes as hotshot_types::traits::node_implementation::NodeType>::SignatureKey,
-<<<<<<< HEAD
-    >(Some(server_shutdown), DEFAULT_WEB_SERVER_PORT)
-=======
     >(Some(server_shutdown), args.port)
->>>>>>> bced80a5
     .await;
 }