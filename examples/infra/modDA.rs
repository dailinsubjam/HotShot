use crate::infra::{load_config_from_file, OrchestratorArgs};

use async_compatibility_layer::logging::{setup_backtrace, setup_logging};
use async_trait::async_trait;
use futures::StreamExt;
use hotshot::HotShotSequencingConsensusApi;
use hotshot::{
    traits::{
        implementations::{MemoryStorage, WebCommChannel, WebServerNetwork},
        NodeImplementation,
    },
    types::{SignatureKey, SystemContextHandle},
    HotShotType, SystemContext, ViewRunner,
};
use hotshot_consensus::traits::SequencingConsensusApi;
use hotshot_orchestrator::{
    self,
    client::{OrchestratorClient, ValidatorArgs},
    config::{NetworkConfig, WebServerConfig},
};
use hotshot_task::task::FilterEvent;
use hotshot_types::event::{Event, EventType};
use hotshot_types::message::DataMessage;
use hotshot_types::traits::state::ConsensusTime;
use hotshot_types::{
    certificate::ViewSyncCertificate,
    message::Message,
    traits::election::{CommitteeExchange, QuorumExchange},
};
use hotshot_types::{
    data::ViewNumber,
    traits::{
        election::{ConsensusExchange, ViewSyncExchange},
        node_implementation::{CommitteeEx, QuorumEx},
    },
};
use hotshot_types::{
    data::{DAProposal, QuorumProposal, SequencingLeaf, TestableLeaf},
    message::SequencingMessage,
    traits::{
        consensus_type::sequencing_consensus::SequencingConsensus,
        election::Membership,
        metrics::NoMetrics,
        network::CommunicationChannel,
        node_implementation::{ExchangesType, NodeType, SequencingExchanges},
        state::{TestableBlock, TestableState},
    },
    vote::{DAVote, QuorumVote, ViewSyncVote},
    HotShotConfig,
};
<<<<<<< HEAD
=======

use jf_primitives::signatures::bls_over_bn254::{BLSOverBN254CurveSignatureScheme, KeyPair as QCKeyPair};
use rand_chacha::ChaCha20Rng;

use hotshot_web_server::config::{DEFAULT_WEB_SERVER_DA_PORT, DEFAULT_WEB_SERVER_VIEW_SYNC_PORT};
use nll::nll_todo::nll_todo;
>>>>>>> 0b701c17
// use libp2p::{
//     identity::{
//         ed25519::{Keypair as EdKeypair, SecretKey},
//         Keypair,
//     },
//     multiaddr::{self, Protocol},
//     Multiaddr,
// };
// use libp2p_identity::PeerId;
// use libp2p_networking::network::{MeshParams, NetworkNodeConfigBuilder, NetworkNodeType};
use rand::SeedableRng;
use std::fmt::Debug;
use std::net::Ipv4Addr;
use std::{
    //collections::{BTreeSet, VecDeque},
    collections::VecDeque,
    //fs,
    mem,
    net::IpAddr,
    //num::NonZeroUsize,
    //str::FromStr,
    //sync::Arc,
    //time::{Duration, Instant},
    time::Instant,
};
//use surf_disco::error::ClientError;
//use surf_disco::Client;
use tracing::debug;
use tracing::error;
use tracing::info;
use tracing::warn;

/// Runs the orchestrator
pub async fn run_orchestrator_da<
    TYPES: NodeType<ConsensusType = SequencingConsensus>,
    MEMBERSHIP: Membership<TYPES> + Debug,
    DANETWORK: CommunicationChannel<
            TYPES,
            Message<TYPES, NODE>,
            DAProposal<TYPES>,
            DAVote<TYPES>,
            MEMBERSHIP,
        > + Debug,
    QUORUMNETWORK: CommunicationChannel<
            TYPES,
            Message<TYPES, NODE>,
            QuorumProposal<TYPES, SequencingLeaf<TYPES>>,
            QuorumVote<TYPES, SequencingLeaf<TYPES>>,
            MEMBERSHIP,
        > + Debug,
    VIEWSYNCNETWORK: CommunicationChannel<
            TYPES,
            Message<TYPES, NODE>,
            ViewSyncCertificate<TYPES>,
            ViewSyncVote<TYPES>,
            MEMBERSHIP,
        > + Debug,
    NODE: NodeImplementation<
        TYPES,
        Leaf = SequencingLeaf<TYPES>,
        Exchanges = SequencingExchanges<
            TYPES,
            Message<TYPES, NODE>,
            QuorumExchange<
                TYPES,
                SequencingLeaf<TYPES>,
                QuorumProposal<TYPES, SequencingLeaf<TYPES>>,
                MEMBERSHIP,
                QUORUMNETWORK,
                Message<TYPES, NODE>,
            >,
            CommitteeExchange<TYPES, MEMBERSHIP, DANETWORK, Message<TYPES, NODE>>,
            ViewSyncExchange<
                TYPES,
                ViewSyncCertificate<TYPES>,
                MEMBERSHIP,
                VIEWSYNCNETWORK,
                Message<TYPES, NODE>,
            >,
        >,
        Storage = MemoryStorage<TYPES, SequencingLeaf<TYPES>>,
        ConsensusMessage = SequencingMessage<TYPES, NODE>,
    >,
>(
    OrchestratorArgs {
        host,
        port,
        config_file,
    }: OrchestratorArgs,
) {
    error!("Starting orchestrator",);
    let run_config = load_config_from_file::<TYPES>(config_file);
    let _result = hotshot_orchestrator::run_orchestrator::<
        TYPES::SignatureKey,
        TYPES::ElectionConfigType,
    >(run_config, host, port)
    .await;
}

/// Defines the behavior of a "run" of the network with a given configuration
#[async_trait]
pub trait RunDA<
    TYPES: NodeType<ConsensusType = SequencingConsensus, Time = ViewNumber>,
    MEMBERSHIP: Membership<TYPES> + Debug,
    DANETWORK: CommunicationChannel<
            TYPES,
            Message<TYPES, NODE>,
            DAProposal<TYPES>,
            DAVote<TYPES>,
            MEMBERSHIP,
        > + Debug,
    QUORUMNETWORK: CommunicationChannel<
            TYPES,
            Message<TYPES, NODE>,
            QuorumProposal<TYPES, SequencingLeaf<TYPES>>,
            QuorumVote<TYPES, SequencingLeaf<TYPES>>,
            MEMBERSHIP,
        > + Debug,
    VIEWSYNCNETWORK: CommunicationChannel<
            TYPES,
            Message<TYPES, NODE>,
            ViewSyncCertificate<TYPES>,
            ViewSyncVote<TYPES>,
            MEMBERSHIP,
        > + Debug,
    NODE: NodeImplementation<
        TYPES,
        Leaf = SequencingLeaf<TYPES>,
        Exchanges = SequencingExchanges<
            TYPES,
            Message<TYPES, NODE>,
            QuorumExchange<
                TYPES,
                SequencingLeaf<TYPES>,
                QuorumProposal<TYPES, SequencingLeaf<TYPES>>,
                MEMBERSHIP,
                QUORUMNETWORK,
                Message<TYPES, NODE>,
            >,
            CommitteeExchange<TYPES, MEMBERSHIP, DANETWORK, Message<TYPES, NODE>>,
            ViewSyncExchange<
                TYPES,
                ViewSyncCertificate<TYPES>,
                MEMBERSHIP,
                VIEWSYNCNETWORK,
                Message<TYPES, NODE>,
            >,
        >,
        Storage = MemoryStorage<TYPES, SequencingLeaf<TYPES>>,
        ConsensusMessage = SequencingMessage<TYPES, NODE>,
    >,
> where
    <TYPES as NodeType>::StateType: TestableState,
    <TYPES as NodeType>::BlockType: TestableBlock,
    SequencingLeaf<TYPES>: TestableLeaf,
    SystemContext<TYPES::ConsensusType, TYPES, NODE>: ViewRunner<TYPES, NODE>,
    Self: Sync,
    SystemContext<SequencingConsensus, TYPES, NODE>: HotShotType<TYPES, NODE>,
{
    /// Initializes networking, returns self
    async fn initialize_networking(
        config: NetworkConfig<TYPES::SignatureKey, TYPES::ElectionConfigType>,
    ) -> Self;

    /// Initializes the genesis state and HotShot instance; does not start HotShot consensus
    /// # Panics if it cannot generate a genesis block, fails to initialize HotShot, or cannot
    /// get the anchored view
    /// Note: sequencing leaf does not have state, so does not return state
    async fn initialize_state_and_hotshot(&self) -> SystemContextHandle<TYPES, NODE> {
        let genesis_block = TYPES::BlockType::genesis();
        let initializer =
            hotshot::HotShotInitializer::<TYPES, SequencingLeaf<TYPES>>::from_genesis(
                genesis_block,
            )
            .expect("Couldn't generate genesis block");

        let config = self.get_config();

        // Get KeyPair for certificate Aggregation
        let (pk, sk) =
            TYPES::SignatureKey::generated_from_seed_indexed(config.seed, config.node_index);
        let known_nodes = config.config.known_nodes.clone();
        let known_nodes_with_stake = config.config.known_nodes_with_stake.clone();
        let entry = pk.get_stake_table_entry(1u64);

        let da_network = self.get_da_network();
        let quorum_network = self.get_quorum_network();
        let view_sync_network = self.get_view_sync_network();

        

        // Since we do not currently pass the election config type in the NetworkConfig, this will always be the default election config
        let quorum_election_config = config.config.election_config.clone().unwrap_or_else(|| {
            <QuorumEx<TYPES,NODE> as ConsensusExchange<
                TYPES,
                Message<TYPES, NODE>,
            >>::Membership::default_election_config(config.config.total_nodes.get() as u64)
        });

        let committee_election_config = <CommitteeEx<TYPES, NODE> as ConsensusExchange<
            TYPES,
            Message<TYPES, NODE>,
        >>::Membership::default_election_config(
            config.config.da_committee_size.try_into().unwrap(),
        );

        let exchanges = NODE::Exchanges::create(
            known_nodes_with_stake.clone(),
            known_nodes.clone(),
            (quorum_election_config, committee_election_config),
            (
                quorum_network.clone(),
                view_sync_network.clone(),
                da_network.clone(),
            ),
            pk.clone(),
            entry.clone(),
            sk.clone(),
        );

        SystemContext::init(
            pk,
            sk,
            config.node_index,
            config.config,
            MemoryStorage::empty(),
            exchanges,
            initializer,
            NoMetrics::boxed(),
        )
        .await
        .expect("Could not init hotshot")
    }

    /// Starts HotShot consensus, returns when consensus has finished
    async fn run_hotshot(&self, mut context: SystemContextHandle<TYPES, NODE>) {
        let NetworkConfig {
            padding,
            rounds,
            transactions_per_round,
            node_index,
            config: HotShotConfig { total_nodes, .. },
            ..
        } = self.get_config();

        let size = mem::size_of::<TYPES::Transaction>();
        let adjusted_padding = if padding < size { 0 } else { padding - size };
        let mut txns: VecDeque<TYPES::Transaction> = VecDeque::new();

        // TODO ED: In the future we should have each node generate transactions every round to simulate a more realistic network
        let tx_to_gen = transactions_per_round * rounds * 3;
        {
            let mut txn_rng = rand::thread_rng();
            for _ in 0..tx_to_gen {
                let txn =
                    <<TYPES as NodeType>::StateType as TestableState>::create_random_transaction(
                        None,
                        &mut txn_rng,
                        padding as u64,
                    );
                txns.push_back(txn);
            }
        }
        debug!("Generated {} transactions", tx_to_gen);

        debug!("Adjusted padding size is {:?} bytes", adjusted_padding);
        let mut round = 0;
        let mut total_transactions = 0;

        let start = Instant::now();

        info!("Starting hotshot!");
        let (mut event_stream, _streamid) = context.get_event_stream(FilterEvent::default()).await;
        let mut anchor_view: TYPES::Time = <TYPES::Time as ConsensusTime>::genesis();
        let mut num_successful_commits = 0;

        let total_nodes_u64 = total_nodes.get() as u64;

        let api = HotShotSequencingConsensusApi {
            inner: context.hotshot.inner.clone(),
        };

        context.hotshot.start_consensus().await;

        loop {
            match event_stream.next().await {
                None => {
                    panic!("Error! Event stream completed before consensus ended.");
                }
                Some(Event { event, .. }) => {
                    match event {
                        EventType::Error { error } => {
                            error!("Error in consensus: {:?}", error);
                            // TODO what to do here
                        }
                        EventType::Decide {
                            leaf_chain,
                            qc: _,
                            block_size,
                        } => {
                            // this might be a obob
                            if let Some(leaf) = leaf_chain.get(0) {
                                info!("Decide event for leaf: {}", *leaf.view_number);

                                let new_anchor = leaf.view_number;
                                if new_anchor >= anchor_view {
                                    anchor_view = leaf.view_number;
                                }
                            }

                            if let Some(size) = block_size {
                                total_transactions += size;
                            }

                            num_successful_commits += leaf_chain.len();
                            if num_successful_commits >= rounds {
                                break;
                            }

                            if leaf_chain.len() > 1 {
                                warn!("Leaf chain is greater than 1 with len {}", leaf_chain.len());
                            }
                            // when we make progress, submit new events
                        }
                        EventType::ReplicaViewTimeout { view_number } => {
                            warn!("Timed out as a replicas in view {:?}", view_number);
                        }
                        EventType::NextLeaderViewTimeout { view_number } => {
                            warn!("Timed out as the next leader in view {:?}", view_number);
                        }
                        EventType::ViewFinished { view_number } => {
                            if *view_number > round {
                                round = *view_number;
                                info!("view finished: {:?}", view_number);
                                for _ in 0..transactions_per_round {
                                    if node_index >= total_nodes_u64 - 10 {
                                        let txn = txns.pop_front().unwrap();

                                        debug!("Submitting txn on round {}", round);

                                        let result = api
                                            .send_transaction(DataMessage::SubmitTransaction(
                                                txn.clone(),
                                                TYPES::Time::new(0),
                                            ))
                                            .await;

                                        if result.is_err() {
                                            error! (
                                            "Could not send transaction to web server on round {}",
                                            round
                                        )
                                        }
                                    }
                                }
                            }
                        }
                        _ => unimplemented!(),
                    }
                }
            }

            round += 1;
        }

        // Output run results
        let total_time_elapsed = start.elapsed();
        error!("{rounds} rounds completed in {total_time_elapsed:?} - Total transactions committed: {total_transactions} - Total commitments: {num_successful_commits}");
    }

    /// Returns the da network for this run
    fn get_da_network(&self) -> DANETWORK;

    /// Returns the quorum network for this run
    fn get_quorum_network(&self) -> QUORUMNETWORK;

    ///Returns view sync network for this run
    fn get_view_sync_network(&self) -> VIEWSYNCNETWORK;

    /// Returns the config for this run
    fn get_config(&self) -> NetworkConfig<TYPES::SignatureKey, TYPES::ElectionConfigType>;
}

// WEB SERVER

/// Alias for the [`WebCommChannel`] for sequencing consensus.
type StaticDAComm<TYPES, I, MEMBERSHIP> =
    WebCommChannel<TYPES, I, DAProposal<TYPES>, DAVote<TYPES>, MEMBERSHIP>;

/// Alias for the ['WebCommChannel'] for validating consensus
type StaticQuorumComm<TYPES, I, MEMBERSHIP> = WebCommChannel<
    TYPES,
    I,
    QuorumProposal<TYPES, SequencingLeaf<TYPES>>,
    QuorumVote<TYPES, SequencingLeaf<TYPES>>,
    MEMBERSHIP,
>;

/// Alias for the ['WebCommChannel'] for view sync consensus
type StaticViewSyncComm<TYPES, I, MEMBERSHIP> =
    WebCommChannel<TYPES, I, ViewSyncCertificate<TYPES>, ViewSyncVote<TYPES>, MEMBERSHIP>;

/// Represents a web server-based run
pub struct WebServerDARun<
    TYPES: NodeType<ConsensusType = SequencingConsensus>,
    I: NodeImplementation<TYPES>,
    MEMBERSHIP: Membership<TYPES>,
> {
    config: NetworkConfig<TYPES::SignatureKey, TYPES::ElectionConfigType>,
    quorum_network: StaticQuorumComm<TYPES, I, MEMBERSHIP>,
    da_network: StaticDAComm<TYPES, I, MEMBERSHIP>,
    view_sync_network: StaticViewSyncComm<TYPES, I, MEMBERSHIP>,
}

#[async_trait]
impl<
        TYPES: NodeType<ConsensusType = SequencingConsensus, Time = ViewNumber>,
        MEMBERSHIP: Membership<TYPES> + Debug,
        NODE: NodeImplementation<
            TYPES,
            Leaf = SequencingLeaf<TYPES>,
            Exchanges = SequencingExchanges<
                TYPES,
                Message<TYPES, NODE>,
                QuorumExchange<
                    TYPES,
                    SequencingLeaf<TYPES>,
                    QuorumProposal<TYPES, SequencingLeaf<TYPES>>,
                    MEMBERSHIP,
                    WebCommChannel<
                        TYPES,
                        NODE,
                        QuorumProposal<TYPES, SequencingLeaf<TYPES>>,
                        QuorumVote<TYPES, SequencingLeaf<TYPES>>,
                        MEMBERSHIP,
                    >,
                    Message<TYPES, NODE>,
                >,
                CommitteeExchange<
                    TYPES,
                    MEMBERSHIP,
                    WebCommChannel<TYPES, NODE, DAProposal<TYPES>, DAVote<TYPES>, MEMBERSHIP>,
                    Message<TYPES, NODE>,
                >,
                ViewSyncExchange<
                    TYPES,
                    ViewSyncCertificate<TYPES>,
                    MEMBERSHIP,
                    WebCommChannel<
                        TYPES,
                        NODE,
                        ViewSyncCertificate<TYPES>,
                        ViewSyncVote<TYPES>,
                        MEMBERSHIP,
                    >,
                    Message<TYPES, NODE>,
                >,
            >,
            Storage = MemoryStorage<TYPES, SequencingLeaf<TYPES>>,
            ConsensusMessage = SequencingMessage<TYPES, NODE>,
        >,
    >
    RunDA<
        TYPES,
        MEMBERSHIP,
        StaticDAComm<TYPES, NODE, MEMBERSHIP>,
        StaticQuorumComm<TYPES, NODE, MEMBERSHIP>,
        StaticViewSyncComm<TYPES, NODE, MEMBERSHIP>,
        NODE,
    > for WebServerDARun<TYPES, NODE, MEMBERSHIP>
where
    <TYPES as NodeType>::StateType: TestableState,
    <TYPES as NodeType>::BlockType: TestableBlock,
    SequencingLeaf<TYPES>: TestableLeaf,
    SystemContext<TYPES::ConsensusType, TYPES, NODE>: ViewRunner<TYPES, NODE>,
    Self: Sync,
{
    async fn initialize_networking(
        config: NetworkConfig<TYPES::SignatureKey, TYPES::ElectionConfigType>,
    ) -> WebServerDARun<TYPES, NODE, MEMBERSHIP> {
        // Generate our own key
        let (pub_key, _priv_key) =
            <<TYPES as NodeType>::SignatureKey as SignatureKey>::generated_from_seed_indexed(
                config.seed,
                config.node_index,
            );

        // Get the configuration for the web server
        let WebServerConfig {
            host,
            port,
            wait_between_polls,
        }: WebServerConfig = config.clone().web_server_config.unwrap();

        let underlying_quorum_network = WebServerNetwork::create(
            &host.to_string(),
            port,
            wait_between_polls,
            pub_key.clone(),
            false,
        );

        // Create the network
        let quorum_network: WebCommChannel<
            TYPES,
            NODE,
            QuorumProposal<TYPES, SequencingLeaf<TYPES>>,
            QuorumVote<TYPES, SequencingLeaf<TYPES>>,
            MEMBERSHIP,
        > = WebCommChannel::new(underlying_quorum_network.clone().into());

        let view_sync_network: WebCommChannel<
            TYPES,
            NODE,
            ViewSyncCertificate<TYPES>,
            ViewSyncVote<TYPES>,
            MEMBERSHIP,
        > = WebCommChannel::new(underlying_quorum_network.into());

        let WebServerConfig {
            host,
            port,
            wait_between_polls,
        }: WebServerConfig = config.clone().da_web_server_config.unwrap();

        // Each node runs the DA network so that leaders have access to transactions and DA votes
        let da_network: WebCommChannel<TYPES, NODE, DAProposal<TYPES>, DAVote<TYPES>, MEMBERSHIP> =
            WebCommChannel::new(
                WebServerNetwork::create(
                    &host.to_string(),
                    port,
                    wait_between_polls,
                    pub_key,
                    true,
                )
                .into(),
            );

        WebServerDARun {
            config,
            quorum_network,
            da_network,
            view_sync_network,
        }
    }

    fn get_da_network(
        &self,
    ) -> WebCommChannel<TYPES, NODE, DAProposal<TYPES>, DAVote<TYPES>, MEMBERSHIP> {
        self.da_network.clone()
    }

    fn get_quorum_network(
        &self,
    ) -> WebCommChannel<
        TYPES,
        NODE,
        QuorumProposal<TYPES, SequencingLeaf<TYPES>>,
        QuorumVote<TYPES, SequencingLeaf<TYPES>>,
        MEMBERSHIP,
    > {
        self.quorum_network.clone()
    }

    fn get_view_sync_network(
        &self,
    ) -> WebCommChannel<TYPES, NODE, ViewSyncCertificate<TYPES>, ViewSyncVote<TYPES>, MEMBERSHIP>
    {
        self.view_sync_network.clone()
    }

    fn get_config(&self) -> NetworkConfig<TYPES::SignatureKey, TYPES::ElectionConfigType> {
        self.config.clone()
    }
}

/// Main entry point for validators
pub async fn main_entry_point<
    TYPES: NodeType<ConsensusType = SequencingConsensus, Time = ViewNumber>,
    MEMBERSHIP: Membership<TYPES> + Debug,
    DANETWORK: CommunicationChannel<
            TYPES,
            Message<TYPES, NODE>,
            DAProposal<TYPES>,
            DAVote<TYPES>,
            MEMBERSHIP,
        > + Debug,
    QUORUMNETWORK: CommunicationChannel<
            TYPES,
            Message<TYPES, NODE>,
            QuorumProposal<TYPES, SequencingLeaf<TYPES>>,
            QuorumVote<TYPES, SequencingLeaf<TYPES>>,
            MEMBERSHIP,
        > + Debug,
    VIEWSYNCNETWORK: CommunicationChannel<
            TYPES,
            Message<TYPES, NODE>,
            ViewSyncCertificate<TYPES>,
            ViewSyncVote<TYPES>,
            MEMBERSHIP,
        > + Debug,
    NODE: NodeImplementation<
        TYPES,
        Leaf = SequencingLeaf<TYPES>,
        Exchanges = SequencingExchanges<
            TYPES,
            Message<TYPES, NODE>,
            QuorumExchange<
                TYPES,
                SequencingLeaf<TYPES>,
                QuorumProposal<TYPES, SequencingLeaf<TYPES>>,
                MEMBERSHIP,
                QUORUMNETWORK,
                Message<TYPES, NODE>,
            >,
            CommitteeExchange<TYPES, MEMBERSHIP, DANETWORK, Message<TYPES, NODE>>,
            ViewSyncExchange<
                TYPES,
                ViewSyncCertificate<TYPES>,
                MEMBERSHIP,
                VIEWSYNCNETWORK,
                Message<TYPES, NODE>,
            >,
        >,
        Storage = MemoryStorage<TYPES, SequencingLeaf<TYPES>>,
        ConsensusMessage = SequencingMessage<TYPES, NODE>,
    >,
    RUNDA: RunDA<TYPES, MEMBERSHIP, DANETWORK, QUORUMNETWORK, VIEWSYNCNETWORK, NODE>,
>(
    args: ValidatorArgs,
) where
    <TYPES as NodeType>::StateType: TestableState,
    <TYPES as NodeType>::BlockType: TestableBlock,
    SequencingLeaf<TYPES>: TestableLeaf,
    SystemContext<TYPES::ConsensusType, TYPES, NODE>: ViewRunner<TYPES, NODE>,
{
    setup_logging();
    setup_backtrace();

    info!("Starting validator");

    let orchestrator_client: OrchestratorClient =
        OrchestratorClient::connect_to_orchestrator(args.clone()).await;

    // Identify with the orchestrator
    let public_ip = match args.public_ip {
        Some(ip) => ip,
        None => IpAddr::V4(Ipv4Addr::new(127, 0, 0, 1)),
    };
    info!(
        "Identifying with orchestrator using IP address {}",
        public_ip.to_string()
    );
    let node_index: u16 = orchestrator_client
        .identify_with_orchestrator(public_ip.to_string())
        .await;
    info!("Finished identifying; our node index is {node_index}");
    info!("Getting config from orchestrator");

    let mut run_config = orchestrator_client
        .get_config_from_orchestrator::<TYPES>(node_index)
        .await;

    run_config.node_index = node_index.into();
    //run_config.libp2p_config.as_mut().unwrap().public_ip = args.public_ip.unwrap();

    info!("Initializing networking");
    let run = RUNDA::initialize_networking(run_config.clone()).await;
    let hotshot = run.initialize_state_and_hotshot().await;

    info!("Waiting for start command from orchestrator");
    orchestrator_client
        .wait_for_all_nodes_ready(run_config.clone().node_index)
        .await;

    info!("All nodes are ready!  Starting HotShot");
    run.run_hotshot(hotshot).await;
}<|MERGE_RESOLUTION|>--- conflicted
+++ resolved
@@ -48,15 +48,6 @@
     vote::{DAVote, QuorumVote, ViewSyncVote},
     HotShotConfig,
 };
-<<<<<<< HEAD
-=======
-
-use jf_primitives::signatures::bls_over_bn254::{BLSOverBN254CurveSignatureScheme, KeyPair as QCKeyPair};
-use rand_chacha::ChaCha20Rng;
-
-use hotshot_web_server::config::{DEFAULT_WEB_SERVER_DA_PORT, DEFAULT_WEB_SERVER_VIEW_SYNC_PORT};
-use nll::nll_todo::nll_todo;
->>>>>>> 0b701c17
 // use libp2p::{
 //     identity::{
 //         ed25519::{Keypair as EdKeypair, SecretKey},
