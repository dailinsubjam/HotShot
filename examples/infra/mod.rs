use std::{
    cmp,
    collections::VecDeque,
    mem,
    net::{IpAddr, SocketAddr},
    num::NonZeroUsize,
    str::FromStr,
    sync::Arc,
    time::{Duration, Instant},
};

use async_compatibility_layer::{
    art::{async_sleep, TcpStream},
    logging::{setup_backtrace, setup_logging},
};
use async_lock::RwLock;
use async_trait::async_trait;
use clap::Parser;
use hotshot::{
    demos::dentry::DEntryTypes,
    traits::{
        implementations::{
            CentralizedCommChannel, CentralizedServerNetwork, Libp2pCommChannel, Libp2pNetwork,
            MemoryStorage,
        },
        NetworkError, NodeImplementation, Storage,
    },
    types::{HotShotHandle, SignatureKey},
    HotShot, ViewRunner,
};
use hotshot_centralized_server::{
    FromServer, NetworkConfig, Run, RunResults, TcpStreamUtil, TcpStreamUtilWithRecv,
    TcpStreamUtilWithSend, ToServer,
};
use hotshot_types::traits::election::Membership;
use hotshot_types::{
    data::{TestableLeaf, ValidatingLeaf, ValidatingProposal},
    message::QuorumVote,
    traits::{
        election::Election,
        metrics::NoMetrics,
        network::CommunicationChannel,
        node_implementation::NodeType,
        state::{TestableBlock, TestableState},
    },
    HotShotConfig,
};
use libp2p::{
    identity::{
        ed25519::{Keypair as EdKeypair, SecretKey},
        Keypair,
    },
    multiaddr::{self, Protocol},
    Multiaddr, PeerId,
};
use libp2p_networking::network::{MeshParams, NetworkNodeConfigBuilder, NetworkNodeType};
#[allow(deprecated)]
use nll::nll_todo::nll_todo;
use tracing::{debug, error};

/// yeesh maybe we should just implement SignatureKey for this...
pub fn libp2p_generate_indexed_identity(seed: [u8; 32], index: u64) -> Keypair {
    let mut hasher = blake3::Hasher::new();
    hasher.update(&seed);
    hasher.update(&index.to_le_bytes());
    let new_seed = *hasher.finalize().as_bytes();
    let sk_bytes = SecretKey::from_bytes(new_seed).unwrap();
    let ed_kp = <EdKeypair as From<SecretKey>>::from(sk_bytes);
    Keypair::Ed25519(ed_kp)
}

/// libp2p helper function
/// convert node string into multi addr
/// node string of the form: "$IP:$PORT"
pub fn parse_dns(s: &str) -> Result<Multiaddr, multiaddr::Error> {
    let mut i = s.split(':');
    let ip = i.next().ok_or(multiaddr::Error::InvalidMultiaddr)?;
    let port = i.next().ok_or(multiaddr::Error::InvalidMultiaddr)?;
    Multiaddr::from_str(&format!("/dns/{ip}/tcp/{port}"))
}

/// libp2p helper function
pub fn parse_ip(s: &str) -> Result<Multiaddr, multiaddr::Error> {
    let mut i = s.split(':');
    let ip = i.next().ok_or(multiaddr::Error::InvalidMultiaddr)?;
    let port = i.next().ok_or(multiaddr::Error::InvalidMultiaddr)?;
    Multiaddr::from_str(&format!("/ip4/{ip}/tcp/{port}"))
}

pub const LIBP2P_BOOTSTRAPS_LOCAL_IPS: &[&str] = &[
    "127.0.0.1:9100",
    "127.0.0.1:9101",
    "127.0.0.1:9102",
    "127.0.0.1:9103",
    "127.0.0.1:9104",
    "127.0.0.1:9105",
    "127.0.0.1:9106",
];

pub const LIBP2P_BOOTSTRAPS_REMOTE_IPS: &[&str] = &[
    "0.ap-south-1.cluster.aws.espresso.network:9000",
    "1.ap-south-1.cluster.aws.espresso.network:9000",
    "0.us-east-2.cluster.aws.espresso.network:9000",
    "1.us-east-2.cluster.aws.espresso.network:9000",
    "2.us-east-2.cluster.aws.espresso.network:9000",
    "0.us-west-2.cluster.aws.espresso.network:9000",
    "1.us-west-2.cluster.aws.espresso.network:9000",
];

#[derive(Parser, Debug, Clone)]
#[command(
    name = "Multi-machine consensus",
    about = "Simulates consensus among multiple machines"
)]
pub struct CliOrchestrated {
    /// The address to connect to
    host: IpAddr,

    /// The port to connect to
    port: u16,
}

#[async_trait]
impl<
        TYPES: NodeType,
        ELECTION: Membership<TYPES>,
        NODE: NodeImplementation<
            TYPES,
            Leaf = ValidatingLeaf<TYPES>,
            Proposal = ValidatingProposal<TYPES, ValidatingLeaf<TYPES>>,
            Election = ELECTION,
            Networking = Libp2pCommChannel<
                TYPES,
<<<<<<< HEAD
                ValidatingLeaf<TYPES>,
                ValidatingProposal<TYPES, ValidatingLeaf<TYPES>>,
=======
                ValidatingProposal<TYPES, ELECTION>,
                QuorumVote<TYPES, ValidatingLeaf<TYPES>>,
>>>>>>> 70f08777
                ELECTION,
            >,
            Storage = MemoryStorage<TYPES, ValidatingLeaf<TYPES>>,
        >,
    >
    CliConfig<
        TYPES,
        ELECTION,
        Libp2pCommChannel<
            TYPES,
<<<<<<< HEAD
            ValidatingLeaf<TYPES>,
            ValidatingProposal<TYPES, ValidatingLeaf<TYPES>>,
=======
            ValidatingProposal<TYPES, ELECTION>,
            QuorumVote<TYPES, ValidatingLeaf<TYPES>>,
>>>>>>> 70f08777
            ELECTION,
        >,
        NODE,
    > for Libp2pClientConfig<TYPES, ELECTION>
where
    <TYPES as NodeType>::StateType: TestableState,
    <TYPES as NodeType>::BlockType: TestableBlock,
    ValidatingLeaf<TYPES>: TestableLeaf,
    HotShot<TYPES::ConsensusType, TYPES, NODE>: ViewRunner<TYPES, NODE>,
    Self: Sync,
{
    async fn init(args: CliOrchestrated) -> Result<Box<Self>, NetworkError> {
        let stream = TcpStream::connect(format!("{}:{}", args.host, args.port))
            .await
            .expect("Could not reach server");
        let mut stream = TcpStreamUtil::new(stream);
        stream
            .send(ToServer::<<DEntryTypes as NodeType>::SignatureKey>::GetConfig)
            .await
            .unwrap();
        error!("Waiting for server config...");
        let (mut config, run) = match stream.recv().await.expect("Could not get Libp2pConfig") {
            FromServer::<
                <TYPES as NodeType>::SignatureKey,
                <TYPES as NodeType>::ElectionConfigType,
            >::Config {
                config,
                run,
            } => (config, run),
            x => panic!("Expected Libp2pConfig, got {x:?}"),
        };
        error!("Received server config: {config:?}");
        let (pubkey, _privkey) =
            <<TYPES as NodeType>::SignatureKey as SignatureKey>::generated_from_seed_indexed(
                config.seed,
                config.node_index,
            );

        stream
            .send(ToServer::Identify {
                key: pubkey.clone(),
            })
            .await
            .expect("Could not identify with server");

        let libp2p_config = config
            .libp2p_config
            .take()
            .expect("Server is not configured as a libp2p server");
        let bs_len = libp2p_config.bootstrap_nodes.len();
        let bootstrap_nodes: Vec<(PeerId, Multiaddr)> = libp2p_config
            .bootstrap_nodes
            .iter()
            .map(|(addr, pair)| {
                let kp = Keypair::from_protobuf_encoding(pair).unwrap();
                let peer_id = PeerId::from_public_key(&kp.public());
                let mut multiaddr = Multiaddr::from(addr.ip());
                multiaddr.push(Protocol::Tcp(addr.port()));
                (peer_id, multiaddr)
            })
            .collect();
        let identity = libp2p_generate_indexed_identity(config.seed, config.node_index);
        let node_type = if (config.node_index as usize) < bs_len {
            NetworkNodeType::Bootstrap
        } else {
            NetworkNodeType::Regular
        };
        let node_index = config.node_index;
        let bound_addr = format!(
            "/{}/{}/tcp/{}",
            if libp2p_config.public_ip.is_ipv4() {
                "ip4"
            } else {
                "ip6"
            },
            libp2p_config.public_ip,
            libp2p_config.base_port + node_index as u16
        )
        .parse()
        .unwrap();
        // generate network
        let mut config_builder = NetworkNodeConfigBuilder::default();
        assert!(config.config.total_nodes.get() > 2);
        let replicated_nodes = NonZeroUsize::new(config.config.total_nodes.get() - 2).unwrap();
        config_builder.replication_factor(replicated_nodes);
        config_builder.identity(identity.clone());
        let mesh_params =
            // NOTE I'm arbitrarily choosing these.
            match node_type {
                NetworkNodeType::Bootstrap => MeshParams {
                    mesh_n_high: libp2p_config.bootstrap_mesh_n_high,
                    mesh_n_low: libp2p_config.bootstrap_mesh_n_low,
                    mesh_outbound_min: libp2p_config.bootstrap_mesh_outbound_min,
                    mesh_n: libp2p_config.bootstrap_mesh_n,
                },
                NetworkNodeType::Regular => MeshParams {
                    mesh_n_high: libp2p_config.mesh_n_high,
                    mesh_n_low: libp2p_config.mesh_n_low,
                    mesh_outbound_min: libp2p_config.mesh_outbound_min,
                    mesh_n: libp2p_config.mesh_n,
                },
                NetworkNodeType::Conductor => unreachable!(),
            };
        config_builder.mesh_params(Some(mesh_params));

        let node_config = config_builder.build().unwrap();
        let network = Libp2pNetwork::new(
            NoMetrics::new(),
            node_config,
            pubkey.clone(),
            Arc::new(RwLock::new(
                bootstrap_nodes
                    .iter()
                    .map(|(peer_id, addr)| (Some(*peer_id), addr.clone()))
                    .collect(),
            )),
            bs_len,
            config.node_index as usize,
            // FIXME unsure what to do here.
            #[allow(deprecated)]
            nll_todo(),
        )
        .await
        .map(
            Libp2pCommChannel::<
                TYPES,
<<<<<<< HEAD
                ValidatingLeaf<TYPES>,
                ValidatingProposal<TYPES, ValidatingLeaf<TYPES>>,
=======
                ValidatingProposal<TYPES, ELECTION>,
                QuorumVote<TYPES, ValidatingLeaf<TYPES>>,
>>>>>>> 70f08777
                ELECTION,
            >::new,
        )
        .unwrap();

        config.libp2p_config = Some(libp2p_config);
        // TODO do we want base ports to be the same?? This breaks it for local testing.
        // Maybe that's ok?
        Ok(Box::new(Libp2pClientConfig {
            config: *config,
            //FIXME do we need this
            _run: run,
            _bootstrap_nodes: bootstrap_nodes,
            _node_type: node_type,
            _identity: identity,
            _bound_addr: bound_addr,
            _socket: stream,
            network,
        }))
    }

    fn get_config(
        &self,
    ) -> NetworkConfig<<TYPES as NodeType>::SignatureKey, <TYPES as NodeType>::ElectionConfigType>
    {
        self.config.clone()
    }

    fn get_network(
        &self,
    ) -> Libp2pCommChannel<
        TYPES,
<<<<<<< HEAD
        ValidatingLeaf<TYPES>,
        ValidatingProposal<TYPES, ValidatingLeaf<TYPES>>,
=======
        ValidatingProposal<TYPES, ELECTION>,
        QuorumVote<TYPES, ValidatingLeaf<TYPES>>,
>>>>>>> 70f08777
        ELECTION,
    > {
        self.network.clone()
    }
}

#[async_trait]
impl<
        TYPES: NodeType,
        ELECTION: Membership<TYPES>,
        NODE: NodeImplementation<
            TYPES,
            Leaf = ValidatingLeaf<TYPES>,
<<<<<<< HEAD
            Proposal = ValidatingProposal<TYPES, ValidatingLeaf<TYPES>>,
            Election = ELECTION,
            Networking = CentralizedCommChannel<
                TYPES,
                ValidatingLeaf<TYPES>,
                ValidatingProposal<TYPES, ValidatingLeaf<TYPES>>,
=======
            Proposal = ValidatingProposal<TYPES, ELECTION>,
            Vote = QuorumVote<TYPES, ValidatingLeaf<TYPES>>,
            Election = ELECTION,
            Networking = CentralizedCommChannel<
                TYPES,
                ValidatingProposal<TYPES, ELECTION>,
                QuorumVote<TYPES, ValidatingLeaf<TYPES>>,
>>>>>>> 70f08777
                ELECTION,
            >,
            Storage = MemoryStorage<TYPES, ValidatingLeaf<TYPES>>,
        >,
    >
    CliConfig<
        TYPES,
        ELECTION,
        CentralizedCommChannel<
            TYPES,
<<<<<<< HEAD
            ValidatingLeaf<TYPES>,
            ValidatingProposal<TYPES, ValidatingLeaf<TYPES>>,
=======
            ValidatingProposal<TYPES, ELECTION>,
            QuorumVote<TYPES, ValidatingLeaf<TYPES>>,
>>>>>>> 70f08777
            ELECTION,
        >,
        NODE,
    > for CentralizedConfig<TYPES, ELECTION>
where
    <TYPES as NodeType>::StateType: TestableState,
    <TYPES as NodeType>::BlockType: TestableBlock,
    ValidatingLeaf<TYPES>: TestableLeaf,
    HotShot<TYPES::ConsensusType, TYPES, NODE>: ViewRunner<TYPES, NODE>,
    Self: Sync,
{
    async fn init(args: CliOrchestrated) -> Result<Box<Self>, NetworkError> {
        let addr: SocketAddr = (args.host, args.port).into();
        error!("Connecting to {addr:?} to retrieve the server config");
        let (config, run, network) =
            CentralizedServerNetwork::connect_with_server_config(NoMetrics::new(), addr).await;
        let network = CentralizedCommChannel::new(network);

        error!("Run: {:?}", run);
        error!("Config: {:?}", config);

        // Get networking information

        let node_count = config.config.total_nodes;

        debug!("Waiting on connections...");
        while !network.is_ready().await {
            let connected_clients = network.get_connected_client_count().await;
            error!("{} / {}", connected_clients, node_count);
            async_sleep(Duration::from_secs(1)).await;
        }

        Ok(Box::new(CentralizedConfig {
            config,
            _run: run,
            network,
        }))
    }

    fn get_config(
        &self,
    ) -> NetworkConfig<<TYPES as NodeType>::SignatureKey, <TYPES as NodeType>::ElectionConfigType>
    {
        self.config.clone()
    }

    fn get_network(
        &self,
    ) -> CentralizedCommChannel<
        TYPES,
<<<<<<< HEAD
        ValidatingLeaf<TYPES>,
        ValidatingProposal<TYPES, ValidatingLeaf<TYPES>>,
=======
        ValidatingProposal<TYPES, ELECTION>,
        QuorumVote<TYPES, ValidatingLeaf<TYPES>>,
>>>>>>> 70f08777
        ELECTION,
    > {
        self.network.clone()
    }
}

pub struct Libp2pClientConfig<TYPES: NodeType, ELECTION: Membership<TYPES>> {
    _bootstrap_nodes: Vec<(PeerId, Multiaddr)>,
    _node_type: NetworkNodeType,
    _bound_addr: Multiaddr,
    /// for libp2p layer
    _identity: Keypair,

    _socket: TcpStreamUtil,
    network: Libp2pCommChannel<
        TYPES,
<<<<<<< HEAD
        ValidatingLeaf<TYPES>,
        ValidatingProposal<TYPES, ValidatingLeaf<TYPES>>,
=======
        ValidatingProposal<TYPES, ELECTION>,
        QuorumVote<TYPES, ValidatingLeaf<TYPES>>,
>>>>>>> 70f08777
        ELECTION,
    >,
    //TODO do we need this? I don't think so
    _run: Run,
    config:
        NetworkConfig<<TYPES as NodeType>::SignatureKey, <TYPES as NodeType>::ElectionConfigType>,
}

pub enum Config<TYPES: NodeType, ELECTION: Membership<TYPES>> {
    Libp2pConfig(Libp2pClientConfig<TYPES, ELECTION>),
    CentralizedConfig(CentralizedConfig<TYPES, ELECTION>),
}

pub struct CentralizedConfig<TYPES: NodeType, ELECTION: Membership<TYPES>> {
    config: NetworkConfig<TYPES::SignatureKey, TYPES::ElectionConfigType>,
    network: CentralizedCommChannel<
        TYPES,
<<<<<<< HEAD
        ValidatingLeaf<TYPES>,
        ValidatingProposal<TYPES, ValidatingLeaf<TYPES>>,
=======
        ValidatingProposal<TYPES, ELECTION>,
        QuorumVote<TYPES, ValidatingLeaf<TYPES>>,
>>>>>>> 70f08777
        ELECTION,
    >,
    _run: Run,
}

#[async_trait]
pub trait CliConfig<
    TYPES: NodeType,
    ELECTION: Membership<TYPES>,
    NETWORK: CommunicationChannel<
        TYPES,
<<<<<<< HEAD
        ValidatingLeaf<TYPES>,
        ValidatingProposal<TYPES, ValidatingLeaf<TYPES>>,
=======
        ValidatingProposal<TYPES, ELECTION>,
        QuorumVote<TYPES, ValidatingLeaf<TYPES>>,
>>>>>>> 70f08777
        ELECTION,
    >,
    NODE: NodeImplementation<
        TYPES,
        Leaf = ValidatingLeaf<TYPES>,
        Proposal = ValidatingProposal<TYPES, ValidatingLeaf<TYPES>>,
        Election = ELECTION,
        Networking = NETWORK,
        Storage = MemoryStorage<TYPES, ValidatingLeaf<TYPES>>,
    >,
> where
    <TYPES as NodeType>::StateType: TestableState,
    <TYPES as NodeType>::BlockType: TestableBlock,
    ValidatingLeaf<TYPES>: TestableLeaf,
    HotShot<TYPES::ConsensusType, TYPES, NODE>: ViewRunner<TYPES, NODE>,
    Self: Sync,
{
    async fn init(args: CliOrchestrated) -> Result<Box<Self>, NetworkError>;

    async fn wait_for_ready(&self) {
        CommunicationChannel::wait_for_ready(&self.get_network()).await;
    }

    // TODO check that the orchestrator does this properly.
    // TODO no more config.config.clone()
    async fn init_state_and_hotshot(&self) -> (TYPES::StateType, HotShotHandle<TYPES, NODE>) {
        let genesis_block = TYPES::BlockType::genesis();
        let initializer =
            hotshot::HotShotInitializer::<TYPES, ValidatingLeaf<TYPES>>::from_genesis(
                genesis_block,
            )
            .unwrap();

        let config = self.get_config();

        let (pk, sk) =
            TYPES::SignatureKey::generated_from_seed_indexed(config.seed, config.node_index);
        let known_nodes = config.config.known_nodes.clone();

        let network = self.get_network();
        let election_config = config.config.election_config.clone().unwrap();

        let hotshot = HotShot::init(
            pk,
            sk,
            config.node_index,
            config.config,
            network,
            MemoryStorage::new(),
            ELECTION::create_election(known_nodes, election_config),
            initializer,
            NoMetrics::new(),
        )
        .await
        .expect("Could not init hotshot");

        let state = hotshot.storage().get_anchored_view().await.unwrap().state;
        (state, hotshot)
    }

    async fn run_consensus(&self, mut hotshot: HotShotHandle<TYPES, NODE>) -> RunResults {
        let NetworkConfig {
            padding,
            rounds,
            transactions_per_round,
            node_index,
            config: HotShotConfig { total_nodes, .. },
            ..
        } = self.get_config();

        let size = mem::size_of::<TYPES::Transaction>();
        let adjusted_padding = if padding < size { 0 } else { padding - size };
        let mut txns: VecDeque<TYPES::Transaction> = VecDeque::new();
        let state = hotshot.get_state().await;

        // This assumes that no node will be a leader more than 5x the expected number of times they should be the leader
        // FIXME  is this a reasonable assumption when we start doing DA?
        let tx_to_gen = transactions_per_round * (cmp::max(rounds / total_nodes, 1) + 5);
        error!("Generated {} transactions", tx_to_gen);
        {
            let mut txn_rng = rand::thread_rng();
            for _ in 0..tx_to_gen {
                // TODO make this u64...
                let txn =
                    <<TYPES as NodeType>::StateType as TestableState>::create_random_transaction(
                        &state,
                        &mut txn_rng,
                        padding as u64,
                    );
                txns.push_back(txn);
            }
        }

        error!("Adjusted padding size is = {:?}", adjusted_padding);
        let mut timed_out_views: u64 = 0;
        let mut round = 1;
        let mut total_transactions = 0;

        let start = Instant::now();

        error!("Starting hotshot!");
        hotshot.start().await;
        while round <= rounds {
            debug!(?round);
            error!("Round {}:", round);

            let num_submitted = if node_index == ((round % total_nodes) as u64) {
                tracing::info!("Generating txn for round {}", round);

                for _ in 0..transactions_per_round {
                    let txn = txns.pop_front().unwrap();
                    tracing::info!("Submitting txn on round {}", round);
                    hotshot.submit_transaction(txn).await.unwrap();
                }
                transactions_per_round
            } else {
                0
            };
            error!("Submitting {} transactions", num_submitted);

            // Start consensus
            error!("  - Waiting for consensus to occur");
            debug!("Waiting for consensus to occur");

            let view_results = hotshot.collect_round_events().await;

            match view_results {
                Ok((state, blocks)) => {
                    if let Some(state) = state.get(0) {
                        debug!("  - State: {state:?}");
                    }
                    for block in blocks {
                        total_transactions += block.txn_count();
                    }
                }
                Err(e) => {
                    timed_out_views += 1;
                    error!("View: {:?}, failed with : {:?}", round, e);
                }
            }

            round += 1;
        }

        let total_time_elapsed = start.elapsed();
        let expected_transactions = transactions_per_round * rounds;
        let total_size = total_transactions * (padding as u64);
        error!("All {rounds} rounds completed in {total_time_elapsed:?}");
        error!("{timed_out_views} rounds timed out");

        // This assumes all submitted transactions make it through consensus:
        error!(
            "{} total bytes submitted in {:?}",
            total_size, total_time_elapsed
        );
        debug!("All rounds completed");

        RunResults {
            // FIXME nuke this field since we're not doing this anymore.
            run: Run(0),
            node_index,

            transactions_submitted: total_transactions as usize,
            transactions_rejected: expected_transactions - (total_transactions as usize),
            transaction_size_bytes: (total_size as usize),

            rounds_succeeded: rounds as u64 - timed_out_views,
            rounds_timed_out: timed_out_views,
            total_time_in_seconds: total_time_elapsed.as_secs_f64(),
        }
    }

    fn get_config(
        &self,
    ) -> NetworkConfig<<TYPES as NodeType>::SignatureKey, <TYPES as NodeType>::ElectionConfigType>;

    fn get_network(&self) -> NETWORK;
}

pub async fn main_entry_point<
    TYPES: NodeType,
    ELECTION: Membership<TYPES>,
    NETWORK: CommunicationChannel<
        TYPES,
<<<<<<< HEAD
        ValidatingLeaf<TYPES>,
        ValidatingProposal<TYPES, ValidatingLeaf<TYPES>>,
=======
        ValidatingProposal<TYPES, ELECTION>,
        QuorumVote<TYPES, ValidatingLeaf<TYPES>>,
>>>>>>> 70f08777
        ELECTION,
    >,
    NODE: NodeImplementation<
        TYPES,
        Leaf = ValidatingLeaf<TYPES>,
        Proposal = ValidatingProposal<TYPES, ValidatingLeaf<TYPES>>,
        Election = ELECTION,
        Networking = NETWORK,
        Storage = MemoryStorage<TYPES, ValidatingLeaf<TYPES>>,
    >,
    CONFIG: CliConfig<TYPES, ELECTION, NETWORK, NODE>,
>(
    args: CliOrchestrated,
) where
    <TYPES as NodeType>::StateType: TestableState,
    <TYPES as NodeType>::BlockType: TestableBlock,
    ValidatingLeaf<TYPES>: TestableLeaf,
    HotShot<TYPES::ConsensusType, TYPES, NODE>: ViewRunner<TYPES, NODE>,
    CONFIG: Sync,
{
    setup_logging();
    setup_backtrace();

    let config = CONFIG::init(args).await.unwrap();

    config.wait_for_ready().await;

    let (_state, hotshot_handle) = config.init_state_and_hotshot().await;

    config.run_consensus(hotshot_handle).await;
}<|MERGE_RESOLUTION|>--- conflicted
+++ resolved
@@ -131,13 +131,8 @@
             Election = ELECTION,
             Networking = Libp2pCommChannel<
                 TYPES,
-<<<<<<< HEAD
-                ValidatingLeaf<TYPES>,
                 ValidatingProposal<TYPES, ValidatingLeaf<TYPES>>,
-=======
-                ValidatingProposal<TYPES, ELECTION>,
                 QuorumVote<TYPES, ValidatingLeaf<TYPES>>,
->>>>>>> 70f08777
                 ELECTION,
             >,
             Storage = MemoryStorage<TYPES, ValidatingLeaf<TYPES>>,
@@ -148,13 +143,8 @@
         ELECTION,
         Libp2pCommChannel<
             TYPES,
-<<<<<<< HEAD
-            ValidatingLeaf<TYPES>,
             ValidatingProposal<TYPES, ValidatingLeaf<TYPES>>,
-=======
-            ValidatingProposal<TYPES, ELECTION>,
             QuorumVote<TYPES, ValidatingLeaf<TYPES>>,
->>>>>>> 70f08777
             ELECTION,
         >,
         NODE,
@@ -281,13 +271,8 @@
         .map(
             Libp2pCommChannel::<
                 TYPES,
-<<<<<<< HEAD
-                ValidatingLeaf<TYPES>,
                 ValidatingProposal<TYPES, ValidatingLeaf<TYPES>>,
-=======
-                ValidatingProposal<TYPES, ELECTION>,
                 QuorumVote<TYPES, ValidatingLeaf<TYPES>>,
->>>>>>> 70f08777
                 ELECTION,
             >::new,
         )
@@ -320,13 +305,8 @@
         &self,
     ) -> Libp2pCommChannel<
         TYPES,
-<<<<<<< HEAD
-        ValidatingLeaf<TYPES>,
         ValidatingProposal<TYPES, ValidatingLeaf<TYPES>>,
-=======
-        ValidatingProposal<TYPES, ELECTION>,
         QuorumVote<TYPES, ValidatingLeaf<TYPES>>,
->>>>>>> 70f08777
         ELECTION,
     > {
         self.network.clone()
@@ -340,22 +320,13 @@
         NODE: NodeImplementation<
             TYPES,
             Leaf = ValidatingLeaf<TYPES>,
-<<<<<<< HEAD
             Proposal = ValidatingProposal<TYPES, ValidatingLeaf<TYPES>>,
-            Election = ELECTION,
-            Networking = CentralizedCommChannel<
-                TYPES,
-                ValidatingLeaf<TYPES>,
-                ValidatingProposal<TYPES, ValidatingLeaf<TYPES>>,
-=======
-            Proposal = ValidatingProposal<TYPES, ELECTION>,
             Vote = QuorumVote<TYPES, ValidatingLeaf<TYPES>>,
             Election = ELECTION,
             Networking = CentralizedCommChannel<
                 TYPES,
-                ValidatingProposal<TYPES, ELECTION>,
+                ValidatingProposal<TYPES, ValidatingLeaf<TYPES>>,
                 QuorumVote<TYPES, ValidatingLeaf<TYPES>>,
->>>>>>> 70f08777
                 ELECTION,
             >,
             Storage = MemoryStorage<TYPES, ValidatingLeaf<TYPES>>,
@@ -366,13 +337,8 @@
         ELECTION,
         CentralizedCommChannel<
             TYPES,
-<<<<<<< HEAD
-            ValidatingLeaf<TYPES>,
             ValidatingProposal<TYPES, ValidatingLeaf<TYPES>>,
-=======
-            ValidatingProposal<TYPES, ELECTION>,
             QuorumVote<TYPES, ValidatingLeaf<TYPES>>,
->>>>>>> 70f08777
             ELECTION,
         >,
         NODE,
@@ -423,13 +389,8 @@
         &self,
     ) -> CentralizedCommChannel<
         TYPES,
-<<<<<<< HEAD
-        ValidatingLeaf<TYPES>,
         ValidatingProposal<TYPES, ValidatingLeaf<TYPES>>,
-=======
-        ValidatingProposal<TYPES, ELECTION>,
         QuorumVote<TYPES, ValidatingLeaf<TYPES>>,
->>>>>>> 70f08777
         ELECTION,
     > {
         self.network.clone()
@@ -446,13 +407,8 @@
     _socket: TcpStreamUtil,
     network: Libp2pCommChannel<
         TYPES,
-<<<<<<< HEAD
-        ValidatingLeaf<TYPES>,
         ValidatingProposal<TYPES, ValidatingLeaf<TYPES>>,
-=======
-        ValidatingProposal<TYPES, ELECTION>,
         QuorumVote<TYPES, ValidatingLeaf<TYPES>>,
->>>>>>> 70f08777
         ELECTION,
     >,
     //TODO do we need this? I don't think so
@@ -470,13 +426,8 @@
     config: NetworkConfig<TYPES::SignatureKey, TYPES::ElectionConfigType>,
     network: CentralizedCommChannel<
         TYPES,
-<<<<<<< HEAD
-        ValidatingLeaf<TYPES>,
         ValidatingProposal<TYPES, ValidatingLeaf<TYPES>>,
-=======
-        ValidatingProposal<TYPES, ELECTION>,
         QuorumVote<TYPES, ValidatingLeaf<TYPES>>,
->>>>>>> 70f08777
         ELECTION,
     >,
     _run: Run,
@@ -488,13 +439,8 @@
     ELECTION: Membership<TYPES>,
     NETWORK: CommunicationChannel<
         TYPES,
-<<<<<<< HEAD
-        ValidatingLeaf<TYPES>,
         ValidatingProposal<TYPES, ValidatingLeaf<TYPES>>,
-=======
-        ValidatingProposal<TYPES, ELECTION>,
         QuorumVote<TYPES, ValidatingLeaf<TYPES>>,
->>>>>>> 70f08777
         ELECTION,
     >,
     NODE: NodeImplementation<
@@ -679,13 +625,8 @@
     ELECTION: Membership<TYPES>,
     NETWORK: CommunicationChannel<
         TYPES,
-<<<<<<< HEAD
-        ValidatingLeaf<TYPES>,
         ValidatingProposal<TYPES, ValidatingLeaf<TYPES>>,
-=======
-        ValidatingProposal<TYPES, ELECTION>,
         QuorumVote<TYPES, ValidatingLeaf<TYPES>>,
->>>>>>> 70f08777
         ELECTION,
     >,
     NODE: NodeImplementation<
