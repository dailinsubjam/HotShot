--- conflicted
+++ resolved
@@ -67,13 +67,8 @@
 hotshot-consensus = { path = "./consensus", version = "0.1.0", default-features = false }
 hotshot-types = { path = "./types", version = "0.1.0", default-features = false }
 hotshot-utils = { path = "./utils", version = "0.1.0", default-features = false, features = ["logging-utils"] }
-<<<<<<< HEAD
 itertools = "0.10"
-libp2p = { version = "0.48.0", features = ["serde"] }
-=======
->>>>>>> 18fd718d
 libp2p-networking = { path = "./libp2p-networking", version = "0.1.0", default-features = false }
-
 libp2p = { version = "0.48.0", default-features = false, features = [
     "autonat",
     "deflate",
