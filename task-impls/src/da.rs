--- conflicted
+++ resolved
@@ -288,11 +288,6 @@
                         error!("We were not chosen for DA committee on {:?}", view);
                     }
                     Ok(Some(vote_token)) => {
-<<<<<<< HEAD
-                        // error!("We were chosen for DA committee on {:?}", view);
-=======
-                        warn!("We were chosen for DA committee on {:?}", view);
->>>>>>> 019b5b60
 
                         // Generate and send vote
                         let message = self.committee_exchange.create_da_message(
