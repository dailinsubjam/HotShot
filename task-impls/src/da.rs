--- conflicted
+++ resolved
@@ -251,9 +251,6 @@
                     .get_transactions()
                     .modify(|txns| {
                         for transaction in transactions {
-<<<<<<< HEAD
-                            txns.insert(transaction.commit(), transaction);
-=======
                             let size = bincode_opts().serialized_size(&transaction).unwrap_or(0);
 
                             // If we didn't already know about this transaction, update our mempool metrics.
@@ -267,7 +264,6 @@
                                         i64::MAX
                                     }));
                             }
->>>>>>> a078472e
                         }
                     })
                     .await;
