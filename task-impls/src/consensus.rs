use crate::events::SequencingHotShotEvent;
use async_compatibility_layer::art::{async_sleep, async_spawn};
use async_compatibility_layer::async_primitives::subscribable_rwlock::ReadView;
use async_lock::RwLock;
use async_lock::RwLockUpgradableReadGuard;
#[cfg(feature = "async-std-executor")]
use async_std::task::JoinHandle;
use bincode::Options;
use commit::Committable;
use core::time::Duration;
use either::Either;
use either::Left;
use either::Right;
use futures::FutureExt;
use hotshot_consensus::utils::Terminator;
use hotshot_consensus::utils::ViewInner;
use hotshot_consensus::Consensus;
use hotshot_consensus::SequencingConsensusApi;
use hotshot_consensus::View;
use hotshot_task::event_stream::ChannelStream;
use hotshot_task::event_stream::EventStream;
use hotshot_task::global_registry::GlobalRegistry;
use hotshot_task::task::FilterEvent;
use hotshot_task::task::HotShotTaskTypes;
use hotshot_task::task::{HandleEvent, HotShotTaskCompleted, TS};
use hotshot_task::task_impls::HSTWithEvent;
use hotshot_task::task_impls::TaskBuilder;
use hotshot_types::data::LeafType;
use hotshot_types::data::ProposalType;
use hotshot_types::data::ViewNumber;
use hotshot_types::event::{Event, EventType};
use hotshot_types::message::Message;
use hotshot_types::message::Proposal;
use hotshot_types::traits::election::ConsensusExchange;
use hotshot_types::traits::election::QuorumExchangeType;
use hotshot_types::traits::network::CommunicationChannel;
use hotshot_types::traits::network::ConsensusIntentEvent;
use hotshot_types::traits::node_implementation::{NodeImplementation, SequencingExchangesType};
use hotshot_types::traits::state::ConsensusTime;
use hotshot_types::traits::Block;
use hotshot_types::vote::VoteType;
use hotshot_types::{
    certificate::{DACertificate, QuorumCertificate},
    data::{QuorumProposal, SequencingLeaf},
    message::{GeneralConsensusMessage, SequencingMessage},
    traits::{
        consensus_type::sequencing_consensus::SequencingConsensus,
        election::SignedCertificate,
        node_implementation::{CommitteeEx, NodeType, SequencingQuorumEx},
        signature_key::SignatureKey,
    },
    vote::{QuorumVote, VoteAccumulator},
};
use hotshot_utils::bincode::bincode_opts;
use snafu::Snafu;
use std::collections::HashMap;
use std::collections::HashSet;
use std::marker::PhantomData;
use std::sync::Arc;
use bitvec::prelude::*;
#[cfg(feature = "tokio-executor")]
use tokio::task::JoinHandle;
use tracing::{debug, error, instrument};

#[derive(Snafu, Debug)]
pub struct ConsensusTaskError {}

// #[derive(Debug)]
pub struct SequencingConsensusTaskState<
    TYPES: NodeType<ConsensusType = SequencingConsensus>,
    I: NodeImplementation<
        TYPES,
        Leaf = SequencingLeaf<TYPES>,
        ConsensusMessage = SequencingMessage<TYPES, I>,
    >,
    A: SequencingConsensusApi<TYPES, SequencingLeaf<TYPES>, I> + 'static,
> where
    I::Exchanges: SequencingExchangesType<TYPES, Message<TYPES, I>>,
    SequencingQuorumEx<TYPES, I>: ConsensusExchange<
        TYPES,
        Message<TYPES, I>,
        Proposal = QuorumProposal<TYPES, SequencingLeaf<TYPES>>,
        Certificate = QuorumCertificate<TYPES, SequencingLeaf<TYPES>>,
        Commitment = SequencingLeaf<TYPES>,
    >,
    CommitteeEx<TYPES, I>: ConsensusExchange<
        TYPES,
        Message<TYPES, I>,
        Certificate = DACertificate<TYPES>,
        Commitment = TYPES::BlockType,
    >,
{
    pub registry: GlobalRegistry,
    /// Reference to consensus. The replica will require a write lock on this.
    pub consensus: Arc<RwLock<Consensus<TYPES, SequencingLeaf<TYPES>>>>,
    /// View timeout from config.
    pub timeout: u64,
    /// View number this view is executing in.
    pub cur_view: ViewNumber,

    /// Current block submitted to DA
    pub block: TYPES::BlockType,

    /// the quorum exchange
    pub quorum_exchange: Arc<SequencingQuorumEx<TYPES, I>>,

    pub api: A,

    /// the committee exchange
    pub committee_exchange: Arc<CommitteeEx<TYPES, I>>,

    /// needed to typecheck
    pub _pd: PhantomData<I>,

    /// Current Vote collection task, with it's view.
    pub vote_collector: Option<(ViewNumber, usize, usize)>,

    /// Have we already sent a proposal for a particular view
    /// since proposal can be sent either on QCFormed event or ViewChange event
    // pub proposal_sent: HashMap<TYPES::Time, bool>,

    /// timeout task handle
    pub timeout_task: JoinHandle<()>,

    /// Global events stream to publish events
    pub event_stream: ChannelStream<SequencingHotShotEvent<TYPES, I>>,

    /// Event stream to publish events to the application layer
    pub output_event_stream: ChannelStream<Event<TYPES, I::Leaf>>,

    /// All the DA certs we've received for current and future views.
    pub certs: HashMap<ViewNumber, DACertificate<TYPES>>,

    /// The most recent proposal we have, will correspond to the current view if Some()
    /// Will be none if the view advanced through timeout/view_sync
    pub current_proposal: Option<QuorumProposal<TYPES, I::Leaf>>,

    // ED Should replace this with config information since we need it anyway
    pub id: u64,

    pub qc: Option<QuorumCertificate<TYPES, I::Leaf>>,
}

pub struct VoteCollectionTaskState<
    TYPES: NodeType<ConsensusType = SequencingConsensus>,
    I: NodeImplementation<TYPES, Leaf = SequencingLeaf<TYPES>>,
> where
    I::Exchanges: SequencingExchangesType<TYPES, Message<TYPES, I>>,
    SequencingQuorumEx<TYPES, I>: ConsensusExchange<
        TYPES,
        Message<TYPES, I>,
        Proposal = QuorumProposal<TYPES, SequencingLeaf<TYPES>>,
        Certificate = QuorumCertificate<TYPES, SequencingLeaf<TYPES>>,
        Commitment = SequencingLeaf<TYPES>,
    >,
{
    /// the quorum exchange
    pub quorum_exchange: Arc<SequencingQuorumEx<TYPES, I>>,
    #[allow(clippy::type_complexity)]
    pub accumulator:
        Either<VoteAccumulator<TYPES::VoteTokenType, I::Leaf>, QuorumCertificate<TYPES, I::Leaf>>,
    pub cur_view: TYPES::Time,
    pub event_stream: ChannelStream<SequencingHotShotEvent<TYPES, I>>,
    pub id: u64,
}

impl<
        TYPES: NodeType<ConsensusType = SequencingConsensus>,
        I: NodeImplementation<TYPES, Leaf = SequencingLeaf<TYPES>>,
    > TS for VoteCollectionTaskState<TYPES, I>
where
    I::Exchanges: SequencingExchangesType<TYPES, Message<TYPES, I>>,
    SequencingQuorumEx<TYPES, I>: ConsensusExchange<
        TYPES,
        Message<TYPES, I>,
        Proposal = QuorumProposal<TYPES, SequencingLeaf<TYPES>>,
        Certificate = QuorumCertificate<TYPES, SequencingLeaf<TYPES>>,
        Commitment = SequencingLeaf<TYPES>,
    >,
{
}

#[instrument(skip_all, fields(id = state.id, view = *state.cur_view), name = "Quorum Vote Collection Task", level = "error")]

async fn vote_handle<
    TYPES: NodeType<ConsensusType = SequencingConsensus>,
    I: NodeImplementation<TYPES, Leaf = SequencingLeaf<TYPES>>,
>(
    mut state: VoteCollectionTaskState<TYPES, I>,
    event: SequencingHotShotEvent<TYPES, I>,
) -> (
    std::option::Option<HotShotTaskCompleted>,
    VoteCollectionTaskState<TYPES, I>,
)
where
    I::Exchanges: SequencingExchangesType<TYPES, Message<TYPES, I>>,
    SequencingQuorumEx<TYPES, I>: ConsensusExchange<
        TYPES,
        Message<TYPES, I>,
        Proposal = QuorumProposal<TYPES, SequencingLeaf<TYPES>>,
        Certificate = QuorumCertificate<TYPES, SequencingLeaf<TYPES>>,
        Commitment = SequencingLeaf<TYPES>,
    >,
{
    // TODO ED Emit a view change event upon new proposal?
    match event {
        SequencingHotShotEvent::QuorumVoteRecv(vote) => match vote {
            QuorumVote::Yes(vote) => {
                // warn!("Received quroum vote in collector: {:?}", vote);

                // For the case where we receive votes after we've made a certificate
                if state.accumulator.is_right() {
                    // warn!("Already made qc");
                    return (None, state);
                }

                if vote.current_view != state.cur_view {
                    error!(
                        "Vote view does not match! vote view is {} current view is {}",
                        *vote.current_view, *state.cur_view
                    );
                    return (None, state);
                }

                let accumulator = state.accumulator.left().unwrap();
                match state.quorum_exchange.accumulate_vote(
                    &vote.signature.0,
                    &vote.signature.1,
                    vote.leaf_commitment,
                    vote.vote_data,
                    vote.vote_token.clone(),
                    state.cur_view,
                    accumulator,
                    None,
                ) {
                    Either::Left(acc) => {
                        state.accumulator = Either::Left(acc);
                        return (None, state);
                    }
                    Either::Right(qc) => {
                        debug!("QCFormed! {:?}", qc.view_number);
                        state
                            .event_stream
                            .publish(SequencingHotShotEvent::QCFormed(qc.clone()))
                            .await;
                        state.accumulator = Either::Right(qc.clone());

                        // No longer need to poll for votes
                        state
                            .quorum_exchange
                            .network()
                            .inject_consensus_info(ConsensusIntentEvent::CancelPollForVotes(
                                *qc.view_number,
                            ))
                            .await;

                        return (Some(HotShotTaskCompleted::ShutDown), state);
                    }
                }
            }
            QuorumVote::Timeout(_vote) => {
                error!("The next leader has received an unexpected vote!");
                return (None, state);
            }
            QuorumVote::No(_) => {
                panic!("The next leader has received an unexpected vote!");
            }
        },
        SequencingHotShotEvent::Shutdown => {
            // warn!("Shutting down vote handle");
            return (Some(HotShotTaskCompleted::ShutDown), state);
        }
        _ => {}
    }
    (None, state)
}

impl<
        TYPES: NodeType<ConsensusType = SequencingConsensus, Time = ViewNumber>,
        I: NodeImplementation<
            TYPES,
            Leaf = SequencingLeaf<TYPES>,
            ConsensusMessage = SequencingMessage<TYPES, I>,
        >,
        A: SequencingConsensusApi<TYPES, SequencingLeaf<TYPES>, I> + 'static,
    > SequencingConsensusTaskState<TYPES, I, A>
where
    I::Exchanges: SequencingExchangesType<TYPES, Message<TYPES, I>>,
    SequencingQuorumEx<TYPES, I>: ConsensusExchange<
        TYPES,
        Message<TYPES, I>,
        Proposal = QuorumProposal<TYPES, SequencingLeaf<TYPES>>,
        Certificate = QuorumCertificate<TYPES, SequencingLeaf<TYPES>>,
        Commitment = SequencingLeaf<TYPES>,
    >,
    CommitteeEx<TYPES, I>: ConsensusExchange<
        TYPES,
        Message<TYPES, I>,
        Certificate = DACertificate<TYPES>,
        Commitment = TYPES::BlockType,
    >,
{
    #[instrument(skip_all, fields(id = self.id, view = *self.cur_view), name = "Consensus genesis leaf", level = "error")]

    async fn genesis_leaf(&self) -> Option<SequencingLeaf<TYPES>> {
        let consensus = self.consensus.read().await;

        let Some(genesis_view) = consensus.state_map.get(&TYPES::Time::genesis()) else {
            error!("Couldn't find genesis view in state map.");
            return None;
        };
        let Some(leaf) = genesis_view.get_leaf_commitment() else {
            error!(
                ?genesis_view,
                "Genesis view points to a view without a leaf"
            );
            return None;
        };
        let Some(leaf) = consensus.saved_leaves.get(&leaf) else {
            error!("Failed to find genesis leaf.");
            return None;
        };
        Some(leaf.clone())
    }

    #[instrument(skip_all, fields(id = self.id, view = *self.cur_view), name = "Consensus vote if able", level = "error")]

    async fn vote_if_able(&self) -> bool {
        // warn!("In vote if able");

        if let Some(proposal) = &self.current_proposal {
            // ED Need to account for the genesis DA cert
            // // warn!("in vote if able for proposal view {:?}", proposal.view_number);

            if proposal.justify_qc.is_genesis() && proposal.view_number == ViewNumber::new(1) {
                // warn!("Proposal is genesis!");

                let view = TYPES::Time::new(*proposal.view_number);
                let vote_token = self.quorum_exchange.make_vote_token(view);

                match vote_token {
                    Err(e) => {
                        error!("Failed to generate vote token for {:?} {:?}", view, e);
                    }
                    Ok(None) => {
                        debug!("We were not chosen for consensus committee on {:?}", view);
                    }
                    Ok(Some(vote_token)) => {
                        let justify_qc = proposal.justify_qc.clone();
                        let parent = if justify_qc.is_genesis() {
                            self.genesis_leaf().await
                        } else {
                            self.consensus
                                .read()
                                .await
                                .saved_leaves
                                .get(&justify_qc.leaf_commitment())
                                .cloned()
                        };

                        // Justify qc's leaf commitment is not the same as the parent's leaf commitment, but it should be (in this case)
                        let Some(parent) = parent else {
                            error!("Proposal's parent missing from storage with commitment: {:?}", justify_qc.leaf_commitment());
                            return false;
                        };
                        let parent_commitment = parent.commit();

                        let leaf: SequencingLeaf<_> = SequencingLeaf {
                            view_number: view,
                            height: proposal.height,
                            justify_qc: proposal.justify_qc.clone(),
                            parent_commitment,
                            deltas: Right(proposal.block_commitment),
                            rejected: Vec::new(),
                            timestamp: time::OffsetDateTime::now_utc().unix_timestamp_nanos(),
                            proposer_id: self.quorum_exchange.get_leader(view).to_bytes(),
                        };

                        let message: GeneralConsensusMessage<TYPES, I> =
                            self.quorum_exchange.create_yes_message(
                                proposal.justify_qc.commit(),
                                leaf.commit(),
                                view,
                                vote_token,
                            );

                        if let GeneralConsensusMessage::Vote(vote) = message {
                            debug!(
                                "Sending vote to next quorum leader {:?}",
                                vote.current_view()
                            );
                            self.event_stream
                                .publish(SequencingHotShotEvent::QuorumVoteSend(vote))
                                .await;
                            return true;
                        }
                    }
                }
            }

            // Only vote if you have the DA cert
            // ED Need to update the view number this is stored under?
            if let Some(cert) = self.certs.get(&(proposal.get_view_number())) {
                let view = cert.view_number;
                let vote_token = self.quorum_exchange.make_vote_token(view);
                // TODO: do some of this logic without the vote token check, only do that when voting.
                match vote_token {
                    Err(e) => {
                        error!("Failed to generate vote token for {:?} {:?}", view, e);
                    }
                    Ok(None) => {
                        debug!("We were not chosen for consensus committee on {:?}", view);
                    }
                    Ok(Some(vote_token)) => {
                        let justify_qc = proposal.justify_qc.clone();
                        let parent = if justify_qc.is_genesis() {
                            self.genesis_leaf().await
                        } else {
                            self.consensus
                                .read()
                                .await
                                .saved_leaves
                                .get(&justify_qc.leaf_commitment())
                                .cloned()
                        };

                        // Justify qc's leaf commitment is not the same as the parent's leaf commitment, but it should be (in this case)
                        let Some(parent) = parent else {
                            error!("Proposal's parent missing from storage with commitment: {:?}", justify_qc.leaf_commitment());
                            return false;
                        };
                        let parent_commitment = parent.commit();

                        let leaf: SequencingLeaf<_> = SequencingLeaf {
                            view_number: view,
                            height: proposal.height,
                            justify_qc: proposal.justify_qc.clone(),
                            parent_commitment,
                            deltas: Right(proposal.block_commitment),
                            rejected: Vec::new(),
                            timestamp: time::OffsetDateTime::now_utc().unix_timestamp_nanos(),
                            proposer_id: self.quorum_exchange.get_leader(view).to_bytes(),
                        };
                        let message: GeneralConsensusMessage<TYPES, I>=
                        // Validate the DAC.
                        if !self
                            .committee_exchange
                            .is_valid_cert(cert, proposal.block_commitment)
                        {
                            error!("Invalid DAC in proposal! Skipping proposal. {:?} cur view is: {:?}", cert.view_number, self.cur_view );
                            return false;
                            // message = self.quorum_exchange.create_no_message(
                            //     proposal.justify_qc.commit(),
                            //     proposal.justify_qc.leaf_commitment,
                            //     cert.view_number,
                            //     vote_token,
                            // );
                        } else {
                            self.quorum_exchange.create_yes_message(
                                proposal.justify_qc.commit(),
                                leaf.commit(),
                                cert.view_number,
                                vote_token)
                        };

                        // TODO ED Only publish event in vote if able
                        if let GeneralConsensusMessage::Vote(vote) = message {
                            debug!(
                                "Sending vote to next quorum leader {:?}",
                                vote.current_view()
                            );
                            self.event_stream
                                .publish(SequencingHotShotEvent::QuorumVoteSend(vote))
                                .await;
                            return true;
                        }
                    }
                }
            }
            debug!(
                "Couldn't find DAC cert in certs, meaning we haven't received it yet for view {:?}",
                *proposal.get_view_number(),
            );
            return false;
        }
        debug!(
            "Could not vote because we don't have a proposal yet for view {}",
            *self.cur_view
        );
        false
    }

    /// Must only update the view and GC if the view actually changes
    #[instrument(skip_all, fields(id = self.id, view = *self.cur_view), name = "Consensus update view", level = "error")]

    async fn update_view(&mut self, new_view: ViewNumber) -> bool {
        if *self.cur_view < *new_view {
            debug!(
                "Updating view from {} to {} in consensus task",
                *self.cur_view, *new_view
            );

            // Remove old certs, we won't vote on past views
            // TODO ED Put back in once we fix other errors
            // for view in *self.cur_view..*new_view - 1 {
            //     let v = ViewNumber::new(view);
            //     self.certs.remove(&v);
            // }
            self.cur_view = new_view;
            self.current_proposal = None;

            // Start polling for proposals for the new view
            // error!("Polling for quorum proposal for view {}", *new_view);

            self.quorum_exchange
                .network()
                .inject_consensus_info(ConsensusIntentEvent::PollForProposal(*self.cur_view))
                .await;

            self.quorum_exchange
                .network()
                .inject_consensus_info(ConsensusIntentEvent::PollForDAC(*self.cur_view))
                .await;

            if self.quorum_exchange.is_leader(self.cur_view + 1) {
                debug!("Polling for quorum votes for view {}", *self.cur_view);
                self.quorum_exchange
                    .network()
                    .inject_consensus_info(ConsensusIntentEvent::PollForVotes(*self.cur_view))
                    .await;
            }

            self.event_stream
                .publish(SequencingHotShotEvent::ViewChange(new_view))
                .await;

            // Spawn a timeout task if we did actually update view
            let timeout = self.timeout;
            self.timeout_task = async_spawn({
                // let next_view_timeout = hotshot.inner.config.next_view_timeout;
                // let next_view_timeout = next_view_timeout;
                // let hotshot: HotShot<TYPES::ConsensusType, TYPES, I> = hotshot.clone();
                // TODO(bf): get the real timeout from the config.
                let stream = self.event_stream.clone();
                let view_number = self.cur_view;
                async move {
                    // ED: Changing to 1 second to test timeout logic
                    async_sleep(Duration::from_millis(timeout)).await;
                    stream
                        .publish(SequencingHotShotEvent::Timeout(ViewNumber::new(
                            *view_number,
                        )))
                        .await;
                }
            });

            return true;
        }
        false
    }

    #[instrument(skip_all, fields(id = self.id, view = *self.cur_view), name = "Consensus replica task", level = "error")]

    pub async fn handle_event(&mut self, event: SequencingHotShotEvent<TYPES, I>) {
        match event {
            SequencingHotShotEvent::QuorumProposalRecv(proposal, sender) => {
<<<<<<< HEAD
                debug!(
                    "Receved Quorum Propsoal for view {}",
=======
                error!(
                    "Received Quorum Propsoal for view {}",
>>>>>>> 0b701c17
                    *proposal.data.view_number
                );

                let view = proposal.data.get_view_number();
                if view < self.cur_view {
                    error!("view too high");
                    return;
                }

                let view_leader_key = self.quorum_exchange.get_leader(view);
                if view_leader_key != sender {
                    error!("Leader key does not match key in proposal");
                    return;
                }

                // self.update_view(view).await;
                // warn!("After {:?}  sender: {:?}", *view, sender);

                // warn!("Current view: {:?}", self.cur_view);

                self.current_proposal = Some(proposal.data.clone());

                let vote_token = self.quorum_exchange.make_vote_token(view);
                // TODO: do some of this logic without the vote token check, only do that when voting.
                match vote_token {
                    Err(e) => {
                        error!("Failed to generate vote token for {:?} {:?}", view, e);
                    }
                    Ok(None) => {
                        debug!("We were not chosen for consensus committee on {:?}", view);
                    }
                    Ok(Some(vote_token)) => {
                        debug!("We were chosen for consensus committee on {:?}", view);
                        let consensus = self.consensus.upgradable_read().await;
                        let message;

                        // Construct the leaf.
                        let justify_qc = proposal.data.justify_qc;
                        let parent = if justify_qc.is_genesis() {
                            self.genesis_leaf().await
                        } else {
                            consensus
                                .saved_leaves
                                .get(&justify_qc.leaf_commitment())
                                .cloned()
                        };

                        // Justify qc's leaf commitment is not the same as the parent's leaf commitment, but it should be (in this case)
                        let Some(parent) = parent else {
                            error!("Proposal's parent missing from storage with commitment: {:?}", justify_qc.leaf_commitment());
                            return;
                        };
                        let parent_commitment = parent.commit();
                        let _block_commitment = proposal.data.block_commitment;
                        let leaf: SequencingLeaf<_> = SequencingLeaf {
                            view_number: view,
                            height: proposal.data.height,
                            justify_qc: justify_qc.clone(),
                            parent_commitment,
                            deltas: Right(proposal.data.block_commitment),
                            rejected: Vec::new(),
                            timestamp: time::OffsetDateTime::now_utc().unix_timestamp_nanos(),
                            proposer_id: sender.to_bytes(),
                        };
                        // warn!("Leaf replica is voting on! {:?}", leaf.commit());
                        let justify_qc_commitment = justify_qc.commit();
                        let leaf_commitment = leaf.commit();

                        // Validate the `justify_qc`.
                        if !self
                            .quorum_exchange
                            .is_valid_cert(&justify_qc, parent_commitment)
                        {
                            error!("Invalid justify_qc in proposal!. parent commitment is {:?} justify qc is {:?}", parent_commitment, justify_qc.clone());

                            message = self.quorum_exchange.create_no_message::<I>(
                                justify_qc_commitment,
                                leaf_commitment,
                                view,
                                vote_token,
                            );
                        }
                        // Validate the `height`.
                        else if leaf.height != parent.height + 1 {
                            error!(
                                "Incorrect height in proposal (expected {}, got {})",
                                parent.height + 1,
                                leaf.height
                            );
                            message = self.quorum_exchange.create_no_message(
                                justify_qc_commitment,
                                leaf_commitment,
                                view,
                                vote_token,
                            );
                        }
                        // Validate the signature.
                        else if !view_leader_key
                            .validate(&proposal.signature, leaf_commitment.as_ref())
                        {
                            error!(?proposal.signature, "Could not verify proposal.");
                            message = self.quorum_exchange.create_no_message(
                                justify_qc_commitment,
                                leaf_commitment,
                                view,
                                vote_token,
                            );
                        }
                        // Create a positive vote if either liveness or safety check
                        // passes.
                        else {
                            // Liveness check.
                            let liveness_check = justify_qc.view_number > consensus.locked_view;

                            // Safety check.
                            // Check if proposal extends from the locked leaf.
                            let outcome = consensus.visit_leaf_ancestors(
                                justify_qc.view_number,
                                Terminator::Inclusive(consensus.locked_view),
                                false,
                                |leaf| {
                                    // if leaf view no == locked view no then we're done, report success by
                                    // returning true
                                    leaf.view_number != consensus.locked_view
                                },
                            );
                            let safety_check = outcome.is_ok();
                            if let Err(e) = outcome {
                                self.api.send_view_error(view, Arc::new(e)).await;
                            }

                            // Skip if both saftey and liveness checks fail.
                            if !safety_check && !liveness_check {
                                error!("Failed safety check and liveness check");
                                message = self.quorum_exchange.create_no_message(
                                    justify_qc_commitment,
                                    leaf_commitment,
                                    view,
                                    vote_token,
                                );
                            } else {
                                // Generate a message with yes vote.

                                message = self.quorum_exchange.create_yes_message(
                                    justify_qc_commitment,
                                    leaf_commitment,
                                    view,
                                    vote_token,
                                );
                            }
                        }

                        let high_qc = leaf.justify_qc.clone();
                        let mut new_anchor_view = consensus.last_decided_view;
                        let mut new_locked_view = consensus.locked_view;
                        let mut last_view_number_visited = view;
                        let mut new_commit_reached: bool = false;
                        let mut new_decide_reached = false;
                        let mut new_decide_qc = None;
                        let mut leaf_views = Vec::new();
                        let mut included_txns = HashSet::new();
                        let old_anchor_view = consensus.last_decided_view;
                        let parent_view = leaf.justify_qc.view_number;
                        let mut current_chain_length = 0usize;
                        if parent_view + 1 == view {
                            current_chain_length += 1;
                            if let Err(e) = consensus.visit_leaf_ancestors(
                            parent_view,
                            Terminator::Exclusive(old_anchor_view),
                            true,
                            |leaf| {
                                if !new_decide_reached {
                                    if last_view_number_visited == leaf.view_number + 1 {
                                        last_view_number_visited = leaf.view_number;
                                        current_chain_length += 1;
                                        if current_chain_length == 2 {
                                            new_locked_view = leaf.view_number;
                                            new_commit_reached = true;
                                            // The next leaf in the chain, if there is one, is decided, so this
                                            // leaf's justify_qc would become the QC for the decided chain.
                                            new_decide_qc = Some(leaf.justify_qc.clone());
                                        } else if current_chain_length == 3 {
                                            new_anchor_view = leaf.view_number;
                                            new_decide_reached = true;
                                        }
                                    } else {
                                        // nothing more to do here... we don't have a new chain extension
                                        return false;
                                    }
                                }
                                // starting from the first iteration with a three chain, e.g. right after the else if case nested in the if case above
                                if new_decide_reached {
                                    let mut leaf = leaf.clone();

                                    // If the full block is available for this leaf, include it in the leaf
                                    // chain that we send to the client.
                                    if let Some(block) =
                                        consensus.saved_blocks.get(leaf.get_deltas_commitment())
                                    {
                                        if let Err(err) = leaf.fill_deltas(block.clone()) {
                                            error!("unable to fill leaf {} with block {}, block will not be available: {}",
                                                leaf.commit(), block.commit(), err);
                                        }
                                    }

                                    leaf_views.push(leaf.clone());
                                    match &leaf.deltas {
                                        Left(block) => {
                                            let txns = block.contained_transactions();
                                            for txn in txns {
                                                included_txns.insert(txn);
                                            }
                                        }
                                        Right(_) => {}
                                }
                            }
                                true
                            },
                        ) {
                            error!("publishing view error");
                            self.output_event_stream.publish(Event {
                                view_number: view,
                                event: EventType::Error { error: e.into() },
                            }).await;
                        }
                        }

                        let included_txns_set: HashSet<_> = if new_decide_reached {
                            included_txns
                        } else {
                            HashSet::new()
                        };

                        // promote lock here to add proposal to statemap
                        let mut consensus = RwLockUpgradableReadGuard::upgrade(consensus).await;
                        if high_qc.view_number > consensus.high_qc.view_number {
                            consensus.high_qc = high_qc;
                        }
                        consensus.state_map.insert(
                            view,
                            View {
                                view_inner: ViewInner::Leaf {
                                    leaf: leaf.commit(),
                                },
                            },
                        );
                        consensus.saved_leaves.insert(leaf.commit(), leaf.clone());
                        if new_commit_reached {
                            consensus.locked_view = new_locked_view;
                        }
                        #[allow(clippy::cast_precision_loss)]
                        if new_decide_reached {
                            let mut included_txn_size = 0;
                            let mut included_txn_count = 0;
                            let txns = consensus.transactions.cloned().await;
                            // store transactions in this block we never added to our transactions.
                            let _ = included_txns_set.iter().map(|hash| {
                                if !txns.contains_key(hash) {
                                    consensus.seen_transactions.insert(*hash);
                                }
                            });
                            drop(txns);
                            consensus
                                .transactions
                                .modify(|txns| {
                                    *txns = txns
                                        .drain()
                                        .filter(|(txn_hash, txn)| {
                                            if included_txns_set.contains(txn_hash) {
                                                included_txn_count += 1;
                                                included_txn_size += bincode_opts()
                                                    .serialized_size(txn)
                                                    .unwrap_or_default();
                                                false
                                            } else {
                                                true
                                            }
                                        })
                                        .collect();
                                })
                                .await;

                            consensus
                                .metrics
                                .outstanding_transactions
                                .update(-included_txn_count);
                            consensus
                                .metrics
                                .outstanding_transactions_memory_size
                                .update(-(i64::try_from(included_txn_size).unwrap_or(i64::MAX)));

                            debug!("about to publish decide");
                            let decide_sent = self.output_event_stream.publish(Event {
                                view_number: consensus.last_decided_view,
                                event: EventType::Decide {
                                    leaf_chain: Arc::new(leaf_views),
                                    qc: Arc::new(new_decide_qc.unwrap()),
                                    block_size: Some(included_txns_set.len().try_into().unwrap()),
                                },
                            });
                            let old_anchor_view = consensus.last_decided_view;
                            consensus
                                .collect_garbage(old_anchor_view, new_anchor_view)
                                .await;
                            consensus.last_decided_view = new_anchor_view;
                            consensus.invalid_qc = 0;

                            // We're only storing the last QC. We could store more but we're realistically only going to retrieve the last one.
                            if let Err(e) = self.api.store_leaf(old_anchor_view, leaf).await {
                                error!("Could not insert new anchor into the storage API: {:?}", e);
                            }

                            // warn!("Inserting leaf into storage {:?}", leaf.commit());
                            // if *view % 10 == 0 && self.quorum_exchange.is_leader(view) {
                            debug!("Sending Decide for view {:?}", consensus.last_decided_view);
                            debug!("Decided txns len {:?}", included_txns_set.len());
                            // }
                            decide_sent.await;
                        }

                        let new_view = self.current_proposal.clone().unwrap().view_number + 1;
                        // In future we can use the mempool model where we fetch the proposal if we don't have it, instead of having to wait for it here
                        let should_propose = self.quorum_exchange.is_leader(new_view)
                            && consensus.high_qc.view_number
                                == self.current_proposal.clone().unwrap().view_number;
                        // todo get rid of this clone
                        let qc = consensus.high_qc.clone();

                        drop(consensus);
                        if should_propose {
                            debug!(
                                "Attempting to publish proposal after voting; now in view: {}",
                                *new_view
                            );
                            self.publish_proposal_if_able(qc).await;
                        }
                        if !self.vote_if_able().await {
                            return;
                        }

                        // ED Only do this GC if we are able to vote
                        for v in *self.cur_view..*view + 1 {
                            let time = TYPES::Time::new(v);
                            self.certs.remove(&time);
                        }
                        // warn!("Voting for view {}", *self.cur_view);
                        // self.current_proposal = None;

                        // Update current view and publish a view change event so other tasks also update
                        self.update_view(new_view).await;

                        if let GeneralConsensusMessage::Vote(vote) = message {
                            debug!("Sending vote to next leader {:?}", vote);
                            // warn!("Vote is {:?}", vote.current_view());

                            // self.event_stream
                            //     .publish(SequencingHotShotEvent::QuorumVoteSend(vote))
                            //     .await;
                        };
                    }
                }
            }
            SequencingHotShotEvent::QuorumVoteRecv(vote) => {
                debug!("Received quroum vote: {:?}", vote.current_view());

                if !self.quorum_exchange.is_leader(vote.current_view() + 1) {
                    error!(
                        "We are not the leader for view {} are we the leader for view + 1? {}",
                        *vote.current_view() + 1,
                        self.quorum_exchange.is_leader(vote.current_view() + 2)
                    );
                    return;
                }

                match vote {
                    QuorumVote::Yes(vote) => {
                        // warn!(
                        //     "Recved quorum vote outside of vote handle for view {:?}",
                        //     vote.current_view
                        // );
                        let handle_event = HandleEvent(Arc::new(move |event, state| {
                            async move { vote_handle(state, event).await }.boxed()
                        }));
                        let collection_view = if let Some((collection_view, collection_task, _)) =
                            &self.vote_collector
                        {
                            if vote.current_view > *collection_view {
                                // ED I think we'd want to let that task timeout to avoid a griefing vector
                                self.registry.shutdown_task(*collection_task).await;
                            }
                            *collection_view
                        } else {
                            ViewNumber::new(0)
                        };

                        let acc = VoteAccumulator {
                            total_vote_outcomes: HashMap::new(),
                            da_vote_outcomes: HashMap::new(),
                            yes_vote_outcomes: HashMap::new(),
                            no_vote_outcomes: HashMap::new(),
                            viewsync_precommit_vote_outcomes: HashMap::new(),
                            viewsync_commit_vote_outcomes: HashMap::new(),
                            viewsync_finalize_vote_outcomes: HashMap::new(),
                            success_threshold: self.quorum_exchange.success_threshold(),
                            failure_threshold: self.quorum_exchange.failure_threshold(),
                            sig_lists: Vec::new(),
                            signers: bitvec![0; self.quorum_exchange.total_nodes()],
                        };

                        // Todo check if we are the leader
                        let accumulator = self.quorum_exchange.accumulate_vote(
                            &vote.clone().signature.0,
                            &vote.clone().signature.1,
                            vote.clone().leaf_commitment,
                            vote.clone().vote_data.clone(),
                            vote.clone().vote_token.clone(),
                            vote.clone().current_view,
                            acc,
                            None,
                        );

                        if vote.current_view > collection_view {
                            let state = VoteCollectionTaskState {
                                quorum_exchange: self.quorum_exchange.clone(),
                                accumulator,
                                cur_view: vote.current_view,
                                event_stream: self.event_stream.clone(),
                                id: self.id,
                            };
                            let name = "Quorum Vote Collection";
                            let filter = FilterEvent(Arc::new(|event| {
                                matches!(event, SequencingHotShotEvent::QuorumVoteRecv(_))
                            }));

                            let builder =
                                TaskBuilder::<VoteCollectionTypes<TYPES, I>>::new(name.to_string())
                                    .register_event_stream(self.event_stream.clone(), filter)
                                    .await
                                    .register_registry(&mut self.registry.clone())
                                    .await
                                    .register_state(state)
                                    .register_event_handler(handle_event);
                            let id = builder.get_task_id().unwrap();
                            let stream_id = builder.get_stream_id().unwrap();

                            self.vote_collector = Some((vote.current_view, id, stream_id));

                            let _task = async_spawn(async move {
                                VoteCollectionTypes::build(builder).launch().await;
                            });
                            debug!("Starting vote handle for view {:?}", vote.current_view);
                        } else if let Some((_, _, stream_id)) = self.vote_collector {
                            self.event_stream
                                .direct_message(
                                    stream_id,
                                    SequencingHotShotEvent::QuorumVoteRecv(QuorumVote::Yes(vote)),
                                )
                                .await;
                        }
                    }
                    QuorumVote::Timeout(_) | QuorumVote::No(_) => {
                        panic!("The next leader has received an unexpected vote!");
                    }
                }
            }
            SequencingHotShotEvent::QCFormed(qc) => {
                debug!("QC Formed event happened!");

                let mut consensus = self.consensus.write().await;
                consensus.high_qc = qc.clone();

                drop(consensus);

                // warn!("QC leaf commitment is {:?}", qc.leaf_commitment());
                // self.event_stream
                //     .publish(SequencingHotShotEvent::ViewChange(qc.view_number() + 1))
                //     .await;

                // View may have already been updated by replica if they voted for this QC
                // TODO ED We should separate leader state from replica state, they shouldn't share the same view
                // Leader task should only run for a specific view, and never update its current view, but instead spawn another task
                // let _res = self.update_view(qc.view_number + 1).await;

                // Start polling for votes for the next view
                // if _res {
                // if self.quorum_exchange.is_leader(qc.view_number + 2) {
                //     self.quorum_exchange
                //         .network()
                //         .inject_consensus_info(
                //             (ConsensusIntentEvent::PollForVotes(*qc.view_number + 1)),
                //         )
                //         .await;
                // }
                // }

                // warn!("Handle qc formed event!");
                // TODO ED Why isn't cur view correct here?
                // // So we don't create a QC on the first view unless we are the leader
                debug!(
                    "Attempting to publish proposal after forming a QC for view {}",
                    *qc.view_number
                );

                if self.publish_proposal_if_able(qc.clone()).await {
                    self.update_view(qc.view_number + 1).await;
                }
            }
            SequencingHotShotEvent::DACRecv(cert) => {
                debug!("DAC Recved for view ! {}", *cert.view_number);

                let view = cert.view_number;
                self.certs.insert(view, cert);

                // TODO Make sure we aren't voting for an arbitrarily old round for no reason
                if self.vote_if_able().await {
                    self.update_view(view + 1).await;
                    // TODO ED We should make the event publishing part of update_view function
                    // self.event_stream
                    //     .publish(SequencingHotShotEvent::ViewChange(self.cur_view))
                    //     .await;
                }
            }

            SequencingHotShotEvent::ViewChange(new_view) => {
                debug!("View Change event for view {}", *new_view);

                let old_view_number = self.cur_view;

                // update the view in state to the one in the message
                // ED Update_view return a bool whether it actually updated
                // Publish a view change event to the application
                self.output_event_stream
                    .publish(Event {
                        view_number: old_view_number,
                        event: EventType::ViewFinished {
                            view_number: old_view_number,
                        },
                    })
                    .await;
                if !self.update_view(new_view).await {
                    return;
                }

                debug!("View Change event for view {}", *new_view);

                // ED Need to update the view here?  What does otherwise?
                // self.update_view(qc.view_number + 1).await;
                // So we don't create a QC on the first view unless we are the leader
                if !self.quorum_exchange.is_leader(self.cur_view) {
                    return;
                }

                // update our high qc to the qc we just formed
                // self.high_qc = qc;
                let consensus = self.consensus.read().await;
                let parent_view_number = &consensus.high_qc.view_number();
                let mut reached_decided = false;

                let Some(parent_view) = consensus.state_map.get(parent_view_number) else {
                    error!("Couldn't find high QC parent in state map.");
                    return;
                };
                let Some(leaf) = parent_view.get_leaf_commitment() else {
                    error!(
                        ?parent_view_number,
                        ?parent_view,
                        "Parent of high QC points to a view without a proposal"
                    );
                    return;
                };
                let Some(leaf) = consensus.saved_leaves.get(&leaf) else {
                    error!("Failed to find high QC parent.");
                    return;
                };
                if leaf.view_number == consensus.last_decided_view {
                    reached_decided = true;
                }
                let parent_leaf = leaf.clone();

                let original_parent_hash = parent_leaf.commit();

                let mut next_parent_hash = original_parent_hash;

                if !reached_decided {
                    debug!("not reached decide fro view {:?}", self.cur_view);
                    while let Some(next_parent_leaf) = consensus.saved_leaves.get(&next_parent_hash)
                    {
                        if next_parent_leaf.view_number <= consensus.last_decided_view {
                            break;
                        }
                        next_parent_hash = next_parent_leaf.parent_commitment;
                    }
                    // TODO do some sort of sanity check on the view number that it matches decided
                    debug!("updated saved leaves");
                }

                let block_commitment = self.block.commit();
                let leaf = SequencingLeaf {
                    view_number: self.cur_view,
                    height: parent_leaf.height + 1,
                    justify_qc: consensus.high_qc.clone(),
                    parent_commitment: parent_leaf.commit(),
                    // Use the block commitment rather than the block, so that the replica can construct
                    // the same leaf with the commitment.
                    deltas: Right(block_commitment),
                    rejected: vec![],
                    timestamp: time::OffsetDateTime::now_utc().unix_timestamp_nanos(),
                    proposer_id: self.api.public_key().to_bytes(),
                };
                let signature = self
                    .quorum_exchange
                    .sign_validating_or_commitment_proposal::<I>(&leaf.commit());
                // TODO: DA cert is sent as part of the proposal here, we should split this out so we don't have to wait for it.
                let proposal = QuorumProposal {
                    block_commitment,
                    view_number: leaf.view_number,
                    height: leaf.height,
                    justify_qc: consensus.high_qc.clone(),
                    proposer_id: leaf.proposer_id,
                    dac: None,
                };

                let message = Proposal {
                    data: proposal,
                    signature,
                };
                // debug!("Sending proposal for view {:?} \n {:?}", self.cur_view, message.clone());
                debug!("Sending proposal for view {:?}", message.data.clone());

                self.event_stream
                    .publish(SequencingHotShotEvent::QuorumProposalSend(
                        message,
                        self.quorum_exchange.public_key().clone(),
                    ))
                    .await;
            }
            SequencingHotShotEvent::Timeout(view) => {
                // The view sync module will handle updating views in the case of timeout
                // TODO ED In the future send a timeout vote
                self.quorum_exchange
                    .network()
                    .inject_consensus_info(ConsensusIntentEvent::CancelPollForVotes(*view))
                    .await;
                debug!(
                    "We received a timeout event in the consensus task for view {}!",
                    *view
                )
            }
            SequencingHotShotEvent::SendDABlockData(block) => {
                // ED TODO Should make sure this is actually the most recent block
                // debug!("Updating self . block!");
                self.block = block;
            }
            _ => {}
        }
    }

    pub async fn publish_proposal_if_able(&self, qc: QuorumCertificate<TYPES, I::Leaf>) -> bool {
        if !self.quorum_exchange.is_leader(qc.view_number + 1) {
            error!("Somehow we formed a QC but are not the leader for the next view");
            return false;
        }

        // update our high qc to the qc we just formed
        // self.high_qc = qc;
        let consensus = self.consensus.read().await;
        let parent_view_number = &consensus.high_qc.view_number();
        // error!("Parent view number is {:?}", parent_view_number);
        let mut reached_decided = false;

        let Some(parent_view) = consensus.state_map.get(parent_view_number) else {
            // This should have been added by the replica?
            error!("Couldn't find parent view in state map, waiting for replica to see proposal\n parent view number: {}", **parent_view_number);
            return false;
        };
        // Leaf hash in view inner does not match high qc hash - Why?
        let Some(leaf_commitment) = parent_view.get_leaf_commitment() else {
            error!(
                ?parent_view_number,
                ?parent_view,
                "Parent of high QC points to a view without a proposal"
            );
            return false;
        };
        if leaf_commitment != consensus.high_qc.leaf_commitment() {
            // error!(
            //     "They don't equal: {:?}   {:?}",
            //     leaf_commitment,
            //     self.high_qc.leaf_commitment()
            // );
        }
        let Some(leaf) = consensus.saved_leaves.get(&leaf_commitment) else {
            error!("Failed to find high QC of parent.");
            return false;
        };
        if leaf.view_number == consensus.last_decided_view {
            reached_decided = true;
        }

        let parent_leaf = leaf.clone();

        let original_parent_hash = parent_leaf.commit();

        let mut next_parent_hash = original_parent_hash;

        // Walk back until we find a decide
        if !reached_decided {
            debug!("not reached decide fro view {:?}", self.cur_view);
            while let Some(next_parent_leaf) = consensus.saved_leaves.get(&next_parent_hash) {
                if next_parent_leaf.view_number <= consensus.last_decided_view {
                    break;
                }
                next_parent_hash = next_parent_leaf.parent_commitment;
            }
            debug!("updated saved leaves");
            // TODO do some sort of sanity check on the view number that it matches decided
        }

        let block_commitment = self.block.commit();
        if block_commitment == TYPES::BlockType::new().commit() {
            debug!("Block is generic block! {:?}", self.cur_view);
        }
        // warn!(
        //     "leaf commitment of new qc: {:?}",
        //     self.high_qc.leaf_commitment()
        // );
        let leaf = SequencingLeaf {
            view_number: *parent_view_number + 1,
            height: parent_leaf.height + 1,
            justify_qc: consensus.high_qc.clone(),
            parent_commitment: parent_leaf.commit(),
            // Use the block commitment rather than the block, so that the replica can construct
            // the same leaf with the commitment.
            deltas: Right(block_commitment),
            rejected: vec![],
            timestamp: time::OffsetDateTime::now_utc().unix_timestamp_nanos(),
            proposer_id: self.api.public_key().to_bytes(),
        };
        // warn!("Leaf sent in proposal! {:?}", parent_leaf.commit());

        let signature = self
            .quorum_exchange
            .sign_validating_or_commitment_proposal::<I>(&leaf.commit());
        // TODO: DA cert is sent as part of the proposal here, we should split this out so we don't have to wait for it.
        let proposal = QuorumProposal {
            block_commitment,
            view_number: leaf.view_number,
            height: leaf.height,
            justify_qc: consensus.high_qc.clone(),
            proposer_id: leaf.proposer_id,
            dac: None,
        };

        let message = Proposal {
            data: proposal,
            signature,
        };
        debug!("Sending proposal for view {:?} \n {:?}", self.cur_view, "");

        // warn!("Sending proposal for view {:?}", message.data.clone());

        self.event_stream
            .publish(SequencingHotShotEvent::QuorumProposalSend(
                message,
                self.quorum_exchange.public_key().clone(),
            ))
            .await;
        true
    }
}

impl<
        TYPES: NodeType<ConsensusType = SequencingConsensus>,
        I: NodeImplementation<
            TYPES,
            Leaf = SequencingLeaf<TYPES>,
            ConsensusMessage = SequencingMessage<TYPES, I>,
        >,
        A: SequencingConsensusApi<TYPES, SequencingLeaf<TYPES>, I>,
    > TS for SequencingConsensusTaskState<TYPES, I, A>
where
    I::Exchanges: SequencingExchangesType<TYPES, Message<TYPES, I>>,
    SequencingQuorumEx<TYPES, I>: ConsensusExchange<
        TYPES,
        Message<TYPES, I>,
        Proposal = QuorumProposal<TYPES, SequencingLeaf<TYPES>>,
        Certificate = QuorumCertificate<TYPES, SequencingLeaf<TYPES>>,
        Commitment = SequencingLeaf<TYPES>,
    >,
    CommitteeEx<TYPES, I>: ConsensusExchange<
        TYPES,
        Message<TYPES, I>,
        Certificate = DACertificate<TYPES>,
        Commitment = TYPES::BlockType,
    >,
{
}

pub type VoteCollectionTypes<TYPES, I> = HSTWithEvent<
    ConsensusTaskError,
    SequencingHotShotEvent<TYPES, I>,
    ChannelStream<SequencingHotShotEvent<TYPES, I>>,
    VoteCollectionTaskState<TYPES, I>,
>;

pub type ConsensusTaskTypes<TYPES, I, A> = HSTWithEvent<
    ConsensusTaskError,
    SequencingHotShotEvent<TYPES, I>,
    ChannelStream<SequencingHotShotEvent<TYPES, I>>,
    SequencingConsensusTaskState<TYPES, I, A>,
>;

pub async fn sequencing_consensus_handle<
    TYPES: NodeType<ConsensusType = SequencingConsensus, Time = ViewNumber>,
    I: NodeImplementation<
        TYPES,
        Leaf = SequencingLeaf<TYPES>,
        ConsensusMessage = SequencingMessage<TYPES, I>,
    >,
    A: SequencingConsensusApi<TYPES, SequencingLeaf<TYPES>, I> + 'static,
>(
    event: SequencingHotShotEvent<TYPES, I>,
    mut state: SequencingConsensusTaskState<TYPES, I, A>,
) -> (
    std::option::Option<HotShotTaskCompleted>,
    SequencingConsensusTaskState<TYPES, I, A>,
)
where
    I::Exchanges: SequencingExchangesType<TYPES, Message<TYPES, I>>,
    SequencingQuorumEx<TYPES, I>: ConsensusExchange<
        TYPES,
        Message<TYPES, I>,
        Proposal = QuorumProposal<TYPES, SequencingLeaf<TYPES>>,
        Certificate = QuorumCertificate<TYPES, SequencingLeaf<TYPES>>,
        Commitment = SequencingLeaf<TYPES>,
    >,
    CommitteeEx<TYPES, I>: ConsensusExchange<
        TYPES,
        Message<TYPES, I>,
        Certificate = DACertificate<TYPES>,
        Commitment = TYPES::BlockType,
    >,
{
    if let SequencingHotShotEvent::Shutdown = event {
        (Some(HotShotTaskCompleted::ShutDown), state)
    } else {
        state.handle_event(event).await;
        (None, state)
    }
}

pub fn consensus_event_filter<TYPES: NodeType, I: NodeImplementation<TYPES>>(
    event: &SequencingHotShotEvent<TYPES, I>,
) -> bool {
    matches!(
        event,
        SequencingHotShotEvent::QuorumProposalRecv(_, _)
            | SequencingHotShotEvent::QuorumVoteRecv(_)
            | SequencingHotShotEvent::QCFormed(_)
            | SequencingHotShotEvent::DACRecv(_)
            | SequencingHotShotEvent::ViewChange(_)
            | SequencingHotShotEvent::SendDABlockData(_)
            | SequencingHotShotEvent::Timeout(_)
    )
}<|MERGE_RESOLUTION|>--- conflicted
+++ resolved
@@ -564,13 +564,8 @@
     pub async fn handle_event(&mut self, event: SequencingHotShotEvent<TYPES, I>) {
         match event {
             SequencingHotShotEvent::QuorumProposalRecv(proposal, sender) => {
-<<<<<<< HEAD
                 debug!(
                     "Receved Quorum Propsoal for view {}",
-=======
-                error!(
-                    "Received Quorum Propsoal for view {}",
->>>>>>> 0b701c17
                     *proposal.data.view_number
                 );
 
