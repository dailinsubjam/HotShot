use crate::events::SequencingHotShotEvent;
use async_compatibility_layer::art::{async_sleep, async_spawn};
use async_lock::RwLock;
use async_lock::RwLockUpgradableReadGuard;
#[cfg(feature = "async-std-executor")]
use async_std::task::JoinHandle;
use bincode::config::Options;
use commit::Commitment;
use commit::Committable;
use core::time::Duration;
use either::Either;
use either::Left;
use either::Right;
use futures::future::BoxFuture;
use futures::FutureExt;
use hotshot_consensus::utils::Terminator;
use hotshot_consensus::utils::ViewInner;
use hotshot_consensus::Consensus;
use hotshot_consensus::SequencingConsensusApi;
use hotshot_consensus::View;
use hotshot_task::event_stream::ChannelStream;
use hotshot_task::event_stream::EventStream;
use hotshot_task::global_registry::GlobalRegistry;
use hotshot_task::task::FilterEvent;
use hotshot_task::task::HotShotTaskTypes;
use hotshot_task::task::{HandleEvent, HotShotTaskCompleted, TaskErr, TS};
use hotshot_task::task_impls::HSTWithEvent;
use hotshot_task::task_impls::TaskBuilder;
use hotshot_task::task_launcher::TaskRunner;
use hotshot_types::data::LeafType;
use hotshot_types::data::ProposalType;
use hotshot_types::data::ViewNumber;
use hotshot_types::event::{Event, EventType};
use hotshot_types::message::Message;
use hotshot_types::message::Proposal;
use hotshot_types::traits::election::ConsensusExchange;
use hotshot_types::traits::election::QuorumExchangeType;
use hotshot_types::traits::network::CommunicationChannel;
use hotshot_types::traits::network::ConsensusIntentEvent;
use hotshot_types::traits::node_implementation::{NodeImplementation, SequencingExchangesType};
use hotshot_types::traits::state::ConsensusTime;
use hotshot_types::traits::Block;
use hotshot_types::vote::VoteType;
use hotshot_types::{
    certificate::{DACertificate, QuorumCertificate},
    data::{QuorumProposal, SequencingLeaf},
    message::{GeneralConsensusMessage, SequencingMessage},
    traits::{
        consensus_type::sequencing_consensus::SequencingConsensus,
        election::SignedCertificate,
        node_implementation::{CommitteeEx, NodeType, SequencingQuorumEx},
        signature_key::SignatureKey,
    },
    vote::{QuorumVote, VoteAccumulator},
};
use hotshot_utils::bincode::bincode_opts;
use snafu::Snafu;
use std::alloc::GlobalAlloc;
use std::collections::HashMap;
use std::collections::HashSet;
use std::marker::PhantomData;
use std::pin::Pin;
use std::sync::Arc;
use bitvec::prelude::*;
#[cfg(feature = "tokio-executor")]
use tokio::task::JoinHandle;
use tracing::{error, info, instrument, warn};

#[derive(Snafu, Debug)]
pub struct ConsensusTaskError {}
impl TaskErr for ConsensusTaskError {}

// #[derive(Debug)]
pub struct SequencingConsensusTaskState<
    TYPES: NodeType<ConsensusType = SequencingConsensus>,
    I: NodeImplementation<
        TYPES,
        Leaf = SequencingLeaf<TYPES>,
        ConsensusMessage = SequencingMessage<TYPES, I>,
    >,
    A: SequencingConsensusApi<TYPES, SequencingLeaf<TYPES>, I> + 'static,
> where
    I::Exchanges: SequencingExchangesType<TYPES, Message<TYPES, I>>,
    SequencingQuorumEx<TYPES, I>: ConsensusExchange<
        TYPES,
        Message<TYPES, I>,
        Proposal = QuorumProposal<TYPES, SequencingLeaf<TYPES>>,
        Certificate = QuorumCertificate<TYPES, SequencingLeaf<TYPES>>,
        Commitment = SequencingLeaf<TYPES>,
    >,
    CommitteeEx<TYPES, I>: ConsensusExchange<
        TYPES,
        Message<TYPES, I>,
        Certificate = DACertificate<TYPES>,
        Commitment = TYPES::BlockType,
    >,
{
    pub registry: GlobalRegistry,
    /// Reference to consensus. The replica will require a write lock on this.
    pub consensus: Arc<RwLock<Consensus<TYPES, SequencingLeaf<TYPES>>>>,
    /// View number this view is executing in.
    pub cur_view: ViewNumber,

    /// Current block submitted to DA
    pub block: TYPES::BlockType,

    /// the quorum exchange
    pub quorum_exchange: Arc<SequencingQuorumEx<TYPES, I>>,

    pub api: A,

    /// the committee exchange
    pub committee_exchange: Arc<CommitteeEx<TYPES, I>>,

    /// needed to typecheck
    pub _pd: PhantomData<I>,

    /// Current Vote collection task, with it's view.
    pub vote_collector: Option<(ViewNumber, usize, usize)>,

    /// Have we already sent a proposal for a particular view
    /// since proposal can be sent either on QCFormed event or ViewChange event
    // pub proposal_sent: HashMap<TYPES::Time, bool>,

    /// timeout task handle
    pub timeout_task: JoinHandle<()>,

    /// Global events stream to publish events
    pub event_stream: ChannelStream<SequencingHotShotEvent<TYPES, I>>,

    /// Event stream to publish events to the application layer
    pub output_event_stream: ChannelStream<Event<TYPES, I::Leaf>>,

    /// All the DA certs we've received for current and future views.
    pub certs: HashMap<ViewNumber, DACertificate<TYPES>>,

    /// The most recent proposal we have, will correspond to the current view if Some()
    /// Will be none if the view advanced through timeout/view_sync
    pub current_proposal: Option<QuorumProposal<TYPES, I::Leaf>>,

    // ED Should replace this with config information since we need it anyway
    pub id: u64,

    pub qc: Option<QuorumCertificate<TYPES, I::Leaf>>,
}

pub struct VoteCollectionTaskState<
    TYPES: NodeType<ConsensusType = SequencingConsensus>,
    I: NodeImplementation<TYPES, Leaf = SequencingLeaf<TYPES>>,
> where
    I::Exchanges: SequencingExchangesType<TYPES, Message<TYPES, I>>,
    SequencingQuorumEx<TYPES, I>: ConsensusExchange<
        TYPES,
        Message<TYPES, I>,
        Proposal = QuorumProposal<TYPES, SequencingLeaf<TYPES>>,
        Certificate = QuorumCertificate<TYPES, SequencingLeaf<TYPES>>,
        Commitment = SequencingLeaf<TYPES>,
    >,
{
    /// the quorum exchange
    pub quorum_exchange: Arc<SequencingQuorumEx<TYPES, I>>,
    pub accumulator:
        Either<VoteAccumulator<TYPES::VoteTokenType, I::Leaf>, QuorumCertificate<TYPES, I::Leaf>>,
    pub cur_view: TYPES::Time,
    pub event_stream: ChannelStream<SequencingHotShotEvent<TYPES, I>>,
    pub id: u64,
}

impl<
        TYPES: NodeType<ConsensusType = SequencingConsensus>,
        I: NodeImplementation<TYPES, Leaf = SequencingLeaf<TYPES>>,
    > TS for VoteCollectionTaskState<TYPES, I>
where
    I::Exchanges: SequencingExchangesType<TYPES, Message<TYPES, I>>,
    SequencingQuorumEx<TYPES, I>: ConsensusExchange<
        TYPES,
        Message<TYPES, I>,
        Proposal = QuorumProposal<TYPES, SequencingLeaf<TYPES>>,
        Certificate = QuorumCertificate<TYPES, SequencingLeaf<TYPES>>,
        Commitment = SequencingLeaf<TYPES>,
    >,
{
}

#[instrument(skip_all, fields(id = state.id, view = *state.cur_view), name = "Quorum Vote Collection Task", level = "error")]

async fn vote_handle<
    TYPES: NodeType<ConsensusType = SequencingConsensus>,
    I: NodeImplementation<TYPES, Leaf = SequencingLeaf<TYPES>>,
>(
    mut state: VoteCollectionTaskState<TYPES, I>,
    event: SequencingHotShotEvent<TYPES, I>,
) -> (
    std::option::Option<HotShotTaskCompleted>,
    VoteCollectionTaskState<TYPES, I>,
)
where
    I::Exchanges: SequencingExchangesType<TYPES, Message<TYPES, I>>,
    SequencingQuorumEx<TYPES, I>: ConsensusExchange<
        TYPES,
        Message<TYPES, I>,
        Proposal = QuorumProposal<TYPES, SequencingLeaf<TYPES>>,
        Certificate = QuorumCertificate<TYPES, SequencingLeaf<TYPES>>,
        Commitment = SequencingLeaf<TYPES>,
    >,
{
    // TODO ED Emit a view change event upon new proposal?
    match event {
        SequencingHotShotEvent::QuorumVoteRecv(vote) => match vote {
            QuorumVote::Yes(vote) => {
                // warn!("Received quroum vote in collector: {:?}", vote);

                // For the case where we receive votes after we've made a certificate
                if state.accumulator.is_right() {
                    // warn!("Already made qc");
                    return (None, state);
                }

                if vote.current_view != state.cur_view {
                    error!(
                        "Vote view does not match! vote view is {} current view is {}",
                        *vote.current_view, *state.cur_view
                    );
                    return (None, state);
                }

                let accumulator = state.accumulator.left().unwrap();
                match state.quorum_exchange.accumulate_vote(
                    &vote.signature.0,
                    &vote.signature.1,
                    vote.signature.2,
                    vote.leaf_commitment,
                    vote.vote_data,
                    vote.vote_token.clone(),
                    state.cur_view,
                    accumulator,
                    None,
                ) {
                    Either::Left(acc) => {
                        let total_votes = acc.total_vote_outcomes.len();
                        // warn!("Not enough votes total votes: {}", total_votes);
                        state.accumulator = Either::Left(acc);
                        return (None, state);
                    }
                    Either::Right(qc) => {
                        warn!("QCFormed! {:?}", qc.view_number);
                        state
                            .event_stream
                            .publish(SequencingHotShotEvent::QCFormed(qc.clone()))
                            .await;
                        state.accumulator = Either::Right(qc.clone());

                        // No longer need to poll for votes
                        state
                            .quorum_exchange
                            .network()
                            .inject_consensus_info(
                                (ConsensusIntentEvent::CancelPollForVotes(*qc.view_number)),
                            )
                            .await;

                        return (Some(HotShotTaskCompleted::ShutDown), state);
                    }
                }
            }
            QuorumVote::Timeout(_vote) => {
                panic!("The next leader has received an unexpected vote!");
                return (None, state);
            }
            QuorumVote::No(_) => {
                panic!("The next leader has received an unexpected vote!");
            }
        },
        SequencingHotShotEvent::Shutdown => {
            // warn!("Shutting down vote handle");
            return (Some(HotShotTaskCompleted::ShutDown), state);
        }
        _ => {}
    }
    (None, state)
}

impl<
        TYPES: NodeType<ConsensusType = SequencingConsensus, Time = ViewNumber>,
        I: NodeImplementation<
            TYPES,
            Leaf = SequencingLeaf<TYPES>,
            ConsensusMessage = SequencingMessage<TYPES, I>,
        >,
        A: SequencingConsensusApi<TYPES, SequencingLeaf<TYPES>, I> + 'static,
    > SequencingConsensusTaskState<TYPES, I, A>
where
    I::Exchanges: SequencingExchangesType<TYPES, Message<TYPES, I>>,
    SequencingQuorumEx<TYPES, I>: ConsensusExchange<
        TYPES,
        Message<TYPES, I>,
        Proposal = QuorumProposal<TYPES, SequencingLeaf<TYPES>>,
        Certificate = QuorumCertificate<TYPES, SequencingLeaf<TYPES>>,
        Commitment = SequencingLeaf<TYPES>,
    >,
    CommitteeEx<TYPES, I>: ConsensusExchange<
        TYPES,
        Message<TYPES, I>,
        Certificate = DACertificate<TYPES>,
        Commitment = TYPES::BlockType,
    >,
{
    async fn send_da(&self) {
        // TODO bf we need to send a DA proposal as soon as we are chosen as the leader
        // ED: Added this in the DA task ^
    }

    #[instrument(skip_all, fields(id = self.id, view = *self.cur_view), name = "Consensus genesis leaf", level = "error")]

    async fn genesis_leaf(&self) -> Option<SequencingLeaf<TYPES>> {
        let consensus = self.consensus.read().await;

        let Some(genesis_view) = consensus.state_map.get(&TYPES::Time::genesis()) else {
            error!("Couldn't find genesis view in state map.");
            return None;
        };
        let Some(leaf) = genesis_view.get_leaf_commitment() else {
            error!(
                ?genesis_view,
                "Genesis view points to a view without a leaf"
            );
            return None;
        };
        let Some(leaf) = consensus.saved_leaves.get(&leaf) else {
            error!("Failed to find genesis leaf.");
            return None;
        };
        Some(leaf.clone())
    }

    #[instrument(skip_all, fields(id = self.id, view = *self.cur_view), name = "Consensus vote if able", level = "error")]

    async fn vote_if_able(&self) -> bool {
        // warn!("In vote if able");

        if let Some(proposal) = &self.current_proposal {
            // ED Need to account for the genesis DA cert
            // // warn!("in vote if able for proposal view {:?}", proposal.view_number);

            if proposal.justify_qc.is_genesis() && proposal.view_number == ViewNumber::new(1) {
                // warn!("Proposal is genesis!");

                let view = TYPES::Time::new(*proposal.view_number);
                let vote_token = self.quorum_exchange.make_vote_token(view);

                match vote_token {
                    Err(e) => {
                        error!("Failed to generate vote token for {:?} {:?}", view, e);
                    }
                    Ok(None) => {
                        info!("We were not chosen for consensus committee on {:?}", view);
                    }
                    Ok(Some(vote_token)) => {
                        let justify_qc = proposal.justify_qc.clone();
                        let parent = if justify_qc.is_genesis() {
                            self.genesis_leaf().await
                        } else {
                            self.consensus
                                .read()
                                .await
                                .saved_leaves
                                .get(&justify_qc.leaf_commitment())
                                .cloned()
                        };

                        // Justify qc's leaf commitment is not the same as the parent's leaf commitment, but it should be (in this case)
                        let Some(parent) = parent else {
                            error!("Proposal's parent missing from storage with commitment: {:?}", justify_qc.leaf_commitment());
                            return false;
                        };
                        let parent_commitment = parent.commit();

                        let leaf: SequencingLeaf<_> = SequencingLeaf {
                            view_number: view,
                            height: proposal.height,
                            justify_qc: proposal.justify_qc.clone(),
                            parent_commitment,
                            deltas: Right(proposal.block_commitment),
                            rejected: Vec::new(),
                            timestamp: time::OffsetDateTime::now_utc().unix_timestamp_nanos(),
                            proposer_id: self.quorum_exchange.get_leader(view).to_bytes(),
                        };

                        let message: GeneralConsensusMessage<TYPES, I>;
                        message = self.quorum_exchange.create_yes_message(
                            proposal.justify_qc.commit(),
                            leaf.commit(),
                            view,
                            vote_token,
                        );

                        if let GeneralConsensusMessage::Vote(vote) = message {
                            warn!(
                                "Sending vote to next quorum leader {:?}",
                                vote.current_view()
                            );
                            self.event_stream
                                .publish(SequencingHotShotEvent::QuorumVoteSend(vote))
                                .await;
                            return true;
                        }
                    }
                }
            }

            // Only vote if you have the DA cert
            // ED Need to update the view number this is stored under?
            if let Some(cert) = self.certs.get(&(*&proposal.get_view_number())) {
                let view = cert.view_number;
                let vote_token = self.quorum_exchange.make_vote_token(view);
                // TODO: do some of this logic without the vote token check, only do that when voting.
                match vote_token {
                    Err(e) => {
                        error!("Failed to generate vote token for {:?} {:?}", view, e);
                    }
                    Ok(None) => {
                        info!("We were not chosen for consensus committee on {:?}", view);
                    }
                    Ok(Some(vote_token)) => {
                        let justify_qc = proposal.justify_qc.clone();
                        let parent = if justify_qc.is_genesis() {
                            self.genesis_leaf().await
                        } else {
                            self.consensus
                                .read()
                                .await
                                .saved_leaves
                                .get(&justify_qc.leaf_commitment())
                                .cloned()
                        };

                        // Justify qc's leaf commitment is not the same as the parent's leaf commitment, but it should be (in this case)
                        let Some(parent) = parent else {
                            error!("Proposal's parent missing from storage with commitment: {:?}", justify_qc.leaf_commitment());
                            return false;
                        };
                        let parent_commitment = parent.commit();

                        let leaf: SequencingLeaf<_> = SequencingLeaf {
                            view_number: view,
                            height: proposal.height,
                            justify_qc: proposal.justify_qc.clone(),
                            parent_commitment,
                            deltas: Right(proposal.block_commitment),
                            rejected: Vec::new(),
                            timestamp: time::OffsetDateTime::now_utc().unix_timestamp_nanos(),
                            proposer_id: self.quorum_exchange.get_leader(view).to_bytes(),
                        };
                        let message: GeneralConsensusMessage<TYPES, I>;

                        // Validate the DAC.
                        if !self
                            .committee_exchange
                            .is_valid_cert(&cert, proposal.block_commitment)
                        {
                            error!("Invalid DAC in proposal! Skipping proposal. {:?} cur view is: {:?}", cert.view_number, self.cur_view );
                            return false;
                            // message = self.quorum_exchange.create_no_message(
                            //     proposal.justify_qc.commit(),
                            //     proposal.justify_qc.leaf_commitment,
                            //     cert.view_number,
                            //     vote_token,
                            // );
                        } else {
                            message = self.quorum_exchange.create_yes_message(
                                proposal.justify_qc.commit(),
                                leaf.commit(),
                                cert.view_number,
                                vote_token,
                            );
                        }

                        // TODO ED Only publish event in vote if able
                        if let GeneralConsensusMessage::Vote(vote) = message {
                            warn!(
                                "Sending vote to next quorum leader {:?}",
                                vote.current_view()
                            );
                            self.event_stream
                                .publish(SequencingHotShotEvent::QuorumVoteSend(vote))
                                .await;
                            return true;
                        }
                    }
                }
            }
            warn!(
                "Couldn't find DAC cert in certs, meaning we haven't received it yet for view {:?}",
                *proposal.get_view_number(),
            );
            return false;
        }
        warn!(
            "Could not vote because we don't have a proposal yet for view {}",
            *self.cur_view
        );
        return false;
    }

    /// Must only update the view and GC if the view actually changes
    #[instrument(skip_all, fields(id = self.id, view = *self.cur_view), name = "Consensus update view", level = "error")]

    async fn update_view(&mut self, new_view: ViewNumber) -> bool {
        if *self.cur_view < *new_view {
            warn!(
                "Updating view from {} to {} in consensus task",
                *self.cur_view, *new_view
            );

            // Remove old certs, we won't vote on past views
            // TODO ED Put back in once we fix other errors
            // for view in *self.cur_view..*new_view - 1 {
            //     let v = ViewNumber::new(view);
            //     self.certs.remove(&v);
            // }
            self.cur_view = new_view;
            self.current_proposal = None;

            // Start polling for proposals for the new view
            // error!("Polling for quorum proposal for view {}", *new_view);

            self.quorum_exchange
                .network()
                .inject_consensus_info((ConsensusIntentEvent::PollForProposal(*self.cur_view)))
                .await;

            self.quorum_exchange
                .network()
                .inject_consensus_info((ConsensusIntentEvent::PollForDAC(*self.cur_view)))
                .await;

            if self.quorum_exchange.is_leader(self.cur_view + 1) {
                error!("Polling for quorum votes for view {}", *self.cur_view);
                self.quorum_exchange
                    .network()
                    .inject_consensus_info((ConsensusIntentEvent::PollForVotes(*self.cur_view)))
                    .await;
            }

            self.event_stream
                .publish(SequencingHotShotEvent::ViewChange(new_view))
                .await;

            // Spawn a timeout task if we did actually update view
            self.timeout_task = async_spawn({
                // let next_view_timeout = hotshot.inner.config.next_view_timeout;
                // let next_view_timeout = next_view_timeout;
                // let hotshot: HotShot<TYPES::ConsensusType, TYPES, I> = hotshot.clone();
                // TODO(bf): get the real timeout from the config.
                let stream = self.event_stream.clone();
                let view_number = self.cur_view.clone();
                async move {
                    // ED: Changing to 1 second to test timeout logic
                    async_sleep(Duration::from_millis(30000)).await;
                    stream
                        .publish(SequencingHotShotEvent::Timeout(ViewNumber::new(
                            *view_number,
                        )))
                        .await;
                }
            });

            return true;
        }
        false
    }

    #[instrument(skip_all, fields(id = self.id, view = *self.cur_view), name = "Consensus replica task", level = "error")]

    pub async fn handle_event(&mut self, event: SequencingHotShotEvent<TYPES, I>) {
        match event {
            SequencingHotShotEvent::QuorumProposalRecv(proposal, sender) => {
                error!(
                    "Received Quorum Propsoal for view {}",
                    *proposal.data.view_number
                );

                let view = proposal.data.get_view_number();
                if view < self.cur_view {
                    error!("view to high");
                    return;
                }

                let view_leader_key = self.quorum_exchange.get_leader(view);
                if view_leader_key != sender {
                    panic!("Leader key does not match key in proposal");
                    return;
                }

                // self.update_view(view).await;
                // warn!("After {:?}  sender: {:?}", *view, sender);

                // warn!("Current view: {:?}", self.cur_view);

                self.current_proposal = Some(proposal.data.clone());

                let vote_token = self.quorum_exchange.make_vote_token(view);
                // TODO: do some of this logic without the vote token check, only do that when voting.
                match vote_token {
                    Err(e) => {
                        error!("Failed to generate vote token for {:?} {:?}", view, e);
                    }
                    Ok(None) => {
                        info!("We were not chosen for consensus committee on {:?}", view);
                    }
                    Ok(Some(vote_token)) => {
                        info!("We were chosen for consensus committee on {:?}", view);
                        let consensus = self.consensus.upgradable_read().await;
                        let message;

                        // Construct the leaf.
                        let justify_qc = proposal.data.justify_qc;
                        let parent = if justify_qc.is_genesis() {
                            self.genesis_leaf().await
                        } else {
                            consensus
                                .saved_leaves
                                .get(&justify_qc.leaf_commitment())
                                .cloned()
                        };

                        // Justify qc's leaf commitment is not the same as the parent's leaf commitment, but it should be (in this case)
                        let Some(parent) = parent else {
                            error!("Proposal's parent missing from storage with commitment: {:?}", justify_qc.leaf_commitment());
                            return;
                        };
                        let parent_commitment = parent.commit();
                        let _block_commitment = proposal.data.block_commitment;
                        let leaf: SequencingLeaf<_> = SequencingLeaf {
                            view_number: view,
                            height: proposal.data.height,
                            justify_qc: justify_qc.clone(),
                            parent_commitment,
                            deltas: Right(proposal.data.block_commitment),
                            rejected: Vec::new(),
                            timestamp: time::OffsetDateTime::now_utc().unix_timestamp_nanos(),
                            proposer_id: sender.to_bytes(),
                        };
                        // warn!("Leaf replica is voting on! {:?}", leaf.commit());
                        let justify_qc_commitment = justify_qc.commit();
                        let leaf_commitment = leaf.commit();

                        // Validate the `justify_qc`.
                        if !self
                            .quorum_exchange
                            .is_valid_cert(&justify_qc, parent_commitment)
                        {
                            error!("Invalid justify_qc in proposal!. parent commitment is {:?} justify qc is {:?}", parent_commitment, justify_qc.clone());

                            message = self.quorum_exchange.create_no_message::<I>(
                                justify_qc_commitment,
                                leaf_commitment,
                                view,
                                vote_token,
                            );
                        }
                        // Validate the `height`.
                        else if leaf.height != parent.height + 1 {
                            error!(
                                "Incorrect height in proposal (expected {}, got {})",
                                parent.height + 1,
                                leaf.height
                            );
                            message = self.quorum_exchange.create_no_message(
                                justify_qc_commitment,
                                leaf_commitment,
                                view,
                                vote_token,
                            );
                        }
                        // Validate the signature.
                        else if !view_leader_key
                            .validate(proposal.ver_key, &proposal.signature, leaf_commitment.as_ref())
                        {
                            error!(?proposal.signature, "Could not verify proposal.");
                            message = self.quorum_exchange.create_no_message(
                                justify_qc_commitment,
                                leaf_commitment,
                                view,
                                vote_token,
                            );
                        }
                        // Create a positive vote if either liveness or safety check
                        // passes.
                        else {
                            // Liveness check.
                            let liveness_check = justify_qc.view_number > consensus.locked_view;

                            // Safety check.
                            // Check if proposal extends from the locked leaf.
                            let outcome = consensus.visit_leaf_ancestors(
                                justify_qc.view_number,
                                Terminator::Inclusive(consensus.locked_view),
                                false,
                                |leaf| {
                                    // if leaf view no == locked view no then we're done, report success by
                                    // returning true
                                    leaf.view_number != consensus.locked_view
                                },
                            );
                            let safety_check = outcome.is_ok();
                            if let Err(e) = outcome {
                                self.api.send_view_error(view, Arc::new(e)).await;
                            }

                            // Skip if both saftey and liveness checks fail.
                            if !safety_check && !liveness_check {
                                error!("Failed safety check and liveness check");
                                message = self.quorum_exchange.create_no_message(
                                    justify_qc_commitment,
                                    leaf_commitment,
                                    view,
                                    vote_token,
                                );
                            } else {
                                // Generate a message with yes vote.

                                message = self.quorum_exchange.create_yes_message(
                                    justify_qc_commitment,
                                    leaf_commitment,
                                    view,
                                    vote_token,
                                );
                            }
                        }

                        let high_qc = leaf.justify_qc.clone();
                        let mut new_anchor_view = consensus.last_decided_view;
                        let mut new_locked_view = consensus.locked_view;
                        let mut last_view_number_visited = view;
                        let mut new_commit_reached: bool = false;
                        let mut new_decide_reached = false;
                        let mut new_decide_qc = None;
                        let mut leaf_views = Vec::new();
                        let mut included_txns = HashSet::new();
                        let old_anchor_view = consensus.last_decided_view;
                        let parent_view = leaf.justify_qc.view_number;
                        let mut current_chain_length = 0usize;
                        if parent_view + 1 == view {
                            current_chain_length += 1;
                            if let Err(e) = consensus.visit_leaf_ancestors(
                            parent_view,
                            Terminator::Exclusive(old_anchor_view),
                            true,
                            |leaf| {
                                if !new_decide_reached {
                                    if last_view_number_visited == leaf.view_number + 1 {
                                        last_view_number_visited = leaf.view_number;
                                        current_chain_length += 1;
                                        if current_chain_length == 2 {
                                            new_locked_view = leaf.view_number;
                                            new_commit_reached = true;
                                            // The next leaf in the chain, if there is one, is decided, so this
                                            // leaf's justify_qc would become the QC for the decided chain.
                                            new_decide_qc = Some(leaf.justify_qc.clone());
                                        } else if current_chain_length == 3 {
                                            new_anchor_view = leaf.view_number;
                                            new_decide_reached = true;
                                        }
                                    } else {
                                        // nothing more to do here... we don't have a new chain extension
                                        return false;
                                    }
                                }
                                // starting from the first iteration with a three chain, e.g. right after the else if case nested in the if case above
                                if new_decide_reached {
                                    let mut leaf = leaf.clone();

                                    // If the full block is available for this leaf, include it in the leaf
                                    // chain that we send to the client.
                                    if let Some(block) =
                                        consensus.saved_blocks.get(leaf.get_deltas_commitment())
                                    {
                                        if let Err(err) = leaf.fill_deltas(block.clone()) {
                                            error!("unable to fill leaf {} with block {}, block will not be available: {}",
                                                leaf.commit(), block.commit(), err);
                                        }
                                    }

                                    leaf_views.push(leaf.clone());
                                    match &leaf.deltas {
                                        Left(block) => {
                                        let txns = block.contained_transactions();
                                        for txn in txns {
                                            included_txns.insert(txn);
                                        }
                                    }
                                    Right(commit) => {

                                    }
                                }
                            }
                                true
                            },
                        ) {
                            error!("publishing view error");
                            self.output_event_stream.publish(Event {
                                view_number: view,
                                event: EventType::Error { error: e.into() },
                            }).await;
                        }
                        }

                        let included_txns_set: HashSet<_> = if new_decide_reached {
                            included_txns
                        } else {
                            HashSet::new()
                        };

                        // promote lock here to add proposal to statemap
                        let mut consensus = RwLockUpgradableReadGuard::upgrade(consensus).await;
                        if high_qc.view_number > consensus.high_qc.view_number {
                            consensus.high_qc = high_qc;
                        }
                        consensus.state_map.insert(
                            view,
                            View {
                                view_inner: ViewInner::Leaf {
                                    leaf: leaf.commit(),
                                },
                            },
                        );
                        consensus.saved_leaves.insert(leaf.commit(), leaf.clone());
                        if new_commit_reached {
                            consensus.locked_view = new_locked_view;
                        }
                        #[allow(clippy::cast_precision_loss)]
                        if new_decide_reached {
<<<<<<< HEAD
=======
                            let mut included_txn_size = 0;
                            let mut included_txn_count = 0;
>>>>>>> a078472e
                            consensus
                                .transactions
                                .modify(|txns| {
                                    *txns = txns
                                        .drain()
                                        .filter(|(txn_hash, txn)| {
                                            if included_txns_set.contains(txn_hash) {
<<<<<<< HEAD
=======
                                                included_txn_count += 1;
                                                included_txn_size += bincode_opts()
                                                    .serialized_size(txn)
                                                    .unwrap_or_default();
>>>>>>> a078472e
                                                false
                                            } else {
                                                true
                                            }
                                        })
                                        .collect();
                                })
                                .await;
                            consensus
                                .metrics
                                .outstanding_transactions
                                .update(-included_txn_count);
                            consensus
                                .metrics
                                .outstanding_transactions_memory_size
                                .update(-(i64::try_from(included_txn_size).unwrap_or(i64::MAX)));

                            warn!("about to publish decide");
                            let decide_sent = self.output_event_stream.publish(Event {
                                view_number: consensus.last_decided_view,
                                event: EventType::Decide {
                                    leaf_chain: Arc::new(leaf_views),
                                    qc: Arc::new(new_decide_qc.unwrap()),
                                    block_size: Some(included_txns_set.len().try_into().unwrap()),
                                },
                            });
                            let old_anchor_view = consensus.last_decided_view;
                            consensus
                                .collect_garbage(old_anchor_view, new_anchor_view)
                                .await;
                            consensus.last_decided_view = new_anchor_view;
                            consensus.invalid_qc = 0;

                            // We're only storing the last QC. We could store more but we're realistically only going to retrieve the last one.
                            if let Err(e) = self.api.store_leaf(old_anchor_view, leaf).await {
                                error!("Could not insert new anchor into the storage API: {:?}", e);
                            }

                            // warn!("Inserting leaf into storage {:?}", leaf.commit());
                            // if *view % 10 == 0 && self.quorum_exchange.is_leader(view) {
                                error!("Sending Decide for view {:?}", consensus.last_decided_view);
                                error!("Decided txns len {:?}", included_txns_set.len());
                            // }
                            decide_sent.await;
                        }

                        let new_view = self.current_proposal.clone().unwrap().view_number + 1;
                        // In future we can use the mempool model where we fetch the proposal if we don't have it, instead of having to wait for it here
                        let should_propose = self.quorum_exchange.is_leader(new_view)
                            && consensus.high_qc.view_number
                                == self.current_proposal.clone().unwrap().view_number;
                        // todo get rid of this clone
                        let qc = consensus.high_qc.clone();

                        drop(consensus);
                        if should_propose {
                            error!(
                                "Attempting to publish proposal after voting; now in view: {}",
                                *new_view
                            );
                            self.publish_proposal_if_able(qc).await;
                        }
                        if !self.vote_if_able().await {
                            return;
                        }

                        // ED Only do this GC if we are able to vote
                        for v in *self.cur_view..*view + 1 {
                            let time = TYPES::Time::new(v);
                            self.certs.remove(&time);
                        }
                        // warn!("Voting for view {}", *self.cur_view);
                        // self.current_proposal = None;

                        // Update current view and publish a view change event so other tasks also update
                        self.update_view(new_view).await;

                        if let GeneralConsensusMessage::Vote(vote) = message {
                            info!("Sending vote to next leader {:?}", vote);
                            // warn!("Vote is {:?}", vote.current_view());

                            // self.event_stream
                            //     .publish(SequencingHotShotEvent::QuorumVoteSend(vote))
                            //     .await;
                        };
                    }
                }
            }
            SequencingHotShotEvent::QuorumVoteRecv(vote) => {
                warn!("Received quroum vote: {:?}", vote.current_view());

                if !self.quorum_exchange.is_leader(vote.current_view() + 1) {
                    error!(
                        "We are not the leader for view {} are we the leader for view + 1? {}",
                        *vote.current_view() + 1,
                        self.quorum_exchange.is_leader(vote.current_view() + 2)
                    );
                    return;
                }

                match vote {
                    QuorumVote::Yes(vote) => {
                        // warn!(
                        //     "Recved quorum vote outside of vote handle for view {:?}",
                        //     vote.current_view
                        // );
                        let handle_event = HandleEvent(Arc::new(move |event, state| {
                            async move { vote_handle(state, event).await }.boxed()
                        }));
                        let collection_view = if let Some((collection_view, collection_task, _)) =
                            &self.vote_collector
                        {
                            if vote.current_view > *collection_view {
                                // ED I think we'd want to let that task timeout to avoid a griefing vector
                                self.registry.shutdown_task(*collection_task).await;
                            }
                            collection_view.clone()
                        } else {
                            ViewNumber::new(0)
                        };

                        let acc = VoteAccumulator {
                            total_vote_outcomes: HashMap::new(),
                            da_vote_outcomes: HashMap::new(),
                            yes_vote_outcomes: HashMap::new(),
                            no_vote_outcomes: HashMap::new(),
                            viewsync_precommit_vote_outcomes: HashMap::new(),
                            viewsync_commit_vote_outcomes: HashMap::new(),
                            viewsync_finalize_vote_outcomes: HashMap::new(),
                            success_threshold: self.quorum_exchange.success_threshold(),
                            failure_threshold: self.quorum_exchange.failure_threshold(),
                            sig_lists: Vec::new(),
                            signers: bitvec![0; self.quorum_exchange.total_nodes()],
                        };

                        // Todo check if we are the leader
                        let accumulator = self.quorum_exchange.accumulate_vote(
                            &vote.clone().signature.0,
                            &vote.clone().signature.1,
                            vote.clone().signature.2,
                            vote.clone().leaf_commitment,
                            vote.clone().vote_data.clone(),
                            vote.clone().vote_token.clone(),
                            vote.clone().current_view,
                            acc,
                            None,
                        );

                        if vote.current_view > collection_view {
                            let state = VoteCollectionTaskState {
                                quorum_exchange: self.quorum_exchange.clone(),
                                accumulator,
                                cur_view: vote.current_view,
                                event_stream: self.event_stream.clone(),
                                id: self.id,
                            };
                            let name = "Quorum Vote Collection";
                            let filter = FilterEvent(Arc::new(|event| {
                                matches!(event, SequencingHotShotEvent::QuorumVoteRecv(_))
                            }));

                            let builder =
                                TaskBuilder::<VoteCollectionTypes<TYPES, I>>::new(name.to_string())
                                    .register_event_stream(self.event_stream.clone(), filter)
                                    .await
                                    .register_registry(&mut self.registry.clone())
                                    .await
                                    .register_state(state)
                                    .register_event_handler(handle_event);
                            let id = builder.get_task_id().unwrap();
                            let stream_id = builder.get_stream_id().unwrap();

                            self.vote_collector = Some((vote.current_view, id, stream_id));

                            let task = async_spawn(async move {
                                VoteCollectionTypes::build(builder).launch().await;
                            });
                            warn!("Starting vote handle for view {:?}", vote.current_view);
                        } else {
                            if let Some((view, _, stream_id)) = self.vote_collector {
                                // warn!(
                                //     "directly sending vote to vote collection task. view {:?}",
                                //     view
                                // );
                                self.event_stream
                                    .direct_message(
                                        stream_id,
                                        SequencingHotShotEvent::QuorumVoteRecv(QuorumVote::Yes(
                                            vote,
                                        )),
                                    )
                                    .await;
                            }
                        }
                    }
                    QuorumVote::Timeout(_) | QuorumVote::No(_) => {
                        panic!("The next leader has received an unexpected vote!");
                    }
                }
            }
            SequencingHotShotEvent::QCFormed(qc) => {
                warn!("QC Formed event happened!");

                let mut consensus = self.consensus.write().await;
                consensus.high_qc = qc.clone();

                drop(consensus);

                // warn!("QC leaf commitment is {:?}", qc.leaf_commitment());
                // self.event_stream
                //     .publish(SequencingHotShotEvent::ViewChange(qc.view_number() + 1))
                //     .await;

                // View may have already been updated by replica if they voted for this QC
                // TODO ED We should separate leader state from replica state, they shouldn't share the same view
                // Leader task should only run for a specific view, and never update its current view, but instead spawn another task
                // let _res = self.update_view(qc.view_number + 1).await;

                // Start polling for votes for the next view
                // if _res {
                // if self.quorum_exchange.is_leader(qc.view_number + 2) {
                //     self.quorum_exchange
                //         .network()
                //         .inject_consensus_info(
                //             (ConsensusIntentEvent::PollForVotes(*qc.view_number + 1)),
                //         )
                //         .await;
                // }
                // }

                // warn!("Handle qc formed event!");
                // TODO ED Why isn't cur view correct here?
                // // So we don't create a QC on the first view unless we are the leader
                error!(
                    "Attempting to publish proposal after forming a QC for view {}",
                    *qc.view_number
                );

                if self.publish_proposal_if_able(qc.clone()).await {
                    self.update_view(qc.view_number + 1).await;
                }
            }
            SequencingHotShotEvent::DACRecv(cert) => {
                warn!("DAC Recved for view ! {}", *cert.view_number);

                let view = cert.view_number;
                self.certs.insert(view, cert);

                // TODO Make sure we aren't voting for an arbitrarily old round for no reason
                if self.vote_if_able().await {
                    self.update_view(view + 1).await;
                    // TODO ED We should make the event publishing part of update_view function
                    // self.event_stream
                    //     .publish(SequencingHotShotEvent::ViewChange(self.cur_view))
                    //     .await;
                }
            }

            SequencingHotShotEvent::ViewChange(new_view) => {
                warn!("View Change event for view {}", *new_view);

                let old_view_number = self.cur_view;

                // update the view in state to the one in the message
                // ED Update_view return a bool whether it actually updated
                // Publish a view change event to the application
                self.output_event_stream
                    .publish(Event {
                        view_number: old_view_number,
                        event: EventType::ViewFinished {
                            view_number: old_view_number,
                        },
                    })
                    .await;
                if !self.update_view(new_view).await {
                    return;
                }

                error!("View Change event for view {}", *new_view);

                // If we are the next leader start polling for votes for this view
                // if self.quorum_exchange.is_leader(self.cur_view + 1) {
                //     error!("Polling for quorum votes for view {}", *self.cur_view);
                //     self.quorum_exchange
                //         .network()
                //         .inject_consensus_info((ConsensusIntentEvent::PollForVotes(*self.cur_view)))
                //         .await;
                // }

                // ED Need to update the view here?  What does otherwise?
                // self.update_view(qc.view_number + 1).await;
                // So we don't create a QC on the first view unless we are the leader
                if !self.quorum_exchange.is_leader(self.cur_view) {
                    return;
                }

                // update our high qc to the qc we just formed
                // self.high_qc = qc;
                let consensus = self.consensus.read().await;
                let parent_view_number = &consensus.high_qc.view_number();
                let mut reached_decided = false;

                let Some(parent_view) = consensus.state_map.get(parent_view_number) else {
                    error!("Couldn't find high QC parent in state map.");
                    return;
                };
                let Some(leaf) = parent_view.get_leaf_commitment() else {
                    error!(
                        ?parent_view_number,
                        ?parent_view,
                        "Parent of high QC points to a view without a proposal"
                    );
                    return;
                };
                let Some(leaf) = consensus.saved_leaves.get(&leaf) else {
                    error!("Failed to find high QC parent.");
                    return;
                };
                if leaf.view_number == consensus.last_decided_view {
                    reached_decided = true;
                }
                let parent_leaf = leaf.clone();

                let original_parent_hash = parent_leaf.commit();

                let mut next_parent_hash = original_parent_hash;

                if !reached_decided {
                    warn!("not reached decide fro view {:?}", self.cur_view);
                    while let Some(next_parent_leaf) = consensus.saved_leaves.get(&next_parent_hash)
                    {
                        if next_parent_leaf.view_number <= consensus.last_decided_view {
                            break;
                        }
                        next_parent_hash = next_parent_leaf.parent_commitment;
                    }
                    // TODO do some sort of sanity check on the view number that it matches decided
                    warn!("updated saved leaves");
                }

                let block_commitment = self.block.commit();
                let leaf = SequencingLeaf {
                    view_number: self.cur_view,
                    height: parent_leaf.height + 1,
                    justify_qc: consensus.high_qc.clone(),
                    parent_commitment: parent_leaf.commit(),
                    // Use the block commitment rather than the block, so that the replica can construct
                    // the same leaf with the commitment.
                    deltas: Right(block_commitment),
                    rejected: vec![],
                    timestamp: time::OffsetDateTime::now_utc().unix_timestamp_nanos(),
                    proposer_id: self.api.public_key().to_bytes(),
                };
                let (signature, ver_key) = self
                    .quorum_exchange
                    .sign_validating_or_commitment_proposal::<I>(&leaf.commit());
                // TODO: DA cert is sent as part of the proposal here, we should split this out so we don't have to wait for it.
                let proposal = QuorumProposal {
                    block_commitment,
                    view_number: leaf.view_number,
                    height: leaf.height,
                    justify_qc: consensus.high_qc.clone(),
                    proposer_id: leaf.proposer_id,
                    dac: None,
                    ver_key: ver_key,
                };

                let message = Proposal {
                    data: proposal,
                    signature,
                    ver_key,
                };
                // warn!("Sending proposal for view {:?} \n {:?}", self.cur_view, message.clone());
                warn!("Sending proposal for view {:?}", message.data.clone());

                self.event_stream
                    .publish(SequencingHotShotEvent::QuorumProposalSend(
                        message,
                        self.quorum_exchange.public_key().clone(),
                    ))
                    .await;
            }
            SequencingHotShotEvent::Timeout(view) => {
                // The view sync module will handle updating views in the case of timeout
                // TODO ED In the future send a timeout vote
                self.quorum_exchange
                    .network()
                    .inject_consensus_info((ConsensusIntentEvent::CancelPollForVotes(*view)))
                    .await;
                error!(
                    "We received a timeout event in the consensus task for view {}!",
                    *view
                )
            }
            SequencingHotShotEvent::SendDABlockData(block) => {
                // ED TODO Should make sure this is actually the most recent block
                // warn!("Updating self . block!");
                self.block = block;
            }
            _ => {}
        }
    }

    pub async fn publish_proposal_if_able(&self, qc: QuorumCertificate<TYPES, I::Leaf>) -> bool {
        if !self.quorum_exchange.is_leader(qc.view_number + 1) {
            error!("Somehow we formed a QC but are not the leader for the next view");
            return false;
        }

        // update our high qc to the qc we just formed
        // self.high_qc = qc;
        let consensus = self.consensus.read().await;
        let parent_view_number = &consensus.high_qc.view_number();
        // error!("Parent view number is {:?}", parent_view_number);
        let mut reached_decided = false;

        let Some(parent_view) = consensus.state_map.get(parent_view_number) else {
            // This should have been added by the replica? 
            error!("Couldn't find parent view in state map, waiting for replica to see proposal\n parent view number: {}", **parent_view_number);
            return false;
        };
        // Leaf hash in view inner does not match high qc hash - Why?
        let Some(leaf_commitment) = parent_view.get_leaf_commitment() else {
            error!(
                ?parent_view_number,
                ?parent_view,
                "Parent of high QC points to a view without a proposal"
            );
            return false;
        };
        if leaf_commitment != consensus.high_qc.leaf_commitment() {
            // error!(
            //     "They don't equal: {:?}   {:?}",
            //     leaf_commitment,
            //     self.high_qc.leaf_commitment()
            // );
        }
        let Some(leaf) = consensus.saved_leaves.get(&leaf_commitment) else {
            error!("Failed to find high QC of parent.");
            return false;
        };
        if leaf.view_number == consensus.last_decided_view {
            reached_decided = true;
        }

        let parent_leaf = leaf.clone();

        let original_parent_hash = parent_leaf.commit();

        let mut next_parent_hash = original_parent_hash;

        // Walk back until we find a decide
        if !reached_decided {
            warn!("not reached decide fro view {:?}", self.cur_view);
            while let Some(next_parent_leaf) = consensus.saved_leaves.get(&next_parent_hash) {
                if next_parent_leaf.view_number <= consensus.last_decided_view {
                    break;
                }
                next_parent_hash = next_parent_leaf.parent_commitment;
            }
            warn!("updated saved leaves");
            // TODO do some sort of sanity check on the view number that it matches decided
        }

        let block_commitment = self.block.commit();
        if block_commitment == TYPES::BlockType::new().commit() {
            error!("Block is generic block! {:?}", self.cur_view);
        }
        // warn!(
        //     "leaf commitment of new qc: {:?}",
        //     self.high_qc.leaf_commitment()
        // );
        let leaf = SequencingLeaf {
            view_number: *parent_view_number + 1,
            height: parent_leaf.height + 1,
            justify_qc: consensus.high_qc.clone(),
            parent_commitment: parent_leaf.commit(),
            // Use the block commitment rather than the block, so that the replica can construct
            // the same leaf with the commitment.
            deltas: Right(block_commitment),
            rejected: vec![],
            timestamp: time::OffsetDateTime::now_utc().unix_timestamp_nanos(),
            proposer_id: self.api.public_key().to_bytes(),
        };
        // warn!("Leaf sent in proposal! {:?}", parent_leaf.commit());

        let (signature, ver_key) = self
            .quorum_exchange
            .sign_validating_or_commitment_proposal::<I>(&leaf.commit());
        // TODO: DA cert is sent as part of the proposal here, we should split this out so we don't have to wait for it.
        let proposal = QuorumProposal {
            block_commitment,
            view_number: leaf.view_number,
            height: leaf.height,
            justify_qc: consensus.high_qc.clone(),
            proposer_id: leaf.proposer_id,
            dac: None,
            ver_key: ver_key,
        };

        let message = Proposal {
            data: proposal,
            signature,
            ver_key,
        };
        error!("Sending proposal for view {:?} \n {:?}", self.cur_view, "");

        // warn!("Sending proposal for view {:?}", message.data.clone());

        self.event_stream
            .publish(SequencingHotShotEvent::QuorumProposalSend(
                message,
                self.quorum_exchange.public_key().clone(),
            ))
            .await;
        return true;
    }
}

impl<
        TYPES: NodeType<ConsensusType = SequencingConsensus>,
        I: NodeImplementation<
            TYPES,
            Leaf = SequencingLeaf<TYPES>,
            ConsensusMessage = SequencingMessage<TYPES, I>,
        >,
        A: SequencingConsensusApi<TYPES, SequencingLeaf<TYPES>, I>,
    > TS for SequencingConsensusTaskState<TYPES, I, A>
where
    I::Exchanges: SequencingExchangesType<TYPES, Message<TYPES, I>>,
    SequencingQuorumEx<TYPES, I>: ConsensusExchange<
        TYPES,
        Message<TYPES, I>,
        Proposal = QuorumProposal<TYPES, SequencingLeaf<TYPES>>,
        Certificate = QuorumCertificate<TYPES, SequencingLeaf<TYPES>>,
        Commitment = SequencingLeaf<TYPES>,
    >,
    CommitteeEx<TYPES, I>: ConsensusExchange<
        TYPES,
        Message<TYPES, I>,
        Certificate = DACertificate<TYPES>,
        Commitment = TYPES::BlockType,
    >,
{
}

pub type VoteCollectionTypes<TYPES, I> = HSTWithEvent<
    ConsensusTaskError,
    SequencingHotShotEvent<TYPES, I>,
    ChannelStream<SequencingHotShotEvent<TYPES, I>>,
    VoteCollectionTaskState<TYPES, I>,
>;

pub type ConsensusTaskTypes<TYPES, I, A> = HSTWithEvent<
    ConsensusTaskError,
    SequencingHotShotEvent<TYPES, I>,
    ChannelStream<SequencingHotShotEvent<TYPES, I>>,
    SequencingConsensusTaskState<TYPES, I, A>,
>;

pub async fn sequencing_consensus_handle<
    TYPES: NodeType<ConsensusType = SequencingConsensus, Time = ViewNumber>,
    I: NodeImplementation<
        TYPES,
        Leaf = SequencingLeaf<TYPES>,
        ConsensusMessage = SequencingMessage<TYPES, I>,
    >,
    A: SequencingConsensusApi<TYPES, SequencingLeaf<TYPES>, I> + 'static,
>(
    event: SequencingHotShotEvent<TYPES, I>,
    mut state: SequencingConsensusTaskState<TYPES, I, A>,
) -> (
    std::option::Option<HotShotTaskCompleted>,
    SequencingConsensusTaskState<TYPES, I, A>,
)
where
    I::Exchanges: SequencingExchangesType<TYPES, Message<TYPES, I>>,
    SequencingQuorumEx<TYPES, I>: ConsensusExchange<
        TYPES,
        Message<TYPES, I>,
        Proposal = QuorumProposal<TYPES, SequencingLeaf<TYPES>>,
        Certificate = QuorumCertificate<TYPES, SequencingLeaf<TYPES>>,
        Commitment = SequencingLeaf<TYPES>,
    >,
    CommitteeEx<TYPES, I>: ConsensusExchange<
        TYPES,
        Message<TYPES, I>,
        Certificate = DACertificate<TYPES>,
        Commitment = TYPES::BlockType,
    >,
{
    if let SequencingHotShotEvent::Shutdown = event {
        (Some(HotShotTaskCompleted::ShutDown), state)
    } else {
        state.handle_event(event).await;
        (None, state)
    }
}

pub fn consensus_event_filter<TYPES: NodeType, I: NodeImplementation<TYPES>>(
    event: &SequencingHotShotEvent<TYPES, I>,
) -> bool {
    match event {
        SequencingHotShotEvent::QuorumProposalRecv(_, _)
        | SequencingHotShotEvent::QuorumVoteRecv(_)
        | SequencingHotShotEvent::QCFormed(_)
        | SequencingHotShotEvent::DACRecv(_)
        | SequencingHotShotEvent::ViewChange(_)
        | SequencingHotShotEvent::SendDABlockData(_)
        | SequencingHotShotEvent::Timeout(_) => true,
        _ => false,
    }
}<|MERGE_RESOLUTION|>--- conflicted
+++ resolved
@@ -831,11 +831,8 @@
                         }
                         #[allow(clippy::cast_precision_loss)]
                         if new_decide_reached {
-<<<<<<< HEAD
-=======
                             let mut included_txn_size = 0;
                             let mut included_txn_count = 0;
->>>>>>> a078472e
                             consensus
                                 .transactions
                                 .modify(|txns| {
@@ -843,13 +840,10 @@
                                         .drain()
                                         .filter(|(txn_hash, txn)| {
                                             if included_txns_set.contains(txn_hash) {
-<<<<<<< HEAD
-=======
                                                 included_txn_count += 1;
                                                 included_txn_size += bincode_opts()
                                                     .serialized_size(txn)
                                                     .unwrap_or_default();
->>>>>>> a078472e
                                                 false
                                             } else {
                                                 true
