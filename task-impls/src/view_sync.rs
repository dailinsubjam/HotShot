use crate::events::SequencingHotShotEvent;
use async_compatibility_layer::art::async_sleep;
use async_compatibility_layer::art::async_spawn;
use async_compatibility_layer::channel::UnboundedStream;
#[cfg(feature = "async-std-executor")]
use async_std::task::JoinHandle;
use commit::Committable;
use either::Either::{self, Left, Right};
use futures::FutureExt;
use futures::StreamExt;
use hotshot_consensus::SequencingConsensusApi;
use hotshot_task::task::HandleEvent;
use hotshot_task::task::HotShotTaskCompleted;
use hotshot_task::task::HotShotTaskTypes;
use hotshot_task::task_impls::TaskBuilder;
use hotshot_task::task_launcher::TaskRunner;
use hotshot_task::{
    event_stream::{ChannelStream, EventStream},
    task::{FilterEvent, TaskErr, TS},
    task_impls::HSTWithEvent,
};
use hotshot_types::message::GeneralConsensusMessage::ViewSyncCertificate as ViewSyncCertificateProposal;
use hotshot_types::traits::election::Membership;
use hotshot_types::traits::election::SignedCertificate;
use hotshot_types::traits::election::VoteData;

use hotshot_task::global_registry::GlobalRegistry;
use hotshot_types::certificate::ViewSyncCertificate;
use hotshot_types::data::QuorumProposal;
use hotshot_types::data::SequencingLeaf;
use hotshot_types::data::ViewNumber;
use hotshot_types::message::GeneralConsensusMessage;
use hotshot_types::message::Message;
use hotshot_types::message::Proposal;
use hotshot_types::message::SequencingMessage;
use hotshot_types::traits::consensus_type::sequencing_consensus::SequencingConsensus;
use hotshot_types::traits::election::ConsensusExchange;
use hotshot_types::traits::election::ViewSyncExchangeType;
use hotshot_types::traits::network::CommunicationChannel;
use hotshot_types::traits::node_implementation::NodeImplementation;
use hotshot_types::traits::node_implementation::NodeType;
use hotshot_types::traits::node_implementation::QuorumProposalType;
use hotshot_types::traits::node_implementation::SequencingExchangesType;
use hotshot_types::traits::node_implementation::ViewSyncEx;
use hotshot_types::traits::signature_key::SignatureKey;
use hotshot_types::traits::state::ConsensusTime;
use hotshot_types::vote::ViewSyncData;
use hotshot_types::vote::ViewSyncVote;
use hotshot_types::vote::VoteAccumulator;
use snafu::Snafu;
use std::collections::HashMap;
use std::ops::Deref;
use std::time::Duration;
use std::{marker::PhantomData, sync::Arc};
use tracing::{error, info, warn};

#[derive(PartialEq, PartialOrd, Clone, Debug, Eq, Hash)]
pub enum ViewSyncPhase {
    None,
    PreCommit,
    Commit,
    Finalize,
}

#[derive(Default)]
pub struct ViewSyncTaskInfo {
    task_id: usize,
    event_stream_id: usize,
}

#[derive(Snafu, Debug)]
pub struct ViewSyncTaskError {}
impl TaskErr for ViewSyncTaskError {}

pub struct ViewSyncTaskState<
    TYPES: NodeType<ConsensusType = SequencingConsensus>,
    I: NodeImplementation<
        TYPES,
        Leaf = SequencingLeaf<TYPES>,
        ConsensusMessage = SequencingMessage<TYPES, I>,
    >,
    A: SequencingConsensusApi<TYPES, SequencingLeaf<TYPES>, I> + 'static + std::clone::Clone,
> where
    I::Exchanges: SequencingExchangesType<TYPES, Message<TYPES, I>>,
    ViewSyncEx<TYPES, I>: ConsensusExchange<
        TYPES,
        Message<TYPES, I>,
        Proposal = ViewSyncCertificate<TYPES>,
        Certificate = ViewSyncCertificate<TYPES>,
        Commitment = ViewSyncData<TYPES>,
    >,
{
    pub registry: GlobalRegistry,
    pub event_stream: ChannelStream<SequencingHotShotEvent<TYPES, I>>,

    pub current_view: TYPES::Time,
    pub next_view: TYPES::Time,

    pub exchange: Arc<ViewSyncEx<TYPES, I>>,
    pub api: A,

    // pub task_runner: TaskRunner,
    /// How many timeouts we've seen in a row; is reset upon a successful view change
    pub num_timeouts_tracked: u64,

    /// Represents if replica task is running,
    pub replica_task_map: HashMap<TYPES::Time, ViewSyncTaskInfo>,

    /// Represents if relay task is running
    pub relay_task_map: HashMap<TYPES::Time, ViewSyncTaskInfo>,

    pub view_sync_timeout: Duration,
}

impl<
        TYPES: NodeType<ConsensusType = SequencingConsensus>,
        I: NodeImplementation<
            TYPES,
            Leaf = SequencingLeaf<TYPES>,
            ConsensusMessage = SequencingMessage<TYPES, I>,
        >,
        A: SequencingConsensusApi<TYPES, SequencingLeaf<TYPES>, I> + 'static + std::clone::Clone,
    > TS for ViewSyncTaskState<TYPES, I, A>
where
    I::Exchanges: SequencingExchangesType<TYPES, Message<TYPES, I>>,
    ViewSyncEx<TYPES, I>: ConsensusExchange<
        TYPES,
        Message<TYPES, I>,
        Proposal = ViewSyncCertificate<TYPES>,
        Certificate = ViewSyncCertificate<TYPES>,
        Commitment = ViewSyncData<TYPES>,
    >,
{
}

pub type ViewSyncTaskStateTypes<TYPES, I, A> = HSTWithEvent<
    ViewSyncTaskError,
    SequencingHotShotEvent<TYPES, I>,
    ChannelStream<SequencingHotShotEvent<TYPES, I>>,
    ViewSyncTaskState<TYPES, I, A>,
>;

pub struct ViewSyncReplicaTaskState<
    TYPES: NodeType<ConsensusType = SequencingConsensus>,
    I: NodeImplementation<
        TYPES,
        Leaf = SequencingLeaf<TYPES>,
        ConsensusMessage = SequencingMessage<TYPES, I>,
    >,
    A: SequencingConsensusApi<TYPES, SequencingLeaf<TYPES>, I> + 'static,
> where
    I::Exchanges: SequencingExchangesType<TYPES, Message<TYPES, I>>,
    ViewSyncEx<TYPES, I>: ConsensusExchange<
        TYPES,
        Message<TYPES, I>,
        Proposal = ViewSyncCertificate<TYPES>,
        Certificate = ViewSyncCertificate<TYPES>,
        Commitment = ViewSyncData<TYPES>,
    >,
{
    pub view_sync_timeout: Duration,
    pub current_view: TYPES::Time,
    pub next_view: TYPES::Time,
    pub phase: ViewSyncPhase,
    pub relay: u64,
    pub finalized: bool,
    pub sent_view_change_event: bool,

    pub exchange: Arc<ViewSyncEx<TYPES, I>>,
    pub api: A,
    pub event_stream: ChannelStream<SequencingHotShotEvent<TYPES, I>>,
}

impl<
        TYPES: NodeType<ConsensusType = SequencingConsensus>,
        I: NodeImplementation<
            TYPES,
            Leaf = SequencingLeaf<TYPES>,
            ConsensusMessage = SequencingMessage<TYPES, I>,
        >,
        A: SequencingConsensusApi<TYPES, SequencingLeaf<TYPES>, I> + 'static,
    > TS for ViewSyncReplicaTaskState<TYPES, I, A>
where
    I::Exchanges: SequencingExchangesType<TYPES, Message<TYPES, I>>,
    ViewSyncEx<TYPES, I>: ConsensusExchange<
        TYPES,
        Message<TYPES, I>,
        Proposal = ViewSyncCertificate<TYPES>,
        Certificate = ViewSyncCertificate<TYPES>,
        Commitment = ViewSyncData<TYPES>,
    >,
{
}

pub type ViewSyncReplicaTaskStateTypes<TYPES, I, A> = HSTWithEvent<
    ViewSyncTaskError,
    SequencingHotShotEvent<TYPES, I>,
    ChannelStream<SequencingHotShotEvent<TYPES, I>>,
    ViewSyncReplicaTaskState<TYPES, I, A>,
>;

pub struct ViewSyncRelayTaskState<
    TYPES: NodeType<ConsensusType = SequencingConsensus>,
    I: NodeImplementation<
        TYPES,
        Leaf = SequencingLeaf<TYPES>,
        ConsensusMessage = SequencingMessage<TYPES, I>,
    >,
> {
    pub event_stream: ChannelStream<SequencingHotShotEvent<TYPES, I>>,
    pub exchange: Arc<ViewSyncEx<TYPES, I>>,
    pub accumulator: Either<
        VoteAccumulator<TYPES::VoteTokenType, ViewSyncData<TYPES>>,
        ViewSyncCertificate<TYPES>,
    >,
}

impl<
        TYPES: NodeType<ConsensusType = SequencingConsensus>,
        I: NodeImplementation<
            TYPES,
            Leaf = SequencingLeaf<TYPES>,
            ConsensusMessage = SequencingMessage<TYPES, I>,
        >,
    > TS for ViewSyncRelayTaskState<TYPES, I>
{
}

pub type ViewSyncRelayTaskStateTypes<TYPES, I> = HSTWithEvent<
    ViewSyncTaskError,
    SequencingHotShotEvent<TYPES, I>,
    ChannelStream<SequencingHotShotEvent<TYPES, I>>,
    ViewSyncRelayTaskState<TYPES, I>,
>;

impl<
        TYPES: NodeType<ConsensusType = SequencingConsensus>,
        I: NodeImplementation<
            TYPES,
            Leaf = SequencingLeaf<TYPES>,
            ConsensusMessage = SequencingMessage<TYPES, I>,
        >,
        A: SequencingConsensusApi<TYPES, SequencingLeaf<TYPES>, I> + 'static + std::clone::Clone,
    > ViewSyncTaskState<TYPES, I, A>
where
    I::Exchanges: SequencingExchangesType<TYPES, Message<TYPES, I>>,
    ViewSyncEx<TYPES, I>: ConsensusExchange<
        TYPES,
        Message<TYPES, I>,
        Proposal = ViewSyncCertificate<TYPES>,
        Certificate = ViewSyncCertificate<TYPES>,
        Commitment = ViewSyncData<TYPES>,
    >,
{
    pub async fn handle_event(&mut self, event: SequencingHotShotEvent<TYPES, I>) {
        // TODO ED Match on &event
        match event.clone() {
            SequencingHotShotEvent::ViewSyncCertificateRecv(message) => {
                let (certificate_internal, last_seen_certificate) = match message.data {
                    ViewSyncCertificate::PreCommit(certificate_internal) => {
                        (certificate_internal, ViewSyncPhase::PreCommit)
                    }
                    ViewSyncCertificate::Commit(certificate_internal) => {
                        (certificate_internal, ViewSyncPhase::Commit)
                    }
                    ViewSyncCertificate::Finalize(certificate_internal) => {
                        (certificate_internal, ViewSyncPhase::Finalize)
                    }
                };
                error!("Received view sync cert for phase {:?}", last_seen_certificate);


                // This certificate is old, we can throw it away
                // If next view = cert round, then that means we should already have a task running for it
                if self.current_view > certificate_internal.round {
                    error!("Already in a higher view than the view sync message");
                    return;
                }

                if let Some(replica_task) = self.replica_task_map.get(&certificate_internal.round) {
                    // Forward event then return
                    error!("Forwarding message");
                    self.event_stream
                        .direct_message(replica_task.event_stream_id, event)
                        .await;
                    return;
                }

                // We do not have a replica task already running, so start one

                // TODO ED Need to GC old entries in task map once we know we don't need them anymore
                let mut replica_state = ViewSyncReplicaTaskState {
                    current_view: certificate_internal.round,
                    next_view: certificate_internal.round,
                    relay: 0,
                    finalized: false,
                    sent_view_change_event: false,
                    phase: ViewSyncPhase::None,
                    exchange: self.exchange.clone(),
                    api: self.api.clone(),
                    event_stream: self.event_stream.clone(),
                    view_sync_timeout: self.view_sync_timeout,
                };

                let result = replica_state.handle_event(event).await;

                if result.0 == Some(HotShotTaskCompleted::ShutDown) {
                    // The protocol has finished
                    return;
                }

                replica_state = result.1;

                let name = format!(
                    "View Sync Replica Task: Attempting to enter view {:?} from view {:?}",
                    self.next_view, self.current_view
                );

                let replica_handle_event = HandleEvent(Arc::new(
                    move |event, mut state: ViewSyncReplicaTaskState<TYPES, I, A>| {
                        async move { state.handle_event(event).await }.boxed()
                    },
                ));

                let filter = FilterEvent::default();
                let builder = TaskBuilder::<ViewSyncReplicaTaskStateTypes<TYPES, I, A>>::new(name)
                    .register_event_stream(replica_state.event_stream.clone(), filter)
                    .await
                    .register_registry(&mut self.registry.clone())
                    .await
                    .register_state(replica_state)
                    .register_event_handler(replica_handle_event);

                let task_id = builder.get_task_id().unwrap();
                let event_stream_id = builder.get_stream_id().unwrap();

                self.replica_task_map.insert(
                    certificate_internal.round,
                    ViewSyncTaskInfo {
                        task_id,
                        event_stream_id,
                    },
                );

                let _view_sync_replica_task = async_spawn(async move {
                    ViewSyncReplicaTaskStateTypes::build(builder).launch().await
                });
            }

            SequencingHotShotEvent::ViewSyncVoteRecv(vote) => {
                let vote_internal = match vote {
                    ViewSyncVote::PreCommit(vote_internal) => vote_internal,
                    ViewSyncVote::Commit(vote_internal) => vote_internal,
                    ViewSyncVote::Finalize(vote_internal) => vote_internal,
                };

                if let Some(relay_task) = self.relay_task_map.get(&vote_internal.round) {
                    // Forward event then return
                    self.event_stream
                        .direct_message(relay_task.event_stream_id, event)
                        .await;
                    return;
                }

                // We do not have a relay task already running, so start one

                if !self
                    .exchange
                    .is_leader(vote_internal.round + vote_internal.relay)
                {
                    panic!("View sync vote send to wrong leader");
                    return;
                }

                let mut accumulator = VoteAccumulator {
                    total_vote_outcomes: HashMap::new(),
                    yes_vote_outcomes: HashMap::new(),
                    no_vote_outcomes: HashMap::new(),
                    viewsync_precommit_vote_outcomes: HashMap::new(),
                    success_threshold: self.exchange.success_threshold(),
                    failure_threshold: self.exchange.failure_threshold(),
                };

                let mut relay_state = ViewSyncRelayTaskState {
                    event_stream: self.event_stream.clone(),
                    exchange: self.exchange.clone(),
                    accumulator: either::Left(accumulator),
                };

                let result = relay_state.handle_event(event).await;

                if result.0 == Some(HotShotTaskCompleted::ShutDown) {
                    // The protocol has finished
                    return;
                }

                relay_state = result.1;

                let name = format!("View Sync Relay Task for view {:?}", vote_internal.round);

                let relay_handle_event = HandleEvent(Arc::new(
                    move |event, mut state: ViewSyncRelayTaskState<TYPES, I>| {
                        async move { state.handle_event(event).await }.boxed()
                    },
                ));

                let filter = FilterEvent::default();
                let builder = TaskBuilder::<ViewSyncRelayTaskStateTypes<TYPES, I>>::new(name)
                    .register_event_stream(relay_state.event_stream.clone(), filter)
                    .await
                    .register_registry(&mut self.registry.clone())
                    .await
                    .register_state(relay_state)
                    .register_event_handler(relay_handle_event);

                let task_id = builder.get_task_id().unwrap();
                let event_stream_id = builder.get_stream_id().unwrap();

                self.relay_task_map.insert(
                    vote_internal.round,
                    ViewSyncTaskInfo {
                        task_id,
                        event_stream_id,
                    },
                );
                // TODO ED For now we will not await these futures, in the future we can await them only in the case of shutdown
                let _view_sync_relay_task = async_spawn(async move {
                    ViewSyncRelayTaskStateTypes::build(builder).launch().await
                });
            }

            SequencingHotShotEvent::ViewChange(new_view) => {
                // TODO ED Don't call new twice
                if self.current_view < TYPES::Time::new(*new_view) {
                    error!(
                        "Change from view {} to view {} in view sync task",
                        *self.current_view, *new_view
                    );

                    self.current_view = TYPES::Time::new(*new_view);
                    self.num_timeouts_tracked = 0;
                }
                return;
            }
            SequencingHotShotEvent::Timeout(view_number) => {
<<<<<<< HEAD
                // This is an old timeout and we can ignore it
                if view_number < ViewNumber::new(*self.current_view) {
                    return;
                }
=======
                // panic!("timeout!");
>>>>>>> 519ef18a
                // TODO ED Combine this code with other replica code since some of it is repeated
                if view_number < ViewNumber::new(*self.current_view) {
                    error!("Got old timeout");
                    return;
                }
                self.num_timeouts_tracked += 1;
                error!("Num timeouts tracked is {}", self.num_timeouts_tracked);

                // TODO ED Make this a configurable variable
                if self.num_timeouts_tracked >= 2 {

                
                    // panic!("Starting view sync!");
                    // Spawn replica task
                    let mut replica_state = ViewSyncReplicaTaskState {
                        current_view: self.current_view,
                        next_view: TYPES::Time::new(*view_number + 1),
                        relay: 0,
                        finalized: false,
                        sent_view_change_event: false,
                        phase: ViewSyncPhase::None,
                        exchange: self.exchange.clone(),
                        api: self.api.clone(),
                        event_stream: self.event_stream.clone(),
                        view_sync_timeout: self.view_sync_timeout,
                    };

                    // TODO ED Make all these view numbers into a single variable to avoid errors
                    let result = replica_state.handle_event(SequencingHotShotEvent::ViewSyncTrigger(view_number + 1)).await;

                    if result.0 == Some(HotShotTaskCompleted::ShutDown) {
                        // The protocol has finished
                        return;
                    }

                    replica_state = result.1;

                    let name = format!(
                        "View Sync Replica Task: Attempting to enter view {:?} from view {:?}",
                        self.next_view, self.current_view
                    );

                    let replica_handle_event = HandleEvent(Arc::new(
                        move |event, mut state: ViewSyncReplicaTaskState<TYPES, I, A>| {
                            async move { state.handle_event(event).await }.boxed()
                        },
                    ));

                    // TODO ED Change from default filter
                    let filter = FilterEvent::default();
                    let builder =
                        TaskBuilder::<ViewSyncReplicaTaskStateTypes<TYPES, I, A>>::new(name)
                            .register_event_stream(replica_state.event_stream.clone(), filter)
                            .await
                            .register_registry(&mut self.registry.clone())
                            .await
                            .register_state(replica_state)
                            .register_event_handler(replica_handle_event);

                    let task_id = builder.get_task_id().unwrap();
                    let event_stream_id = builder.get_stream_id().unwrap();

                    self.replica_task_map.insert(
                        TYPES::Time::new(*view_number + 1),
                        ViewSyncTaskInfo {
                            task_id,
                            event_stream_id,
                        },
                    );

                    // TODO ED For now we will not await these futures, in the future we can await them only in the case of shutdown
                    let _view_sync_replica_task = async_spawn(async move {
                        ViewSyncReplicaTaskStateTypes::build(builder).launch().await
                    });
                } else {
                    // If this is the first timeout we've seen advance to the next view
                    self.current_view += 1;
                    self.event_stream
                        .publish(SequencingHotShotEvent::ViewChange(ViewNumber::new(
                            *self.current_view,
                        )))
                        .await;
                }
            }

            _ => return,
        }
    }

    /// Filter view sync related events.
    pub fn filter(event: &SequencingHotShotEvent<TYPES, I>) -> bool {
        match event {
            SequencingHotShotEvent::ViewSyncCertificateRecv(_)
            | SequencingHotShotEvent::ViewSyncCertificateSend(_, _)
            | SequencingHotShotEvent::ViewSyncVoteRecv(_)
            | SequencingHotShotEvent::ViewSyncVoteSend(_)
            | SequencingHotShotEvent::Shutdown
            | SequencingHotShotEvent::Timeout(_)
            | SequencingHotShotEvent::ViewSyncTimeout(_, _, _)
            | SequencingHotShotEvent::ViewChange(_) => true,
            _ => false,
        }
    }
}

impl<
        TYPES: NodeType<ConsensusType = SequencingConsensus>,
        I: NodeImplementation<
            TYPES,
            Leaf = SequencingLeaf<TYPES>,
            ConsensusMessage = SequencingMessage<TYPES, I>,
        >,
        A: SequencingConsensusApi<TYPES, SequencingLeaf<TYPES>, I> + 'static,
    > ViewSyncReplicaTaskState<TYPES, I, A>
where
    I::Exchanges: SequencingExchangesType<TYPES, Message<TYPES, I>>,
    ViewSyncEx<TYPES, I>: ConsensusExchange<
        TYPES,
        Message<TYPES, I>,
        Proposal = ViewSyncCertificate<TYPES>,
        Certificate = ViewSyncCertificate<TYPES>,
        Commitment = ViewSyncData<TYPES>,
    >,
{
    pub async fn handle_event(
        mut self,
        event: SequencingHotShotEvent<TYPES, I>,
    ) -> (
        std::option::Option<HotShotTaskCompleted>,
        ViewSyncReplicaTaskState<TYPES, I, A>,
    ) {
        match event {
            SequencingHotShotEvent::ViewSyncCertificateRecv(message) => {
                let (certificate_internal, last_seen_certificate) = match message.data.clone() {
                    ViewSyncCertificate::PreCommit(certificate_internal) => {
                        (certificate_internal, ViewSyncPhase::PreCommit)
                    }
                    ViewSyncCertificate::Commit(certificate_internal) => {
                        (certificate_internal, ViewSyncPhase::Commit)
                    }
                    ViewSyncCertificate::Finalize(certificate_internal) => {
                        (certificate_internal, ViewSyncPhase::Finalize)
                    }
                };

                error!("received cert in handle_event for replica");

                // Ignore certificate if it is for an older round
                if certificate_internal.round < self.next_view {
                    error!("We're already in a higher round");

                    return (None, self);
                }

                let relay_key = self
                    .exchange
                    .get_leader(certificate_internal.round + certificate_internal.relay);

                if !relay_key.validate(&message.signature, &message.data.commit().as_ref()) {
                    error!("Key does not validate for certificate sender");
                    return (None, self);
                }

                // If certificate is not valid, return current state
                if !self
                    .exchange
                    .is_valid_view_sync_cert(message.data, certificate_internal.round.clone())
                {
                    error!("Not valid view sync cert!");

                    return (None, self);
                }

                // If certificate is for a higher round shutdown this task
                // since another task should have been started for the higher round
                // TODO ED Perhaps in the future this should return an error giving more
                // context
                if certificate_internal.round > self.next_view {
                    return (Some(HotShotTaskCompleted::ShutDown), self);
                }

                // Ignore if the certificate is for an already seen phase
                if last_seen_certificate <= self.phase {
                    return (None, self);
                }

                self.phase = last_seen_certificate;

                // Send ViewChange event if necessary
                if self.phase >= ViewSyncPhase::Commit && !self.sent_view_change_event {
                    error!("Updating view from view sync to view {}", *self.next_view);
                    self.event_stream
                        .publish(SequencingHotShotEvent::ViewChange(ViewNumber::new(
                            *self.next_view,
                        )))
                        .await;
                    self.sent_view_change_event = true;
                }

                // The protocol has ended
                if self.phase == ViewSyncPhase::Finalize {
                    return ((Some(HotShotTaskCompleted::ShutDown)), self);
                }

                if certificate_internal.relay > self.relay {
                    self.relay = certificate_internal.relay
                }

                // TODO ED Assuming that nodes must have stake for the view they are voting to enter
                let maybe_vote_token = self
                    .exchange
                    .membership()
                    .make_vote_token(self.next_view, &self.exchange.private_key());

                match maybe_vote_token {
                    Ok(Some(vote_token)) => {
                        let message = match self.phase {
                            ViewSyncPhase::None => unimplemented!(),
                            ViewSyncPhase::PreCommit => self.exchange.create_commit_message::<I>(
                                self.next_view,
                                self.relay,
                                vote_token.clone(),
                            ),
                            ViewSyncPhase::Commit => self.exchange.create_finalize_message::<I>(
                                self.next_view,
                                self.relay,
                                vote_token.clone(),
                            ),
                            // Should never hit this
                            ViewSyncPhase::Finalize => unimplemented!(),
                        };

                        if let GeneralConsensusMessage::ViewSyncVote(vote) = message {
                            self.event_stream
                                .publish(SequencingHotShotEvent::ViewSyncVoteSend(vote))
                                .await;
                        }

                        // Send to the first relay after sending to k_th relay
                        if self.relay > 0 {
                            let message = match self.phase {
                                ViewSyncPhase::None => unimplemented!(),
                                ViewSyncPhase::PreCommit => {
                                    self.exchange.create_precommit_message::<I>(
                                        self.next_view,
                                        0,
                                        vote_token.clone(),
                                    )
                                }
                                ViewSyncPhase::Commit => self.exchange.create_commit_message::<I>(
                                    self.next_view,
                                    0,
                                    vote_token.clone(),
                                ),
                                ViewSyncPhase::Finalize => unimplemented!(),
                            };
                            if let GeneralConsensusMessage::ViewSyncVote(vote) = message {
                                self.event_stream
                                    .publish(SequencingHotShotEvent::ViewSyncVoteSend(vote))
                                    .await;
                            }
                        }

                        // TODO ED Add event to shutdown this task if a view is completed
                        async_spawn({
                            let stream = self.event_stream.clone();
                            let phase = self.phase.clone();
                            async move {
                                async_sleep(self.view_sync_timeout).await;
                                stream
                                    .publish(SequencingHotShotEvent::ViewSyncTimeout(
                                        ViewNumber::new(*self.next_view),
                                        self.relay,
                                        phase,
                                    ))
                                    .await;
                            }
                        });

                        return (None, self);
                    }
                    Ok(None) => return (None, self),
                    Err(_) => return (None, self),
                }
            }
            SequencingHotShotEvent::ViewSyncVoteRecv(vote) => {
                // Ignore
                return (None, self);
            }

            // The main ViewSync task should handle this
            SequencingHotShotEvent::Timeout(view_number) => return (None, self),

            SequencingHotShotEvent::ViewSyncTrigger(view_number) => {
                // Trigger protocol by sending the first precommit vote, assumes view number passed in is the next view we want to enter
                let maybe_vote_token = self
                        .exchange
                        .membership()
                        .make_vote_token(self.next_view, &self.exchange.private_key());

                    match maybe_vote_token {
                        Ok(Some(vote_token)) => {
                            self.relay = self.relay;
                            let message = 
                                self.exchange.create_precommit_message::<I>(
                                    self.next_view,
                                    self.relay,
                                    vote_token.clone(),
                                );
                    
                        
                

                            if let GeneralConsensusMessage::ViewSyncVote(vote) = message {
                                error!("Sending precommit vote to start protocol for next view = {}", *vote.round());

                                self.event_stream
                                    .publish(SequencingHotShotEvent::ViewSyncVoteSend(vote))
                                    .await;
                            }

                            // TODO ED Add event to shutdown this task
                            async_spawn({
                                let stream = self.event_stream.clone();
                                async move {
                                    async_sleep(self.view_sync_timeout).await;
                                    stream
                                        .publish(SequencingHotShotEvent::ViewSyncTimeout(
                                            ViewNumber::new(*self.next_view),
                                            self.relay,
                                            ViewSyncPhase::None,
                                        ))
                                        .await;
                                }
                            });
                            return (None, self)
                        }
                        _ => {
                            error!("Problem generating vote token");
                            return (None, self)
                        }
                    }

            }

            SequencingHotShotEvent::ViewSyncTimeout(round, relay, last_seen_certificate) => {
                // Shouldn't ever receive a timeout for a relay higher than ours
                if TYPES::Time::new(*round) == self.next_view
                    && relay == self.relay
                    && last_seen_certificate == self.phase
                {
                    let maybe_vote_token = self
                        .exchange
                        .membership()
                        .make_vote_token(self.next_view, &self.exchange.private_key());

                    match maybe_vote_token {
                        Ok(Some(vote_token)) => {
                            self.relay = self.relay + 1;
                            let message = match self.phase {
                                ViewSyncPhase::None => self.exchange.create_precommit_message::<I>(
                                    self.next_view,
                                    self.relay,
                                    vote_token.clone(),
                                ),
                                ViewSyncPhase::PreCommit => {
                                    self.exchange.create_commit_message::<I>(
                                        self.next_view,
                                        self.relay,
                                        vote_token.clone(),
                                    )
                                }
                                ViewSyncPhase::Commit => {
                                    self.exchange.create_finalize_message::<I>(
                                        self.next_view,
                                        self.relay,
                                        vote_token.clone(),
                                    )
                                }
                                ViewSyncPhase::Finalize => unimplemented!(),
                            };

                            if let GeneralConsensusMessage::ViewSyncVote(vote) = message {
                                self.event_stream
                                    .publish(SequencingHotShotEvent::ViewSyncVoteSend(vote))
                                    .await;
                            }

                            // TODO ED Add event to shutdown this task
                            async_spawn({
                                let stream = self.event_stream.clone();
                                async move {
                                    async_sleep(self.view_sync_timeout).await;
                                    stream
                                        .publish(SequencingHotShotEvent::ViewSyncTimeout(
                                            ViewNumber::new(*self.next_view),
                                            self.relay,
                                            last_seen_certificate,
                                        ))
                                        .await;
                                }
                            });
                            return (None, self);
                        }
                        Ok(None) => return (None, self),
                        Err(_) => return (None, self),
                    }
                }
            }
            _ => return (None, self),
        }
        return (None, self);
    }
}

impl<
        TYPES: NodeType<ConsensusType = SequencingConsensus>,
        I: NodeImplementation<
            TYPES,
            Leaf = SequencingLeaf<TYPES>,
            ConsensusMessage = SequencingMessage<TYPES, I>,
        >,
    > ViewSyncRelayTaskState<TYPES, I>
where
    I::Exchanges: SequencingExchangesType<TYPES, Message<TYPES, I>>,
    ViewSyncEx<TYPES, I>: ConsensusExchange<
        TYPES,
        Message<TYPES, I>,
        Proposal = ViewSyncCertificate<TYPES>,
        Certificate = ViewSyncCertificate<TYPES>,
        Commitment = ViewSyncData<TYPES>,
    >,
{
    pub async fn handle_event(
        mut self,
        event: SequencingHotShotEvent<TYPES, I>,
    ) -> (
        std::option::Option<HotShotTaskCompleted>,
        ViewSyncRelayTaskState<TYPES, I>,
    ) {
        match event {
            SequencingHotShotEvent::ViewSyncCertificateRecv(message) => return (None, self),
            SequencingHotShotEvent::ViewSyncVoteRecv(vote) => {

                if self.accumulator.is_right() {
                    return (Some(HotShotTaskCompleted::ShutDown), self)
                }

                let (vote_internal, phase) = match vote {
                    ViewSyncVote::PreCommit(vote_internal) => {
                        (vote_internal, ViewSyncPhase::PreCommit)
                    }
                    ViewSyncVote::Commit(vote_internal) => (vote_internal, ViewSyncPhase::Commit),
                    ViewSyncVote::Finalize(vote_internal) => {
                        (vote_internal, ViewSyncPhase::Finalize)
                    }
                };

                error!("Recved vote for next view {}, and relay {}, and phase {:?}", *vote_internal.round, vote_internal.relay, phase);


                // Ignore this vote if we are not the correct relay
                if !self
                    .exchange
                    .is_leader(vote_internal.round + vote_internal.relay)
                {
                    error!("We are not the correct relay");
                    return (None, self);
                }

                let view_sync_data = ViewSyncData::<TYPES> {
                    round: vote_internal.round,
                    relay: self.exchange.public_key().to_bytes(),
                }
                .commit();

                let mut accumulator = self.exchange.accumulate_vote(
                    &vote_internal.signature.0,
                    &vote_internal.signature.1,
                    view_sync_data.clone(),
                    vote_internal.vote_data,
                    vote_internal.vote_token.clone(),
                    vote_internal.round,
                    self.accumulator.left().unwrap(),
                    Some(vote_internal.relay),
                );

                self.accumulator = match accumulator {
                    Left(new_accumulator) => Either::Left(new_accumulator),
                    Right(certificate) => {
                        let signature =
                            self.exchange.sign_certificate_proposal(certificate.clone());
                        let message = Proposal {
                            data: certificate.clone(),
                            signature,
                        };
                        self.event_stream
                            .publish(SequencingHotShotEvent::ViewSyncCertificateSend(
                                message,
                                self.exchange.public_key().clone(),
                            ))
                            .await;
                        
                        // Reset accumulator for new certificate
                        either::Left(VoteAccumulator {
                            total_vote_outcomes: HashMap::new(),
                            yes_vote_outcomes: HashMap::new(),
                            no_vote_outcomes: HashMap::new(),
                            viewsync_precommit_vote_outcomes: HashMap::new(),

                            success_threshold: self.exchange.success_threshold(),
                            failure_threshold: self.exchange.failure_threshold(),
                        })
                    }
                };

                if phase == ViewSyncPhase::Finalize {
                    return (Some(HotShotTaskCompleted::ShutDown), self);
                } else {
                    return (None, self);
                }
            }
            _ => return (None, self),
        }
        return (None, self);
    }
}<|MERGE_RESOLUTION|>--- conflicted
+++ resolved
@@ -443,14 +443,10 @@
                 return;
             }
             SequencingHotShotEvent::Timeout(view_number) => {
-<<<<<<< HEAD
                 // This is an old timeout and we can ignore it
                 if view_number < ViewNumber::new(*self.current_view) {
                     return;
                 }
-=======
-                // panic!("timeout!");
->>>>>>> 519ef18a
                 // TODO ED Combine this code with other replica code since some of it is repeated
                 if view_number < ViewNumber::new(*self.current_view) {
                     error!("Got old timeout");
