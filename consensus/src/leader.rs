//! Contains the [`ValidatingLeader`] struct used for the leader step in the hotstuff consensus algorithm.

use crate::{utils::ViewInner, CommitmentMap, Consensus, ConsensusApi};
use async_compatibility_layer::{
    art::{async_sleep, async_timeout},
    async_primitives::subscribable_rwlock::{ReadView, SubscribableRwLock},
};
use async_lock::RwLock;
use commit::Committable;
use hotshot_types::{
    certificate::QuorumCertificate,
    data::{ValidatingLeaf, ValidatingProposal},
    message::{ConsensusMessage, Proposal, QuorumVote},
    traits::{
        election::{Election, SignedCertificate},
        node_implementation::NodeType,
        signature_key::SignatureKey,
        state::ValidatingConsensus,
        Block, State,
    },
};
use std::{marker::PhantomData, sync::Arc, time::Instant};
use tracing::{error, info, instrument, warn};

/// This view's validating leader
#[derive(Debug, Clone)]
pub struct ValidatingLeader<
<<<<<<< HEAD
    A: ConsensusApi<TYPES, ValidatingLeaf<TYPES>, ValidatingProposal<TYPES, ValidatingLeaf<TYPES>>>,
=======
    A: ConsensusApi<
        TYPES,
        ValidatingLeaf<TYPES>,
        ValidatingProposal<TYPES, ELECTION>,
        QuorumVote<TYPES, ValidatingLeaf<TYPES>>,
    >,
>>>>>>> 70f08777
    TYPES: NodeType,
> {
    /// id of node
    pub id: u64,
    /// Reference to consensus. Validating leader will require a read lock on this.
    pub consensus: Arc<RwLock<Consensus<TYPES, ValidatingLeaf<TYPES>>>>,
    /// The `high_qc` per spec
    pub high_qc: QuorumCertificate<TYPES, ValidatingLeaf<TYPES>>,
    /// The view number we're running on
    pub cur_view: TYPES::Time,
    /// Lock over the transactions list
    pub transactions: Arc<SubscribableRwLock<CommitmentMap<TYPES::Transaction>>>,
    /// Limited access to the consensus protocol
    pub api: A,
}

impl<
        A: ConsensusApi<
<<<<<<< HEAD
=======
            TYPES,
            ValidatingLeaf<TYPES>,
            ValidatingProposal<TYPES, ELECTION>,
            QuorumVote<TYPES, ValidatingLeaf<TYPES>>,
        >,
        TYPES: NodeType<ConsensusType = ValidatingConsensus>,
        ELECTION: Election<
>>>>>>> 70f08777
            TYPES,
            ValidatingLeaf<TYPES>,
            ValidatingProposal<TYPES, ValidatingLeaf<TYPES>>,
        >,
        TYPES: NodeType<ConsensusType = ValidatingConsensus>,
    > ValidatingLeader<A, TYPES>
{
    /// Run one view of the leader task
    #[instrument(skip(self), fields(id = self.id, view = *self.cur_view), name = "Validating ValidatingLeader Task", level = "error")]
    pub async fn run_view(self) -> QuorumCertificate<TYPES, ValidatingLeaf<TYPES>> {
        let pk = self.api.public_key();
        error!("Validating leader task started!");

        let task_start_time = Instant::now();
        let parent_view_number = &self.high_qc.view_number();
        let consensus = self.consensus.read().await;
        let mut reached_decided = false;

        let parent_leaf = if let Some(parent_view) = consensus.state_map.get(parent_view_number) {
            match &parent_view.view_inner {
                ViewInner::Leaf { leaf } => {
                    if let Some(leaf) = consensus.saved_leaves.get(leaf) {
                        if leaf.view_number == consensus.last_decided_view {
                            reached_decided = true;
                        }
                        leaf
                    } else {
                        warn!("Failed to find high QC parent.");
                        return self.high_qc;
                    }
                }
                ViewInner::Failed => {
                    warn!("Parent of high QC points to a failed QC");
                    return self.high_qc;
                }
            }
        } else {
            warn!("Couldn't find high QC parent in state map.");
            return self.high_qc;
        };

        let original_parent_hash = parent_leaf.commit();
        let starting_state = &parent_leaf.state;

        let mut previous_used_txns = parent_leaf.deltas.contained_transactions();

        let mut next_parent_hash = original_parent_hash;

        if !reached_decided {
            while let Some(next_parent_leaf) = consensus.saved_leaves.get(&next_parent_hash) {
                if next_parent_leaf.view_number <= consensus.last_decided_view {
                    break;
                }
                let next_parent_txns = next_parent_leaf.deltas.contained_transactions();
                for next_parent_txn in next_parent_txns {
                    previous_used_txns.insert(next_parent_txn);
                }
                next_parent_hash = next_parent_leaf.parent_commitment;
            }
            // TODO do some sort of sanity check on the view number that it matches decided
        }

        let passed_time = task_start_time - Instant::now();
        async_sleep(self.api.propose_min_round_time() - passed_time).await;

        let receiver = self.transactions.subscribe().await;
        let mut block = starting_state.next_block();

        // Wait until we have min_transactions for the block or we hit propose_max_round_time
        while task_start_time.elapsed() < self.api.propose_max_round_time() {
            let txns = self.transactions.cloned().await;
            let unclaimed_txns: Vec<_> = txns
                .iter()
                .filter(|(txn_hash, _txn)| !previous_used_txns.contains(txn_hash))
                .collect();

            let time_past = task_start_time.elapsed();
            if unclaimed_txns.len() < self.api.min_transactions()
                && (time_past < self.api.propose_max_round_time())
            {
                let duration = self.api.propose_max_round_time() - time_past;
                let result = async_timeout(duration, receiver.recv()).await;
                match result {
                    Err(_) => {
                        // Fall through below to updating new block
                        info!("propose_max_round_time passed, sending transactions we have so far");
                    }
                    Ok(Err(e)) => {
                        // Something unprecedented is wrong, and `transactions` has been dropped
                        error!("Channel receiver error for SubscribableRwLock {:?}", e);
                        return self.high_qc;
                    }
                    Ok(Ok(_)) => continue,
                }
            }

            // Add unclaimed transactions to the new block
            for (_txn_hash, txn) in &unclaimed_txns {
                let new_block_check = block.add_transaction_raw(txn);
                if let Ok(new_block) = new_block_check {
                    if starting_state.validate_block(&new_block, &self.cur_view) {
                        block = new_block;
                        continue;
                    }
                }
            }
            break;
        }

        consensus
            .metrics
            .proposal_wait_duration
            .add_point(task_start_time.elapsed().as_secs_f64());

        let proposal_build_start = Instant::now();

        if let Ok(new_state) = starting_state.append(&block, &self.cur_view) {
            let leaf = ValidatingLeaf {
                view_number: self.cur_view,
                height: parent_leaf.height + 1,
                justify_qc: self.high_qc.clone(),
                parent_commitment: original_parent_hash,
                deltas: block,
                state: new_state,
                rejected: Vec::new(),
                timestamp: time::OffsetDateTime::now_utc().unix_timestamp_nanos(),
                proposer_id: pk.to_bytes(),
            };
            let signature = self
                .api
                .sign_validating_or_commitment_proposal(&leaf.commit());
            let data: ValidatingProposal<TYPES, ValidatingLeaf<TYPES>> = leaf.into();
            let message = ConsensusMessage::<
                TYPES,
<<<<<<< HEAD
                ValidatingLeaf<TYPES>,
                ValidatingProposal<TYPES, ValidatingLeaf<TYPES>>,
=======
                ValidatingProposal<TYPES, ELECTION>,
                QuorumVote<TYPES, ValidatingLeaf<TYPES>>,
>>>>>>> 70f08777
            >::Proposal(Proposal { data, signature });
            consensus
                .metrics
                .proposal_build_duration
                .add_point(proposal_build_start.elapsed().as_secs_f64());
            info!("Sending out proposal {:?}", message);

            if let Err(e) = self.api.send_broadcast_message(message.clone()).await {
                consensus.metrics.failed_to_send_messages.add(1);
                warn!(?message, ?e, "Could not broadcast leader proposal");
            } else {
                consensus.metrics.outgoing_broadcast_messages.add(1);
            }
        } else {
            error!("Could not append state in high qc for proposal. Failed to send out proposal.");
        }

        self.high_qc.clone()
    }
}<|MERGE_RESOLUTION|>--- conflicted
+++ resolved
@@ -25,16 +25,12 @@
 /// This view's validating leader
 #[derive(Debug, Clone)]
 pub struct ValidatingLeader<
-<<<<<<< HEAD
-    A: ConsensusApi<TYPES, ValidatingLeaf<TYPES>, ValidatingProposal<TYPES, ValidatingLeaf<TYPES>>>,
-=======
     A: ConsensusApi<
         TYPES,
         ValidatingLeaf<TYPES>,
-        ValidatingProposal<TYPES, ELECTION>,
+        ValidatingProposal<TYPES, ValidatingLeaf<TYPES>>,
         QuorumVote<TYPES, ValidatingLeaf<TYPES>>,
     >,
->>>>>>> 70f08777
     TYPES: NodeType,
 > {
     /// id of node
@@ -53,19 +49,10 @@
 
 impl<
         A: ConsensusApi<
-<<<<<<< HEAD
-=======
-            TYPES,
-            ValidatingLeaf<TYPES>,
-            ValidatingProposal<TYPES, ELECTION>,
-            QuorumVote<TYPES, ValidatingLeaf<TYPES>>,
-        >,
-        TYPES: NodeType<ConsensusType = ValidatingConsensus>,
-        ELECTION: Election<
->>>>>>> 70f08777
             TYPES,
             ValidatingLeaf<TYPES>,
             ValidatingProposal<TYPES, ValidatingLeaf<TYPES>>,
+            QuorumVote<TYPES, ValidatingLeaf<TYPES>>,
         >,
         TYPES: NodeType<ConsensusType = ValidatingConsensus>,
     > ValidatingLeader<A, TYPES>
@@ -197,13 +184,8 @@
             let data: ValidatingProposal<TYPES, ValidatingLeaf<TYPES>> = leaf.into();
             let message = ConsensusMessage::<
                 TYPES,
-<<<<<<< HEAD
-                ValidatingLeaf<TYPES>,
                 ValidatingProposal<TYPES, ValidatingLeaf<TYPES>>,
-=======
-                ValidatingProposal<TYPES, ELECTION>,
                 QuorumVote<TYPES, ValidatingLeaf<TYPES>>,
->>>>>>> 70f08777
             >::Proposal(Proposal { data, signature });
             consensus
                 .metrics
