//! Contains the [`DALeader`], [`ConsensusLeader`] and [`ConsensusNextLeader`] structs used for the
//! leader steps in the consensus algorithm with DA committee, i.e. in the sequencing consensus.

use crate::{CommitmentMap, Consensus, SequencingConsensusApi};
use async_compatibility_layer::channel::UnboundedReceiver;
use async_compatibility_layer::{
    art::async_timeout,
    async_primitives::subscribable_rwlock::{ReadView, SubscribableRwLock},
};
use async_lock::{Mutex, RwLock};
use commit::Commitment;
use commit::Committable;
use either::Either;
use either::{Left, Right};
use hotshot_types::message::Message;
use hotshot_types::traits::election::CommitteeExchangeType;
use hotshot_types::traits::election::ConsensusExchange;
use hotshot_types::traits::election::QuorumExchangeType;
use hotshot_types::traits::node_implementation::{
<<<<<<< HEAD
    NodeImplementation, QuorumProposalType, QuorumVoteType, SequencingExchangesType,
=======
    NodeImplementation, QuorumProposalType, QuorumVoteType,
>>>>>>> ce2c67f1
};
use hotshot_types::traits::state::State;
use hotshot_types::{
    certificate::{DACertificate, QuorumCertificate},
<<<<<<< HEAD
    data::{CommitmentProposal, DAProposal, SequencingLeaf},
    message::{
        CommitteeConsensusMessage, ConsensusMessageType, GeneralConsensusMessage, InternalTrigger,
        ProcessedCommitteeConsensusMessage, ProcessedGeneralConsensusMessage,
        ProcessedSequencingMessage, Proposal, SequencingMessage,
    },
=======
    data::{DAProposal, QuorumProposal, SequencingLeaf},
    message::{ConsensusMessage, InternalTrigger, ProcessedConsensusMessage, Proposal},
>>>>>>> ce2c67f1
    traits::{
        consensus_type::sequencing_consensus::SequencingConsensus,
        election::SignedCertificate,
        node_implementation::{CommitteeEx, NodeType, SequencingQuorumEx},
        signature_key::SignatureKey,
        Block,
    },
    vote::{QuorumVote, VoteAccumulator},
};
use std::collections::HashMap;
use std::marker::PhantomData;
use std::num::NonZeroU64;
use std::{collections::HashSet, sync::Arc, time::Instant};
use tracing::{error, info, instrument, warn};
/// This view's DA committee leader
#[derive(Debug, Clone)]
pub struct DALeader<
    A: SequencingConsensusApi<TYPES, SequencingLeaf<TYPES>, I>,
    TYPES: NodeType<ConsensusType = SequencingConsensus>,
    I: NodeImplementation<
        TYPES,
        Leaf = SequencingLeaf<TYPES>,
        ConsensusMessage = SequencingMessage<TYPES, I>,
    >,
> where
    I::Exchanges: SequencingExchangesType<TYPES, Message<TYPES, I>>,
{
    /// id of node
    pub id: u64,
    /// Reference to consensus. Leader will require a read lock on this.
    pub consensus: Arc<RwLock<Consensus<TYPES, SequencingLeaf<TYPES>>>>,
    /// The `high_qc` per spec
    pub high_qc: QuorumCertificate<TYPES, SequencingLeaf<TYPES>>,
    /// The view number we're running on
    pub cur_view: TYPES::Time,
    /// Lock over the transactions list
    pub transactions: Arc<SubscribableRwLock<CommitmentMap<TYPES::Transaction>>>,
    /// Limited access to the consensus protocol
    pub api: A,

    /// the committee exchange
    pub committee_exchange: Arc<CommitteeEx<TYPES, I>>,
    /// the quorum exchange
    pub quorum_exchange: Arc<SequencingQuorumEx<TYPES, I>>,
    /// channel through which the leader collects votes
    #[allow(clippy::type_complexity)]
    pub vote_collection_chan: Arc<Mutex<UnboundedReceiver<ProcessedSequencingMessage<TYPES, I>>>>,
    /// needed to typecheck
    pub _pd: PhantomData<I>,
}
impl<
        A: SequencingConsensusApi<TYPES, SequencingLeaf<TYPES>, I>,
        TYPES: NodeType<ConsensusType = SequencingConsensus>,
        I: NodeImplementation<
            TYPES,
            Leaf = SequencingLeaf<TYPES>,
            ConsensusMessage = SequencingMessage<TYPES, I>,
        >,
    > DALeader<A, TYPES, I>
where
    I::Exchanges: SequencingExchangesType<TYPES, Message<TYPES, I>>,
    CommitteeEx<TYPES, I>: ConsensusExchange<
        TYPES,
        Message<TYPES, I>,
<<<<<<< HEAD
        Certificate = DACertificate<TYPES>,
        Commitment = TYPES::BlockType,
=======
        Proposal = QuorumProposal<TYPES, I::Leaf>,
        Vote = QuorumVote<TYPES, I::Leaf>,
>>>>>>> ce2c67f1
    >,
{
    /// Accumulate votes for a proposal and return either the cert or None if the threshold was not reached in time
    async fn wait_for_votes(
        &self,
        cur_view: TYPES::Time,
        threshold: NonZeroU64,
        block_commitment: Commitment<<TYPES as NodeType>::BlockType>,
    ) -> Option<DACertificate<TYPES>> {
        let lock = self.vote_collection_chan.lock().await;
        let mut accumulator = VoteAccumulator {
            total_vote_outcomes: HashMap::new(),
            yes_vote_outcomes: HashMap::new(),
            no_vote_outcomes: HashMap::new(),
            // TODO ED Revisit this once Yes/No votes are in place for DA
            success_threshold: threshold,
            failure_threshold: threshold,
        };

        while let Ok(msg) = lock.recv().await {
            if Into::<SequencingMessage<_, _>>::into(msg.clone()).view_number() != cur_view {
                continue;
            }
            match msg {
                Left(general_message) => match general_message {
                    ProcessedGeneralConsensusMessage::Vote(_vote, _sender) => {
                        warn!("The leader received an unexpext Quorum Vote!");
                        continue;
                    }
                    ProcessedGeneralConsensusMessage::InternalTrigger(trigger) => match trigger {
                        InternalTrigger::Timeout(_) => {
                            self.api.send_next_leader_timeout(self.cur_view).await;
                            break;
                        }
                    },
                    ProcessedGeneralConsensusMessage::Proposal(_p, _sender) => {
                        warn!("The next leader has received an unexpected proposal!");
                    }
                    ProcessedGeneralConsensusMessage::ViewSync(_) => todo!(),
                },
                Right(committee_message) => match committee_message {
                    ProcessedCommitteeConsensusMessage::DAVote(vote, sender) => {
                        if vote.signature.0
                            != <TYPES::SignatureKey as SignatureKey>::to_bytes(&sender)
                        {
                            continue;
                        }
                        if vote.block_commitment != block_commitment {
                            continue;
                        }
                        match self.committee_exchange.accumulate_vote(
                            &vote.signature.0,
                            &vote.signature.1,
                            vote.block_commitment,
                            vote.vote_data,
                            vote.vote_token.clone(),
                            self.cur_view,
                            accumulator,
                        ) {
                            Either::Left(acc) => {
                                accumulator = acc;
                            }
                            Either::Right(qc) => {
                                return Some(qc);
                            }
                        }
                    }
                    ProcessedCommitteeConsensusMessage::DAProposal(_p, _sender) => {
                        warn!("The next leader has received an unexpected proposal!");
                    }
                },
            }
        }
        None
    }
    /// Returns the parent leaf of the proposal we are building
    async fn parent_leaf(&self) -> Option<SequencingLeaf<TYPES>> {
        let parent_view_number = &self.high_qc.view_number();
        let consensus = self.consensus.read().await;
        let Some(parent_view) = consensus.state_map.get(parent_view_number) else {
            warn!("Couldn't find high QC parent in state map.");
            return None;
        };
        let Some(leaf) = parent_view.get_leaf_commitment() else {
            warn!(
                ?parent_view_number,
                ?parent_view,
                "Parent of high QC points to a view without a proposal"
            );
            return None;
        };
        let Some(leaf) = consensus.saved_leaves.get(&leaf) else {
            warn!("Failed to find high QC parent.");
            return None;
        };
        Some(leaf.clone())
    }
    /// return None if we can't get transactions
    async fn wait_for_transactions(&self) -> Option<Vec<TYPES::Transaction>> {
        let task_start_time = Instant::now();

        let parent_leaf = self.parent_leaf().await?;
        let previous_used_txns = match parent_leaf.deltas {
            Either::Left(block) => block.contained_transactions(),
            Either::Right(_commitment) => HashSet::new(),
        };
        let receiver = self.transactions.subscribe().await;

        while task_start_time.elapsed() < self.api.propose_max_round_time() {
            let txns = self.transactions.cloned().await;
            let unclaimed_txns: Vec<_> = txns
                .iter()
                .filter(|(txn_hash, _txn)| !previous_used_txns.contains(txn_hash))
                .collect();

            let time_past = task_start_time.elapsed();
            if unclaimed_txns.len() < self.api.min_transactions()
                && (time_past < self.api.propose_max_round_time())
            {
                let duration = self.api.propose_max_round_time() - time_past;
                let result = async_timeout(duration, receiver.recv()).await;
                match result {
                    Err(_) => {
                        // Fall through below to updating new block
                        info!("propose_max_round_time passed, sending transactions we have so far");
                    }
                    Ok(Err(e)) => {
                        // Something unprecedented is wrong, and `transactions` has been dropped
                        error!("Channel receiver error for SubscribableRwLock {:?}", e);
                        return None;
                    }
                    Ok(Ok(_)) => continue,
                }
            }
            let mut txns = vec![];
            for (_hash, txn) in unclaimed_txns {
                txns.push(txn.clone());
            }
            return Some(txns);
        }
        None
    }
    /// Run one view of the DA leader task
    #[instrument(skip(self), fields(id = self.id, view = *self.cur_view), name = "Sequencing DALeader Task", level = "error")]
    pub async fn run_view(
        self,
    ) -> Option<(
        DACertificate<TYPES>,
        TYPES::BlockType,
        SequencingLeaf<TYPES>,
    )> {
        // Prepare the DA Proposal
        let Some(parent_leaf) = self.parent_leaf().await else {
             warn!("Couldn't find high QC parent in state map.");
             return None;
         };

        let mut block = <TYPES as NodeType>::StateType::next_block(None);
        let txns = self.wait_for_transactions().await?;

        for txn in txns {
            if let Ok(new_block) = block.add_transaction_raw(&txn) {
                block = new_block;
                continue;
            }
        }
        let block_commitment = block.commit();

        let consensus = self.consensus.read().await;
        let signature = self.committee_exchange.sign_da_proposal(&block.commit());
        let data: DAProposal<TYPES> = DAProposal {
            deltas: block.clone(),
            view_number: self.cur_view,
        };
        let message =
            SequencingMessage::<TYPES, I>(Right(CommitteeConsensusMessage::DAProposal(Proposal {
                data,
                signature,
            })));
        // Brodcast DA proposal
        if let Err(e) = self.api.send_da_broadcast(message.clone()).await {
            consensus.metrics.failed_to_send_messages.add(1);
            warn!(?message, ?e, "Could not broadcast leader proposal");
        } else {
            consensus.metrics.outgoing_broadcast_messages.add(1);
        }

        // Drop the lock on the consensus.
        drop(consensus);

        // Wait for DA votes or Timeout
        if let Some(cert) = self
            .wait_for_votes(
                self.cur_view,
                self.committee_exchange.success_threshold(),
                block_commitment,
            )
            .await
        {
            return Some((cert, block, parent_leaf));
        }
        None
    }
}

/// Implemenation of the consensus leader for a DA/Sequencing consensus.  Handles sending out a proposal to the entire network
/// For now this step happens after the `DALeader` completes it's proposal and collects enough votes.
pub struct ConsensusLeader<
    A: SequencingConsensusApi<TYPES, SequencingLeaf<TYPES>, I>,
    TYPES: NodeType<ConsensusType = SequencingConsensus>,
    I: NodeImplementation<
        TYPES,
        Leaf = SequencingLeaf<TYPES>,
        ConsensusMessage = SequencingMessage<TYPES, I>,
    >,
> where
    I::Exchanges: SequencingExchangesType<TYPES, Message<TYPES, I>>,
{
    /// id of node
    pub id: u64,
    /// Reference to consensus. Leader will require a read lock on this.
    pub consensus: Arc<RwLock<Consensus<TYPES, SequencingLeaf<TYPES>>>>,
    /// The `high_qc` per spec
    pub high_qc: QuorumCertificate<TYPES, SequencingLeaf<TYPES>>,
    /// The view number we're running on
    pub cur_view: TYPES::Time,
    /// The Certificate generated for the transactions commited to in the proposal the leader will build
    pub cert: DACertificate<TYPES>,
    /// The block corresponding to the DA cert
    pub block: TYPES::BlockType,
    /// Leaf this proposal will chain from
    pub parent: SequencingLeaf<TYPES>,
    /// Limited access to the consensus protocol
    pub api: A,

    /// the quorum exchange
    pub quorum_exchange: Arc<SequencingQuorumEx<TYPES, I>>,

    /// needed to tyep check
    pub _pd: PhantomData<I>,
}
impl<
        A: SequencingConsensusApi<TYPES, SequencingLeaf<TYPES>, I>,
        TYPES: NodeType<ConsensusType = SequencingConsensus>,
        I: NodeImplementation<
            TYPES,
            Leaf = SequencingLeaf<TYPES>,
            ConsensusMessage = SequencingMessage<TYPES, I>,
        >,
    > ConsensusLeader<A, TYPES, I>
where
<<<<<<< HEAD
    I::Exchanges: SequencingExchangesType<TYPES, Message<TYPES, I>>,
    SequencingQuorumEx<TYPES, I>: ConsensusExchange<
        TYPES,
        Message<TYPES, I>,
        Proposal = CommitmentProposal<TYPES, SequencingLeaf<TYPES>>,
    >,
=======
    I::QuorumExchange: ConsensusExchange<
            TYPES,
            Message<TYPES, I>,
            Proposal = QuorumProposal<TYPES, I::Leaf>,
            // Vote = QuorumVote<TYPES, I::Leaf>,
        > + QuorumExchangeType<TYPES, I::Leaf, Message<TYPES, I>>,
    I::CommitteeExchange: ConsensusExchange<
            TYPES,
            Message<TYPES, I>,
            // Proposal = DAProposal<TYPES>,
            // Vote = DAVote<TYPES, I::Leaf>,
            // Certificate = DACertificate<TYPES>,
        > + CommitteeExchangeType<TYPES, I::Leaf, Message<TYPES, I>>,
>>>>>>> ce2c67f1
{
    /// Run one view of the DA leader task
    #[instrument(skip(self), fields(id = self.id, view = *self.cur_view), name = "Sequencing DALeader Task", level = "error")]
    pub async fn run_view(self) -> QuorumCertificate<TYPES, SequencingLeaf<TYPES>> {
        let block_commitment = self.block.commit();
        let leaf = SequencingLeaf {
            view_number: self.cur_view,
            height: self.parent.height + 1,
            justify_qc: self.high_qc.clone(),
            parent_commitment: self.parent.commit(),
            // Use the block commitment rather than the block, so that the replica can construct
            // the same leaf with the commitment.
            deltas: Right(block_commitment),
            rejected: vec![],
            timestamp: time::OffsetDateTime::now_utc().unix_timestamp_nanos(),
            proposer_id: self.api.public_key().to_bytes(),
        };
        let signature = self
            .quorum_exchange
            .sign_validating_or_commitment_proposal::<I>(&leaf.commit());
        // TODO: DA cert is sent as part of the proposal here, we should split this out so we don't have to wait for it.
        let proposal = QuorumProposal {
            block_commitment,
            view_number: leaf.view_number,
            height: leaf.height,
            justify_qc: self.high_qc.clone(),
            dac: self.cert,
            proposer_id: leaf.proposer_id,
        };

        let message =
            SequencingMessage::<TYPES, I>(Left(GeneralConsensusMessage::Proposal(Proposal {
                data: proposal,
                signature,
            })));
        if let Err(e) = self
            .api
            .send_broadcast_message::<QuorumProposalType<TYPES, I>, QuorumVoteType<TYPES, I>>(
                message.clone(),
            )
            .await
        {
            warn!(?message, ?e, "Could not broadcast leader proposal");
        }
        self.high_qc
    }
}

/// Implenting the next leader.  Collect votes on the previous leaders proposal and return the QC
pub struct ConsensusNextLeader<
    A: SequencingConsensusApi<TYPES, SequencingLeaf<TYPES>, I>,
    TYPES: NodeType<ConsensusType = SequencingConsensus>,
    I: NodeImplementation<
        TYPES,
        Leaf = SequencingLeaf<TYPES>,
        ConsensusMessage = SequencingMessage<TYPES, I>,
    >,
> where
    I::Exchanges: SequencingExchangesType<TYPES, Message<TYPES, I>>,
{
    /// id of node
    pub id: u64,
    /// Reference to consensus. Leader will require a read lock on this.
    pub consensus: Arc<RwLock<Consensus<TYPES, SequencingLeaf<TYPES>>>>,
    /// The view number we're running on
    pub cur_view: TYPES::Time,
    /// Limited access to the consensus protocol
    pub api: A,
    /// generic_qc before starting this
    pub generic_qc: QuorumCertificate<TYPES, SequencingLeaf<TYPES>>,
    /// channel through which the leader collects votes
    #[allow(clippy::type_complexity)]
    pub vote_collection_chan: Arc<Mutex<UnboundedReceiver<ProcessedSequencingMessage<TYPES, I>>>>,

    /// the quorum exchnage
    pub quorum_exchange: Arc<SequencingQuorumEx<TYPES, I>>,

    /// needed to type check
    pub _pd: PhantomData<I>,
}

impl<
        A: SequencingConsensusApi<TYPES, SequencingLeaf<TYPES>, I>,
        TYPES: NodeType<ConsensusType = SequencingConsensus>,
        I: NodeImplementation<
            TYPES,
            Leaf = SequencingLeaf<TYPES>,
            ConsensusMessage = SequencingMessage<TYPES, I>,
        >,
    > ConsensusNextLeader<A, TYPES, I>
where
<<<<<<< HEAD
    I::Exchanges: SequencingExchangesType<TYPES, Message<TYPES, I>>,
    SequencingQuorumEx<TYPES, I>: ConsensusExchange<
        TYPES,
        Message<TYPES, I>,
        Certificate = QuorumCertificate<TYPES, SequencingLeaf<TYPES>>,
        Commitment = SequencingLeaf<TYPES>,
    >,
=======
    I::QuorumExchange: ConsensusExchange<
            TYPES,
            Message<TYPES, I>,
            Proposal = QuorumProposal<TYPES, I::Leaf>,
            Certificate = QuorumCertificate<TYPES, I::Leaf>,
            Vote = QuorumVote<TYPES, I::Leaf>,
            Commitment = SequencingLeaf<TYPES>,
        > + QuorumExchangeType<TYPES, I::Leaf, Message<TYPES, I>>,
>>>>>>> ce2c67f1
{
    /// Run one view of the next leader, collect votes and build a QC for the last views `CommitmentProposal`
    /// # Panics
    /// While we are unwrapping, this function can logically never panic
    /// unless there is a bug in std
    pub async fn run_view(self) -> QuorumCertificate<TYPES, SequencingLeaf<TYPES>> {
        let mut qcs = HashSet::<QuorumCertificate<TYPES, SequencingLeaf<TYPES>>>::new();
        qcs.insert(self.generic_qc.clone());

        let mut accumulator = VoteAccumulator {
            total_vote_outcomes: HashMap::new(),
            yes_vote_outcomes: HashMap::new(),
            no_vote_outcomes: HashMap::new(),
            success_threshold: self.quorum_exchange.success_threshold(),
            failure_threshold: self.quorum_exchange.failure_threshold(),
        };

        let lock = self.vote_collection_chan.lock().await;
        while let Ok(msg) = lock.recv().await {
            // If the message is for a different view number, skip it.
            if Into::<SequencingMessage<_, _>>::into(msg.clone()).view_number() != self.cur_view {
                continue;
            }
            match msg {
                Left(general_message) => match general_message {
                    ProcessedGeneralConsensusMessage::Vote(vote_message, sender) => {
                        match vote_message {
                            QuorumVote::Yes(vote) => {
                                if vote.signature.0
                                    != <TYPES::SignatureKey as SignatureKey>::to_bytes(&sender)
                                {
                                    continue;
                                }

                                match self.quorum_exchange.accumulate_vote(
                                    &vote.signature.0,
                                    &vote.signature.1,
                                    vote.leaf_commitment,
                                    vote.vote_data,
                                    vote.vote_token.clone(),
                                    self.cur_view,
                                    accumulator,
                                ) {
                                    Either::Left(acc) => {
                                        accumulator = acc;
                                    }
                                    Either::Right(qc) => {
                                        return qc;
                                    }
                                }
                            }
                            QuorumVote::Timeout(vote) => {
                                qcs.insert(vote.justify_qc);
                            }
                            QuorumVote::No(_) => {
                                warn!("The next leader has received an unexpected vote!");
                            }
                        }
                    }
                    ProcessedGeneralConsensusMessage::InternalTrigger(trigger) => match trigger {
                        InternalTrigger::Timeout(_) => {
                            self.api.send_next_leader_timeout(self.cur_view).await;
                            break;
                        }
                    },
                    ProcessedGeneralConsensusMessage::Proposal(_p, _sender) => {
                        warn!("The next leader has received an unexpected proposal!");
                    }
                    ProcessedGeneralConsensusMessage::ViewSync(_) => todo!(),
                },
                Right(committee_message) => match committee_message {
                    ProcessedCommitteeConsensusMessage::DAProposal(_p, _sender) => {
                        warn!("The next leader has received an unexpected proposal!");
                    }
                    ProcessedCommitteeConsensusMessage::DAVote(_, _sender) => {
                        warn!("The next leader has received an unexpected DA vote!");
                    }
                },
            }
        }
        qcs.into_iter().max_by_key(|qc| qc.view_number).unwrap()
    }
}<|MERGE_RESOLUTION|>--- conflicted
+++ resolved
@@ -17,26 +17,17 @@
 use hotshot_types::traits::election::ConsensusExchange;
 use hotshot_types::traits::election::QuorumExchangeType;
 use hotshot_types::traits::node_implementation::{
-<<<<<<< HEAD
     NodeImplementation, QuorumProposalType, QuorumVoteType, SequencingExchangesType,
-=======
-    NodeImplementation, QuorumProposalType, QuorumVoteType,
->>>>>>> ce2c67f1
 };
 use hotshot_types::traits::state::State;
 use hotshot_types::{
     certificate::{DACertificate, QuorumCertificate},
-<<<<<<< HEAD
     data::{CommitmentProposal, DAProposal, SequencingLeaf},
     message::{
         CommitteeConsensusMessage, ConsensusMessageType, GeneralConsensusMessage, InternalTrigger,
         ProcessedCommitteeConsensusMessage, ProcessedGeneralConsensusMessage,
         ProcessedSequencingMessage, Proposal, SequencingMessage,
     },
-=======
-    data::{DAProposal, QuorumProposal, SequencingLeaf},
-    message::{ConsensusMessage, InternalTrigger, ProcessedConsensusMessage, Proposal},
->>>>>>> ce2c67f1
     traits::{
         consensus_type::sequencing_consensus::SequencingConsensus,
         election::SignedCertificate,
@@ -101,13 +92,8 @@
     CommitteeEx<TYPES, I>: ConsensusExchange<
         TYPES,
         Message<TYPES, I>,
-<<<<<<< HEAD
         Certificate = DACertificate<TYPES>,
         Commitment = TYPES::BlockType,
-=======
-        Proposal = QuorumProposal<TYPES, I::Leaf>,
-        Vote = QuorumVote<TYPES, I::Leaf>,
->>>>>>> ce2c67f1
     >,
 {
     /// Accumulate votes for a proposal and return either the cert or None if the threshold was not reached in time
@@ -359,28 +345,12 @@
         >,
     > ConsensusLeader<A, TYPES, I>
 where
-<<<<<<< HEAD
     I::Exchanges: SequencingExchangesType<TYPES, Message<TYPES, I>>,
     SequencingQuorumEx<TYPES, I>: ConsensusExchange<
         TYPES,
         Message<TYPES, I>,
         Proposal = CommitmentProposal<TYPES, SequencingLeaf<TYPES>>,
     >,
-=======
-    I::QuorumExchange: ConsensusExchange<
-            TYPES,
-            Message<TYPES, I>,
-            Proposal = QuorumProposal<TYPES, I::Leaf>,
-            // Vote = QuorumVote<TYPES, I::Leaf>,
-        > + QuorumExchangeType<TYPES, I::Leaf, Message<TYPES, I>>,
-    I::CommitteeExchange: ConsensusExchange<
-            TYPES,
-            Message<TYPES, I>,
-            // Proposal = DAProposal<TYPES>,
-            // Vote = DAVote<TYPES, I::Leaf>,
-            // Certificate = DACertificate<TYPES>,
-        > + CommitteeExchangeType<TYPES, I::Leaf, Message<TYPES, I>>,
->>>>>>> ce2c67f1
 {
     /// Run one view of the DA leader task
     #[instrument(skip(self), fields(id = self.id, view = *self.cur_view), name = "Sequencing DALeader Task", level = "error")]
@@ -472,7 +442,6 @@
         >,
     > ConsensusNextLeader<A, TYPES, I>
 where
-<<<<<<< HEAD
     I::Exchanges: SequencingExchangesType<TYPES, Message<TYPES, I>>,
     SequencingQuorumEx<TYPES, I>: ConsensusExchange<
         TYPES,
@@ -480,16 +449,6 @@
         Certificate = QuorumCertificate<TYPES, SequencingLeaf<TYPES>>,
         Commitment = SequencingLeaf<TYPES>,
     >,
-=======
-    I::QuorumExchange: ConsensusExchange<
-            TYPES,
-            Message<TYPES, I>,
-            Proposal = QuorumProposal<TYPES, I::Leaf>,
-            Certificate = QuorumCertificate<TYPES, I::Leaf>,
-            Vote = QuorumVote<TYPES, I::Leaf>,
-            Commitment = SequencingLeaf<TYPES>,
-        > + QuorumExchangeType<TYPES, I::Leaf, Message<TYPES, I>>,
->>>>>>> ce2c67f1
 {
     /// Run one view of the next leader, collect votes and build a QC for the last views `CommitmentProposal`
     /// # Panics
