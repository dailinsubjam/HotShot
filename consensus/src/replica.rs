//! Contains the [`Replica`] struct used for the replica step in the hotstuff consensus algorithm.

use crate::{
    utils::{Terminator, View, ViewInner},
    Consensus, ConsensusApi,
};
use async_compatibility_layer::channel::UnboundedReceiver;
use async_lock::{Mutex, RwLock, RwLockUpgradableReadGuard, RwLockWriteGuard};
use bincode::Options;
use commit::Committable;
use hotshot_types::{
    certificate::QuorumCertificate,
    data::{ValidatingLeaf, ValidatingProposal},
    message::{
        ConsensusMessage, InternalTrigger, ProcessedConsensusMessage, QuorumVote, TimeoutVote,
    },
    traits::{
        election::Election, node_implementation::NodeType, signature_key::SignatureKey,
        state::ValidatingConsensus, Block, State,
    },
};
use hotshot_utils::bincode::bincode_opts;
use std::ops::Bound::{Excluded, Included};
use std::{collections::HashSet, sync::Arc};
use tracing::{error, info, instrument, warn};
/// This view's replica
#[derive(Debug, Clone)]
pub struct Replica<
<<<<<<< HEAD
    A: ConsensusApi<TYPES, ValidatingLeaf<TYPES>, ValidatingProposal<TYPES, ValidatingLeaf<TYPES>>>,
=======
    A: ConsensusApi<
        TYPES,
        ValidatingLeaf<TYPES>,
        ValidatingProposal<TYPES, ELECTION>,
        QuorumVote<TYPES, ValidatingLeaf<TYPES>>,
    >,
>>>>>>> 70f08777
    TYPES: NodeType<ConsensusType = ValidatingConsensus>,
> {
    /// id of node
    pub id: u64,
    /// Reference to consensus. Replica will require a write lock on this.
    pub consensus: Arc<RwLock<Consensus<TYPES, ValidatingLeaf<TYPES>>>>,
    /// channel for accepting leader proposals and timeouts messages
    #[allow(clippy::type_complexity)]
    pub proposal_collection_chan: Arc<
        Mutex<
            UnboundedReceiver<
                ProcessedConsensusMessage<
                    TYPES,
<<<<<<< HEAD
                    ValidatingLeaf<TYPES>,
                    ValidatingProposal<TYPES, ValidatingLeaf<TYPES>>,
=======
                    ValidatingProposal<TYPES, ELECTION>,
                    QuorumVote<TYPES, ValidatingLeaf<TYPES>>,
>>>>>>> 70f08777
                >,
            >,
        >,
    >,
    /// view number this view is executing in
    pub cur_view: TYPES::Time,
    /// genericQC from the pseudocode
    pub high_qc: QuorumCertificate<TYPES, ValidatingLeaf<TYPES>>,
    /// hotshot consensus api
    pub api: A,
}

impl<
        A: ConsensusApi<
<<<<<<< HEAD
=======
            TYPES,
            ValidatingLeaf<TYPES>,
            ValidatingProposal<TYPES, ELECTION>,
            QuorumVote<TYPES, ValidatingLeaf<TYPES>>,
        >,
        TYPES: NodeType<ConsensusType = ValidatingConsensus>,
        ELECTION: Election<
>>>>>>> 70f08777
            TYPES,
            ValidatingLeaf<TYPES>,
            ValidatingProposal<TYPES, ValidatingLeaf<TYPES>>,
        >,
        TYPES: NodeType<ConsensusType = ValidatingConsensus>,
    > Replica<A, TYPES>
{
    /// portion of the replica task that spins until a valid QC can be signed or
    /// timeout is hit.
    #[instrument(skip_all, fields(id = self.id, view = *self.cur_view), name = "Replica Task", level = "error")]
    #[allow(clippy::type_complexity)]
    async fn find_valid_msg<'a>(
        &self,
        view_leader_key: TYPES::SignatureKey,
        consensus: RwLockUpgradableReadGuard<'a, Consensus<TYPES, ValidatingLeaf<TYPES>>>,
    ) -> (
        RwLockUpgradableReadGuard<'a, Consensus<TYPES, ValidatingLeaf<TYPES>>>,
        Option<ValidatingLeaf<TYPES>>,
    ) {
        let lock = self.proposal_collection_chan.lock().await;
        let mut invalid_qcs = 0;
        let leaf = loop {
            let msg = lock.recv().await;
            info!("recv-ed message {:?}", msg.clone());
            if let Ok(msg) = msg {
                // stale/newer view messages should never reach this specific task's receive channel
                if Into::<ConsensusMessage<_, _, _>>::into(msg.clone()).view_number()
                    != self.cur_view
                {
                    continue;
                }
                match msg {
                    ProcessedConsensusMessage::Proposal(p, sender) => {
                        if view_leader_key != sender {
                            continue;
                        }

                        let Some(parent) = consensus.saved_leaves.get(&p.data.parent_commitment)
                        else {
                            warn!("Proposal's parent missing from storage");
                            continue;
                        };

                        let justify_qc = p.data.justify_qc;

                        // go no further if the parent view number does not
                        // match the justify_qc. We can't accept this
                        if parent.view_number != justify_qc.view_number {
                            warn!(
                                "Inconsistency in recv-ed proposal. The parent's view number, {:?} did not match the justify_qc view number, {:?}",
                                parent.view_number, justify_qc.view_number
                            );
                            continue;
                        }

                        // check that the chain height is correct
                        if p.data.height != parent.height + 1 {
                            warn!(
                                "Incorrect height in recv-ed proposal. The parent's height, {}, did not follow from the proposal's height, {}",
                                parent.height, p.data.height
                            );
                            continue;
                        }

                        // check that the justify_qc is valid
                        if !self.api.is_valid_qc(&justify_qc) {
                            invalid_qcs += 1;
                            warn!("Invalid justify_qc in proposal! Skipping proposal.");
                            continue;
                        }

                        // check that we can indeed create the state
                        let leaf = if let Ok(state) =
                            parent.state.append(&p.data.deltas, &self.cur_view)
                        {
                            // check the commitment
                            if state.commit() != p.data.state_commitment {
                                warn!("Rejected proposal! After applying deltas to parent state, resulting commitment did not match proposal's");
                                continue;
                            }
                            ValidatingLeaf::new(
                                state,
                                p.data.deltas,
                                p.data.parent_commitment,
                                justify_qc.clone(),
                                self.cur_view,
                                p.data.height,
                                Vec::new(),
                                time::OffsetDateTime::now_utc().unix_timestamp_nanos(),
                                p.data.proposer_id,
                            )
                        } else {
                            warn!("State of proposal didn't match parent + deltas");
                            continue;
                        };

                        if !view_leader_key.validate(&p.signature, leaf.commit().as_ref()) {
                            warn!(?p.signature, "Could not verify proposal.");
                            continue;
                        }

                        let liveness_check = justify_qc.view_number > consensus.locked_view;

                        // check if proposal extends from the locked leaf
                        let outcome = consensus.visit_leaf_ancestors(
                            parent.view_number,
                            Terminator::Inclusive(consensus.locked_view),
                            false,
                            |leaf| {
                                // if leaf view no == locked view no then we're done, report success by
                                // returning true
                                leaf.view_number != consensus.locked_view
                            },
                        );

                        let safety_check = outcome.is_ok();

                        if let Err(e) = outcome {
                            self.api.send_view_error(self.cur_view, Arc::new(e)).await;
                        }

                        // NOTE safenode check is here
                        // if !safenode, continue
                        // if !(safety_check || liveness_check)
                        // if !safety_check && !liveness_check
                        if !safety_check && !liveness_check {
                            warn!("Failed safety check and liveness check");
                            continue;
                        }

                        let leaf_commitment = leaf.commit();
                        let vote_token = self.api.make_vote_token(self.cur_view);

                        match vote_token {
                            Err(e) => {
                                error!(
                                    "Failed to generate vote token for {:?} {:?}",
                                    self.cur_view, e
                                );
                            }
                            Ok(None) => {
                                info!("We were not chosen for committee on {:?}", self.cur_view);
                            }
                            Ok(Some(vote_token)) => {
                                info!("We were chosen for committee on {:?}", self.cur_view);

                                // Generate and send vote
                                let message = self.api.create_yes_message(
                                    leaf.justify_qc.commit(),
                                    leaf_commitment,
                                    self.cur_view,
                                    vote_token,
                                );

                                let next_leader = self.api.get_leader(self.cur_view + 1).await;

                                info!("Sending vote to next leader {:?}", message);
                                if self
                                    .api
                                    .send_direct_message(next_leader, message)
                                    .await
                                    .is_err()
                                {
                                    consensus.metrics.failed_to_send_messages.add(1);
                                    warn!("Failed to send vote to next leader");
                                } else {
                                    consensus.metrics.outgoing_direct_messages.add(1);
                                }
                            }
                        }
                        break leaf;
                    }
                    ProcessedConsensusMessage::InternalTrigger(trigger) => {
                        match trigger {
                            InternalTrigger::Timeout(_) => {
                                let next_leader = self.api.get_leader(self.cur_view + 1).await;

                                consensus.metrics.number_of_timeouts.add(1);

                                let signature = self.api.sign_timeout_vote(self.cur_view);
                                let vote_token = self.api.make_vote_token(self.cur_view);

                                match vote_token {
                                    Err(e) => {
                                        error!(
                                            "Failed to generate vote token for {:?} {:?}",
                                            self.cur_view, e
                                        );
                                    }
                                    Ok(None) => {
                                        info!(
                                            "We were not chosen for committee on {:?}",
                                            self.cur_view
                                        );
                                    }
                                    Ok(Some(vote_token)) => {
                                        let timed_out_msg = ConsensusMessage::Vote(
                                            QuorumVote::Timeout(TimeoutVote {
                                                justify_qc: self.high_qc.clone(),
                                                signature,
                                                current_view: self.cur_view,
                                                vote_token,
                                            }),
                                        );
                                        warn!(
                                            "Timed out! Sending timeout to next leader {:?}",
                                            timed_out_msg
                                        );

                                        // send timedout message to the next leader
                                        if let Err(e) = self
                                            .api
                                            .send_direct_message(next_leader.clone(), timed_out_msg)
                                            .await
                                        {
                                            consensus.metrics.failed_to_send_messages.add(1);
                                            warn!(
                                                ?next_leader,
                                                ?e,
                                                "Could not send time out message to next_leader"
                                            );
                                        } else {
                                            consensus.metrics.outgoing_direct_messages.add(1);
                                        }

                                        // exits from entire function
                                        self.api.send_replica_timeout(self.cur_view).await;
                                    }
                                }
                                return (consensus, None);
                            }
                        }
                    }
                    ProcessedConsensusMessage::Vote(_, _) => {
                        // should only be for leader, never replica
                        warn!("Replica receieved a vote message. This is not what the replica expects. Skipping.");
                        continue;
                    }
                }
            }
            // fall through logic if we did not receive successfully from channel
            warn!("Replica did not receive successfully from channel. Terminating Replica.");
            let mut consensus = RwLockUpgradableReadGuard::upgrade(consensus).await;
            consensus.invalid_qc += invalid_qcs;
            self.api.send_replica_timeout(self.cur_view).await;
            return (RwLockWriteGuard::downgrade_to_upgradable(consensus), None);
        };
        let mut consensus = RwLockUpgradableReadGuard::upgrade(consensus).await;
        consensus.invalid_qc += invalid_qcs;
        (
            RwLockWriteGuard::downgrade_to_upgradable(consensus),
            Some(leaf),
        )
    }

    /// run one view of replica
    /// returns the `high_qc`
    #[instrument(skip(self), fields(id = self.id, view = *self.cur_view), name = "Replica Task", level = "error")]
    pub async fn run_view(self) -> QuorumCertificate<TYPES, ValidatingLeaf<TYPES>> {
        info!("Replica task started!");
        let consensus = self.consensus.upgradable_read().await;
        let view_leader_key = self.api.get_leader(self.cur_view).await;

        let (consensus, maybe_leaf) = self.find_valid_msg(view_leader_key, consensus).await;

        let Some(leaf) = maybe_leaf else {
             // we either timed out or for some reason
             // could not accept a proposal
             return self.high_qc;
         };

        let mut new_anchor_view = consensus.last_decided_view;
        let mut new_locked_view = consensus.locked_view;
        let mut last_view_number_visited = self.cur_view;
        let mut new_commit_reached: bool = false;
        let mut new_decide_reached = false;
        let mut new_decide_qc = None;
        let mut leaf_views = Vec::new();
        let mut included_txns = HashSet::new();
        let old_anchor_view = consensus.last_decided_view;
        let parent_view = leaf.justify_qc.view_number;
        let mut current_chain_length = 0usize;
        if parent_view + 1 == self.cur_view {
            current_chain_length += 1;
            if let Err(e) = consensus.visit_leaf_ancestors(
                parent_view,
                Terminator::Exclusive(old_anchor_view),
                true,
                |leaf| {
                    if !new_decide_reached {
                        if last_view_number_visited == leaf.view_number + 1 {
                            last_view_number_visited = leaf.view_number;
                            current_chain_length += 1;
                            if current_chain_length == 2 {
                                new_locked_view = leaf.view_number;
                                new_commit_reached = true;
                                // The next leaf in the chain, if there is one, is decided, so this
                                // leaf's justify_qc would become the QC for the decided chain.
                                new_decide_qc = Some(leaf.justify_qc.clone());
                            } else if current_chain_length == 3 {
                                new_anchor_view = leaf.view_number;
                                new_decide_reached = true;
                            }
                        } else {
                            // nothing more to do here... we don't have a new chain extension
                            return false;
                        }
                    }
                    // starting from the first iteration with a three chain, e.g. right after the else if case nested in the if case above
                    if new_decide_reached {
                        leaf_views.push(leaf.clone());
                        let txns = leaf.deltas.contained_transactions();
                        for txn in txns {
                            included_txns.insert(txn);
                        }
                    }
                    true
                },
            ) {
                self.api.send_view_error(self.cur_view, Arc::new(e)).await;
            }
        }
        let high_qc = leaf.justify_qc.clone();

        let included_txns_set: HashSet<_> = if new_decide_reached {
            included_txns
        } else {
            HashSet::new()
        };

        // promote lock here
        let mut consensus = RwLockUpgradableReadGuard::upgrade(consensus).await;
        consensus.state_map.insert(
            self.cur_view,
            View {
                view_inner: ViewInner::Leaf {
                    leaf: leaf.commit(),
                },
            },
        );

        consensus.metrics.number_of_views_since_last_commit.set(
            consensus
                .state_map
                .range((
                    Excluded(consensus.last_decided_view),
                    Included(self.cur_view),
                ))
                .count(),
        );

        consensus.saved_leaves.insert(leaf.commit(), leaf.clone());
        if new_commit_reached {
            consensus.locked_view = new_locked_view;
        }
        #[allow(clippy::cast_precision_loss)]
        if new_decide_reached {
            let num_views_since_last_anchor =
                (*self.cur_view - *consensus.last_decided_view) as f64;
            let views_seen = consensus
                .state_map
                .range((
                    Excluded(consensus.last_decided_view),
                    Included(self.cur_view),
                ))
                .count();
            // A count of all veiws we saw that aren't in the current chain (so won't be commited)
            consensus
                .metrics
                .discarded_views_per_decide_event
                .add_point((views_seen - current_chain_length) as f64);
            // An empty view is one we didn't see a leaf for but we moved past that view number
            consensus
                .metrics
                .empty_views_per_decide_event
                .add_point(num_views_since_last_anchor - views_seen as f64);
            consensus
                .metrics
                .number_of_views_per_decide_event
                .add_point(num_views_since_last_anchor);
            consensus
                .metrics
                .invalid_qc_views
                .add_point(consensus.invalid_qc as f64);

            let mut included_txn_size = 0;
            consensus
                .transactions
                .modify(|txns| {
                    *txns = txns
                        .drain()
                        .filter(|(txn_hash, txn)| {
                            #[allow(clippy::cast_possible_wrap)]
                            if included_txns_set.contains(txn_hash) {
                                included_txn_size +=
                                    bincode_opts().serialized_size(txn).unwrap_or_default() as i64;
                                false
                            } else {
                                true
                            }
                        })
                        .collect();
                })
                .await;
            consensus
                .metrics
                .outstanding_transactions
                .update(-(included_txns_set.len() as i64));
            consensus
                .metrics
                .outstanding_transactions_memory_size
                .update(-included_txn_size);

            consensus
                .metrics
                .rejected_transactions
                .add(leaf.rejected.len());

            let decide_sent = self.api.send_decide(
                consensus.last_decided_view,
                leaf_views,
                new_decide_qc.unwrap(),
            );
            let old_anchor_view = consensus.last_decided_view;
            consensus
                .collect_garbage(old_anchor_view, new_anchor_view)
                .await;
            consensus.last_decided_view = new_anchor_view;
            consensus.invalid_qc = 0;

            // We're only storing the last QC. We could store more but we're realistically only going to retrieve the last one.
            if let Err(e) = self.api.store_leaf(old_anchor_view, leaf).await {
                error!("Could not insert new anchor into the storage API: {:?}", e);
            }

            decide_sent.await;
        }
        high_qc
    }
}<|MERGE_RESOLUTION|>--- conflicted
+++ resolved
@@ -26,16 +26,12 @@
 /// This view's replica
 #[derive(Debug, Clone)]
 pub struct Replica<
-<<<<<<< HEAD
-    A: ConsensusApi<TYPES, ValidatingLeaf<TYPES>, ValidatingProposal<TYPES, ValidatingLeaf<TYPES>>>,
-=======
     A: ConsensusApi<
         TYPES,
         ValidatingLeaf<TYPES>,
-        ValidatingProposal<TYPES, ELECTION>,
+        ValidatingProposal<TYPES, ValidatingLeaf<TYPES>>,
         QuorumVote<TYPES, ValidatingLeaf<TYPES>>,
     >,
->>>>>>> 70f08777
     TYPES: NodeType<ConsensusType = ValidatingConsensus>,
 > {
     /// id of node
@@ -49,13 +45,8 @@
             UnboundedReceiver<
                 ProcessedConsensusMessage<
                     TYPES,
-<<<<<<< HEAD
-                    ValidatingLeaf<TYPES>,
                     ValidatingProposal<TYPES, ValidatingLeaf<TYPES>>,
-=======
-                    ValidatingProposal<TYPES, ELECTION>,
                     QuorumVote<TYPES, ValidatingLeaf<TYPES>>,
->>>>>>> 70f08777
                 >,
             >,
         >,
@@ -70,19 +61,10 @@
 
 impl<
         A: ConsensusApi<
-<<<<<<< HEAD
-=======
-            TYPES,
-            ValidatingLeaf<TYPES>,
-            ValidatingProposal<TYPES, ELECTION>,
-            QuorumVote<TYPES, ValidatingLeaf<TYPES>>,
-        >,
-        TYPES: NodeType<ConsensusType = ValidatingConsensus>,
-        ELECTION: Election<
->>>>>>> 70f08777
             TYPES,
             ValidatingLeaf<TYPES>,
             ValidatingProposal<TYPES, ValidatingLeaf<TYPES>>,
+            QuorumVote<TYPES, ValidatingLeaf<TYPES>>,
         >,
         TYPES: NodeType<ConsensusType = ValidatingConsensus>,
     > Replica<A, TYPES>
