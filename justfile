--- conflicted
+++ resolved
@@ -26,15 +26,11 @@
   echo Testing with async std executor
   RUST_LOG="" cargo test  --features=full-ci --lib --bins --tests --benches --workspace --no-fail-fast test_basic -- --test-threads=1 --nocapture
 
-<<<<<<< HEAD
-test_basic_tokio:
-=======
 test_web_server:
   echo Testing with async std executor
   RUST_LOG="" cargo test  --features=full-ci --lib --bins --tests --benches --workspace --no-fail-fast web_server_network -- --test-threads=1 --nocapture
 
-_test_basic_tokio:
->>>>>>> 6ec8ce71
+test_basic_tokio:
   echo Testing with tokio executor
   RUST_LOG="" cargo test  --features=tokio-ci --lib --bins --tests --benches --workspace --no-fail-fast test_basic -- --test-threads=1 --nocapture
 
