--- conflicted
+++ resolved
@@ -347,11 +347,7 @@
     ) -> Option<usize> {
         use async_compatibility_layer::channel::UnboundedReceiver;
 
-<<<<<<< HEAD
-        let channel_map = self.hotshot.channel_maps.0.vote_channel.read().await;
-=======
         let channel_map = self.hotshot.inner.channel_maps.0.vote_channel.read().await;
->>>>>>> 8fda6e25
         let chan = channel_map.channel_map.get(&view_number)?;
         let receiver = chan.receiver_chan.lock().await;
         UnboundedReceiver::len(&*receiver)
@@ -365,9 +361,6 @@
     ) -> Option<usize> {
         use async_compatibility_layer::channel::UnboundedReceiver;
 
-<<<<<<< HEAD
-        let channel_map = self.hotshot.channel_maps.0.proposal_channel.read().await;
-=======
         let channel_map = self
             .hotshot
             .inner
@@ -376,7 +369,6 @@
             .proposal_channel
             .read()
             .await;
->>>>>>> 8fda6e25
         let chan = channel_map.channel_map.get(&view_number)?;
 
         let receiver = chan.receiver_chan.lock().await;
