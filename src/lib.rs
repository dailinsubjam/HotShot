#![warn(
    clippy::all,
    clippy::pedantic,
    rust_2018_idioms,
    missing_docs,
    clippy::missing_docs_in_private_items,
    clippy::panic
)]
#![allow(clippy::module_name_repetitions)]
// Temporary
#![allow(clippy::cast_possible_truncation)]
// Temporary, should be disabled after the completion of the NodeImplementation refactor
#![allow(clippy::type_complexity)]
//! Provides a generic rust implementation of the `HotShot` BFT protocol
//!
//! See the [protocol documentation](https://github.com/EspressoSystems/hotshot-spec) for a protocol description.

// Documentation module
#[cfg(feature = "docs")]
pub mod documentation;

/// Data availability support
// pub mod da;
/// Contains structures and functions for committee election
pub mod certificate;
#[cfg(any(feature = "demo"))]
pub mod demos;
/// Contains traits consumed by [`HotShot`]
pub mod traits;
/// Contains types used by the crate
pub mod types;

pub mod tasks;

use crate::{
    certificate::QuorumCertificate,
    tasks::TaskHandleInner,
    traits::{NodeImplementation, Storage},
    types::{Event, SystemContextHandle},
};
use async_compatibility_layer::{
    art::{async_sleep, async_spawn, async_spawn_local},
    async_primitives::{
        broadcast::{channel, BroadcastSender},
        subscribable_rwlock::SubscribableRwLock,
    },
    channel::{unbounded, UnboundedReceiver, UnboundedSender},
};
use async_lock::{Mutex, RwLock, RwLockUpgradableReadGuard, RwLockWriteGuard};
use async_trait::async_trait;
use bincode::Options;
use commit::{Commitment, Committable};
use custom_debug::Debug;
use either::{Left, Right};
use hotshot_consensus::{
    BlockStore, Consensus, ConsensusLeader, ConsensusMetrics, ConsensusNextLeader,
    ConsensusSharedApi, DALeader, DAMember, NextValidatingLeader, Replica, SequencingReplica,
    ValidatingLeader, View, ViewInner, ViewQueue,
};
use hotshot_types::data::QuorumProposal;
use hotshot_types::data::{DeltasType, SequencingLeaf};
use hotshot_types::traits::network::CommunicationChannel;
use hotshot_types::{certificate::DACertificate, message::GeneralConsensusMessage};
use hotshot_types::{data::ProposalType, traits::election::ConsensusExchange};
use hotshot_types::{
    data::{DAProposal, LeafType, ValidatingLeaf, ValidatingProposal},
    error::StorageSnafu,
    message::{
        CommitteeConsensusMessage, ConsensusMessageType, DataMessage, InternalTrigger, Message,
        MessageKind, ProcessedCommitteeConsensusMessage, ProcessedGeneralConsensusMessage,
        Proposal, SequencingMessage, ValidatingMessage,
    },
    traits::{
        consensus_type::{
            sequencing_consensus::SequencingConsensus, validating_consensus::ValidatingConsensus,
            ConsensusType,
        },
        election::SignedCertificate,
        metrics::Metrics,
        network::{NetworkError, TransmitType},
        node_implementation::{
            ChannelMaps, CommitteeEx, ExchangesType, NodeType, QuorumProposalType, SendToTasks,
            SequencingExchangesType, SequencingQuorumEx, ValidatingExchangesType,
            ValidatingQuorumEx,
        },
        signature_key::SignatureKey,
        state::ConsensusTime,
        storage::StoredView,
        State,
    },
    vote::{DAVote, QuorumVote, VoteType},
    ExecutionType, HotShotConfig,
};
use hotshot_utils::bincode::bincode_opts;
use nll::nll_todo::nll_todo;
use snafu::ResultExt;
use std::sync::atomic::AtomicBool;
use std::{
    collections::{BTreeMap, HashMap},
    marker::PhantomData,
    num::NonZeroUsize,
    sync::{atomic::Ordering, Arc},
    time::{Duration, Instant},
};
use tracing::{debug, error, info, info_span, instrument, trace, warn, Instrument};
// -- Rexports
// External
/// Reexport rand crate
pub use rand;
// Internal
/// Reexport error type
pub use hotshot_types::error::HotShotError;

/// Length, in bytes, of a 512 bit hash
pub const H_512: usize = 64;
/// Length, in bytes, of a 256 bit hash
pub const H_256: usize = 32;

/// Holds the state needed to participate in `HotShot` consensus
pub struct SystemContextInner<TYPES: NodeType, I: NodeImplementation<TYPES>> {
    /// The public key of this node
    public_key: TYPES::SignatureKey,

    /// The private key of this node
    private_key: <TYPES::SignatureKey as SignatureKey>::PrivateKey,

    /// Configuration items for this hotshot instance
    config: HotShotConfig<TYPES::SignatureKey, TYPES::ElectionConfigType>,

    /// Networking interface for this hotshot instance
    // networking: I::Networking,

    /// This `HotShot` instance's storage backend
    storage: I::Storage,

    /// This `HotShot` instance's way to interact with the nodes needed to form a quorum and/or DA certificate.
    pub exchanges: Arc<I::Exchanges>,

    /// Sender for [`Event`]s
    event_sender: RwLock<Option<BroadcastSender<Event<TYPES, I::Leaf>>>>,

    /// Senders to the background tasks.
    background_task_handle: tasks::TaskHandle<TYPES>,

    /// a reference to the metrics that the implementor is using.
    _metrics: Box<dyn Metrics>,

    /// Transactions
    /// (this is shared btwn hotshot and `Consensus`)
    transactions:
        Arc<SubscribableRwLock<HashMap<Commitment<TYPES::Transaction>, TYPES::Transaction>>>,

    /// The hotstuff implementation
    consensus: Arc<RwLock<Consensus<TYPES, I::Leaf>>>,

    /// Channels for sending/recv-ing proposals and votes for quorum and committee exchanges, the
    /// latter of which is only applicable for sequencing consensus.
    channel_maps: (ChannelMaps<TYPES, I>, Option<ChannelMaps<TYPES, I>>),

    /// for sending messages to network lookup task
    send_network_lookup: UnboundedSender<Option<TYPES::Time>>,

    /// for receiving messages in the network lookup task
    recv_network_lookup: Arc<Mutex<UnboundedReceiver<Option<TYPES::Time>>>>,

    /// uid for instrumentation
    id: u64,
}

/// Thread safe, shared view of a `HotShot`
#[derive(Clone)]
pub struct SystemContext<CONSENSUS: ConsensusType, TYPES: NodeType, I: NodeImplementation<TYPES>> {
    /// Handle to internal hotshot implementation
    inner: Arc<SystemContextInner<TYPES, I>>,

    /// Phantom data for consensus type
    _pd: PhantomData<CONSENSUS>,
}

impl<TYPES: NodeType, I: NodeImplementation<TYPES>> SystemContext<TYPES::ConsensusType, TYPES, I> {
    /// Creates a new hotshot with the given configuration options and sets it up with the given
    /// genesis block
    #[allow(clippy::too_many_arguments)]
    #[instrument(skip(private_key, storage, exchanges, initializer, metrics))]
    pub async fn new(
        public_key: TYPES::SignatureKey,
        private_key: <TYPES::SignatureKey as SignatureKey>::PrivateKey,
        nonce: u64,
        config: HotShotConfig<TYPES::SignatureKey, TYPES::ElectionConfigType>,
        storage: I::Storage,
        exchanges: I::Exchanges,
        initializer: HotShotInitializer<TYPES, I::Leaf>,
        metrics: Box<dyn Metrics>,
    ) -> Result<Self, HotShotError<TYPES>> {
        info!("Creating a new hotshot");

        let consensus_metrics = Arc::new(ConsensusMetrics::new(
            &*metrics.subgroup("consensus".to_string()),
        ));

        let anchored_leaf = initializer.inner;

        // insert to storage
        storage
            .append(vec![anchored_leaf.clone().into()])
            .await
            .context(StorageSnafu)?;

        // insert genesis (or latest block) to state map
        let mut state_map = BTreeMap::default();
        state_map.insert(
            anchored_leaf.get_view_number(),
            View {
                view_inner: ViewInner::Leaf {
                    leaf: anchored_leaf.commit(),
                },
            },
        );

        let mut saved_leaves = HashMap::new();
        let mut saved_blocks = BlockStore::default();
        saved_leaves.insert(anchored_leaf.commit(), anchored_leaf.clone());
        if let Ok(block) = anchored_leaf.get_deltas().try_resolve() {
            saved_blocks.insert(block);
        }

        let start_view = anchored_leaf.get_view_number();

        let consensus = Consensus {
            state_map,
            cur_view: start_view,
            last_decided_view: anchored_leaf.get_view_number(),
            transactions: Arc::default(),
            saved_leaves,
            saved_blocks,
            // TODO this is incorrect
            // https://github.com/EspressoSystems/HotShot/issues/560
            locked_view: anchored_leaf.get_view_number(),
            high_qc: anchored_leaf.get_justify_qc(),
            metrics: consensus_metrics,
            invalid_qc: 0,
        };
        let consensus = Arc::new(RwLock::new(consensus));
        let txns = consensus.read().await.get_transactions();

        let (send_network_lookup, recv_network_lookup) = unbounded();
        let inner: Arc<SystemContextInner<TYPES, I>> = Arc::new(SystemContextInner {
            recv_network_lookup: Arc::new(Mutex::new(recv_network_lookup)),
            send_network_lookup,
            id: nonce,
            channel_maps: I::new_channel_maps(start_view),
            consensus,
            transactions: txns,
            public_key,
            private_key,
            config,
            // networking,
            storage,
            exchanges: Arc::new(exchanges),
            event_sender: RwLock::default(),
            background_task_handle: tasks::TaskHandle::default(),
            _metrics: metrics,
        });

        Ok(Self {
            inner,
<<<<<<< HEAD
            transactions: txns,
            hotstuff,
            channel_maps: I::new_channel_maps(start_view),
            send_network_lookup,
            recv_network_lookup: Arc::new(Mutex::new(recv_network_lookup)),
=======
>>>>>>> 8fda6e25
            _pd: PhantomData,
        })
    }

    /// Marks a given view number as timed out. This should be called a fixed period after a round is started.
    ///
    /// If the round has already ended then this function will essentially be a no-op. Otherwise `run_round` will return shortly after this function is called.
    /// # Panics
    /// Panics if the current view is not in the channel map
    #[instrument(
        skip_all,
        fields(id = self.inner.id, view = *current_view),
        name = "Timeout consensus tasks",
        level = "warn"
    )]
    pub async fn timeout_view(
        &self,
        current_view: TYPES::Time,
        send_replica: UnboundedSender<
            <I::ConsensusMessage as ConsensusMessageType<TYPES, I>>::ProcessedConsensusMessage,
        >,
        send_next_leader: Option<
            UnboundedSender<
                <I::ConsensusMessage as ConsensusMessageType<TYPES, I>>::ProcessedConsensusMessage,
            >,
        >,
    ) where
        <I::ConsensusMessage as ConsensusMessageType<TYPES, I>>::ProcessedConsensusMessage:
            From<ProcessedGeneralConsensusMessage<TYPES, I>>,
    {
        let msg = ProcessedGeneralConsensusMessage::<TYPES, I>::InternalTrigger(
            InternalTrigger::Timeout(current_view),
        );
        if let Some(chan) = send_next_leader {
            if chan.send(msg.clone().into()).await.is_err() {
                debug!("Error timing out next leader task");
            }
        };
        // NOTE this should always exist
        if send_replica.send(msg.into()).await.is_err() {
            debug!("Error timing out replica task");
        };
    }

    /// Publishes a transaction to the network
    ///
    /// # Errors
    ///
    /// Will generate an error if an underlying network error occurs
    #[instrument(skip(self), err)]
    pub async fn publish_transaction_async(
        &self,
        transaction: TYPES::Transaction,
    ) -> Result<(), HotShotError<TYPES>> {
        // Add the transaction to our own queue first
        trace!("Adding transaction to our own queue");
        // Wrap up a message
        // TODO place a view number here that makes sense
        // we haven't worked out how this will work yet
        let message = DataMessage::SubmitTransaction(transaction, TYPES::Time::new(0));

        let api = self.clone();
        async_spawn(async move {
            let _result = api.send_broadcast_message(message).await.is_err();
        });
        Ok(())
    }

    /// Returns a copy of the state
    ///
    /// # Panics
    ///
    /// Panics if internal state for consensus is inconsistent
    pub async fn get_state(&self) -> <I::Leaf as LeafType>::MaybeState {
        self.inner
            .consensus
            .read()
            .await
            .get_decided_leaf()
            .get_state()
    }

    /// Returns a copy of the last decided leaf
    /// # Panics
    /// Panics if internal state for consensus is inconsistent
    pub async fn get_decided_leaf(&self) -> I::Leaf {
        self.inner.consensus.read().await.get_decided_leaf()
    }

    /// Initializes a new hotshot and does the work of setting up all the background tasks
    ///
    /// Assumes networking implementation is already primed.
    ///
    /// Underlying `HotShot` instance starts out paused, and must be unpaused
    ///
    /// Upon encountering an unrecoverable error, such as a failure to send to a broadcast channel,
    /// the `HotShot` instance will log the error and shut down.
    ///
    /// # Errors
    ///
    /// Will return an error when the storage failed to insert the first `QuorumCertificate`
    #[allow(clippy::too_many_arguments)]
    pub async fn init(
        public_key: TYPES::SignatureKey,
        private_key: <TYPES::SignatureKey as SignatureKey>::PrivateKey,
        node_id: u64,
        config: HotShotConfig<TYPES::SignatureKey, TYPES::ElectionConfigType>,
        storage: I::Storage,
        exchanges: I::Exchanges,
        initializer: HotShotInitializer<TYPES, I::Leaf>,
        metrics: Box<dyn Metrics>,
    ) -> Result<SystemContextHandle<TYPES, I>, HotShotError<TYPES>>
    where
        SystemContext<TYPES::ConsensusType, TYPES, I>: ViewRunner<TYPES, I>,
        SystemContext<TYPES::ConsensusType, TYPES, I>: HotShotType<TYPES, I>,
    {
        // Save a clone of the storage for the handle
        let hotshot = Self::new(
            public_key,
            private_key,
            node_id,
            config,
            storage,
            exchanges,
            initializer,
            metrics,
        )
        .await?;
        let handle = hotshot.spawn_all().await;

        Ok(handle)
    }

    /// Send a broadcast message.
    ///
    /// This is an alias for `hotshot.inner.networking.broadcast_message(msg.into())`.
    ///
    /// # Errors
    ///
    /// Will return any errors that the underlying `broadcast_message` can return.
    pub async fn send_broadcast_message(
        &self,
        kind: impl Into<MessageKind<TYPES::ConsensusType, TYPES, I>>,
    ) -> std::result::Result<(), NetworkError> {
        let inner = self.inner.clone();
        let pk = self.inner.public_key.clone();
        let kind = kind.into();
        async_spawn_local(async move {
            if inner
                .exchanges
                .quorum_exchange()
                .network()
                .broadcast_message(
                    Message {
                        sender: pk,
                        kind,
                        _phantom: PhantomData,
                    },
                    // TODO this is morally wrong
                    &inner.exchanges.quorum_exchange().membership().clone(),
                )
                .await
                .is_err()
            {
                warn!("Failed to broadcast message");
            };
        });
        Ok(())
    }

    /// Send a direct message to a given recipient.
    ///
    /// This is an alias for `hotshot.inner.networking.message_node(msg.into(), recipient)`.
    ///
    /// # Errors
    ///
    /// Will return any errors that the underlying `message_node` can return.
    pub async fn send_direct_message(
        &self,
        kind: impl Into<MessageKind<TYPES::ConsensusType, TYPES, I>>,
        recipient: TYPES::SignatureKey,
    ) -> std::result::Result<(), NetworkError> {
        self.inner
            .exchanges
            .quorum_exchange()
            .network()
            .direct_message(
                Message {
                    sender: self.inner.public_key.clone(),
                    kind: kind.into(),
                    _phantom: PhantomData,
                },
                recipient,
            )
            .await?;
        Ok(())
    }

    /// return the timeout for a view for `self`
    #[must_use]
    pub fn get_next_view_timeout(&self) -> u64 {
        self.inner.config.next_view_timeout
    }

    /// given a view number and a upgradable read lock on a channel map, inserts entry into map if it
    /// doesn't exist, or creates entry. Then returns a clone of the entry
    pub async fn create_or_obtain_chan_from_read(
        view_num: TYPES::Time,
        channel_map: RwLockUpgradableReadGuard<'_, SendToTasks<TYPES, I>>,
    ) -> ViewQueue<TYPES, I> {
        // check if we have the entry
        // if we don't, insert
        if let Some(vq) = channel_map.channel_map.get(&view_num) {
            vq.clone()
        } else {
            let mut channel_map =
                RwLockUpgradableReadGuard::<'_, SendToTasks<TYPES, I>>::upgrade(channel_map).await;
            let new_view_queue = ViewQueue::default();
            let vq = new_view_queue.clone();
            // NOTE: the read lock is held until all other read locks are DROPPED and
            // the read lock may be turned into a write lock.
            // This means that the `channel_map` will not change. So we don't need
            // to check again to see if a channel was added

            channel_map.channel_map.insert(view_num, new_view_queue);
            vq
        }
    }

    /// given a view number and a write lock on a channel map, inserts entry into map if it
    /// doesn't exist, or creates entry. Then returns a clone of the entry
    #[allow(clippy::unused_async)] // async for API compatibility reasons
    pub async fn create_or_obtain_chan_from_write(
        view_num: TYPES::Time,
        mut channel_map: RwLockWriteGuard<'_, SendToTasks<TYPES, I>>,
    ) -> ViewQueue<TYPES, I> {
        channel_map.channel_map.entry(view_num).or_default().clone()
    }
}

/// [`HotShot`] implementations that depend on [`TYPES::ConsensusType`].
#[async_trait]
pub trait HotShotType<TYPES: NodeType, I: NodeImplementation<TYPES>> {
    /// Get the [`transactions`] field of [`HotShot`].
    fn transactions(
        &self,
    ) -> &Arc<SubscribableRwLock<HashMap<Commitment<TYPES::Transaction>, TYPES::Transaction>>>;

    /// Get the [`hotstuff`] field of [`HotShot`].
    fn consensus(&self) -> &Arc<RwLock<Consensus<TYPES, I::Leaf>>>;

    /// Spawn all tasks that operate on the given [`HotShot`].
    ///
    /// For a list of which tasks are being spawned, see this module's documentation.
    async fn spawn_all(&self) -> SystemContextHandle<TYPES, I>;

    /// decide which handler to call based on the message variant and `transmit_type`
    async fn handle_message(&self, item: Message<TYPES, I>, transmit_type: TransmitType) {
        match (item.kind, transmit_type) {
            (MessageKind::Consensus(msg), TransmitType::Broadcast) => {
                self.handle_broadcast_consensus_message(msg, item.sender)
                    .await;
            }
            (MessageKind::Consensus(msg), TransmitType::Direct) => {
                self.handle_direct_consensus_message(msg, item.sender).await;
            }
            (MessageKind::Data(msg), TransmitType::Broadcast) => {
                self.handle_broadcast_data_message(msg, item.sender).await;
            }
            (MessageKind::Data(msg), TransmitType::Direct) => {
                self.handle_direct_data_message(msg, item.sender).await;
            }
            (MessageKind::_Unreachable(_), _) => unimplemented!(),
        };
    }

    /// Handle an incoming [`ConsensusMessage`] that was broadcasted on the network.
    async fn handle_broadcast_consensus_message(
        &self,
        msg: I::ConsensusMessage,
        sender: TYPES::SignatureKey,
    );

    /// Handle an incoming [`ConsensusMessage`] directed at this node.
    async fn handle_direct_consensus_message(
        &self,
        msg: I::ConsensusMessage,
        sender: TYPES::SignatureKey,
    );

    /// Handle an incoming [`DataMessage`] that was broadcasted on the network
    async fn handle_broadcast_data_message(
        &self,
        msg: DataMessage<TYPES>,
        _sender: TYPES::SignatureKey,
    ) {
        // TODO validate incoming broadcast message based on sender signature key
        match msg {
            DataMessage::SubmitTransaction(transaction, _view_number) => {
                let size = bincode_opts().serialized_size(&transaction).unwrap_or(0);

                // The API contract requires the hash to be unique
                // so we can assume entry == incoming txn
                // even if eq not satisfied
                // so insert is an idempotent operation
                let mut new = false;
                self.transactions()
                    .modify(|txns| {
                        new = txns.insert(transaction.commit(), transaction).is_none();
                    })
                    .await;

                if new {
                    // If this is a new transaction, update metrics.
                    let consensus = self.consensus().read().await;
                    consensus.metrics.outstanding_transactions.update(1);
                    consensus
                        .metrics
                        .outstanding_transactions_memory_size
                        .update(i64::try_from(size).unwrap_or_else(|e| {
                            warn!("Conversion failed: {e}. Using the max value.");
                            i64::MAX
                        }));
                }
            }
        }
    }

    /// Handle an incoming [`DataMessage`] that directed at this node
    #[allow(clippy::unused_async)] // async for API compatibility reasons
    async fn handle_direct_data_message(
        &self,
        msg: DataMessage<TYPES>,
        _sender: TYPES::SignatureKey,
    ) {
        debug!(?msg, "Incoming direct data message");
        match msg {
            DataMessage::SubmitTransaction(_, _) => {
                // Log exceptional situation and proceed
                warn!(?msg, "Broadcast message received over direct channel");
            }
        }
    }
}

#[async_trait]
impl<
        TYPES: NodeType<ConsensusType = ValidatingConsensus>,
        I: NodeImplementation<
            TYPES,
            Leaf = ValidatingLeaf<TYPES>,
            ConsensusMessage = ValidatingMessage<TYPES, I>,
        >,
    > HotShotType<TYPES, I> for SystemContext<ValidatingConsensus, TYPES, I>
where
    I::Exchanges: ValidatingExchangesType<TYPES, Message<TYPES, I>>,
    ValidatingQuorumEx<TYPES, I>: ConsensusExchange<
        TYPES,
        Message<TYPES, I>,
        Proposal = ValidatingProposal<TYPES, ValidatingLeaf<TYPES>>,
        Certificate = QuorumCertificate<TYPES, ValidatingLeaf<TYPES>>,
        Commitment = ValidatingLeaf<TYPES>,
    >,
{
    fn transactions(
        &self,
    ) -> &Arc<SubscribableRwLock<HashMap<Commitment<TYPES::Transaction>, TYPES::Transaction>>> {
        &self.inner.transactions
    }

    fn consensus(&self) -> &Arc<RwLock<Consensus<TYPES, I::Leaf>>> {
        &self.inner.consensus
    }

    async fn spawn_all(&self) -> SystemContextHandle<TYPES, I> {
        let shut_down = Arc::new(AtomicBool::new(false));
        let started = Arc::new(AtomicBool::new(false));

        let exchange = self.inner.exchanges.quorum_exchange();

        let network_broadcast_task_handle = async_spawn(
            tasks::network_task(
                self.clone(),
                shut_down.clone(),
                TransmitType::Broadcast,
                exchange.clone().into(),
            )
            .instrument(info_span!("HotShot Broadcast Task",)),
        );
        let network_direct_task_handle = async_spawn(
            tasks::network_task(
                self.clone(),
                shut_down.clone(),
                TransmitType::Direct,
                exchange.clone().into(),
            )
            .instrument(info_span!("HotShot Direct Task",)),
        );

        async_spawn(
            tasks::network_lookup_task(self.clone(), shut_down.clone())
                .instrument(info_span!("HotShot Network Lookup Task",)),
        );

        let (handle_channels, task_channels) = match self.inner.config.execution_type {
            ExecutionType::Continuous => (None, None),
            ExecutionType::Incremental => {
                let (send_consensus_start, recv_consensus_start) = unbounded();
                (Some(send_consensus_start), Some(recv_consensus_start))
            }
        };

        let consensus_task_handle = async_spawn(
            tasks::view_runner(
                self.clone(),
                started.clone(),
                shut_down.clone(),
                task_channels,
            )
            .instrument(info_span!("Consensus Task Handle",)),
        );

        let (broadcast_sender, broadcast_receiver) = channel();

        let handle = SystemContextHandle {
            sender_handle: Arc::new(broadcast_sender.clone()),
            hotshot: self.clone(),
            stream_output: broadcast_receiver,
            storage: self.inner.storage.clone(),
            shut_down,
        };
        *self.inner.event_sender.write().await = Some(broadcast_sender);

        let mut background_task_handle = self.inner.background_task_handle.inner.write().await;
        *background_task_handle = Some(TaskHandleInner {
            network_broadcast_task_handle,
            network_direct_task_handle,
            committee_network_broadcast_task_handle: None,
            committee_network_direct_task_handle: None,
            consensus_task_handle: nll_todo(),
            shutdown_timeout: Duration::from_millis(self.inner.config.next_view_timeout),
            run_view_channels: handle_channels,
            started,
        });

        handle
    }

    #[instrument(
        skip(self),
        name = "Handle broadcast consensus message",
        level = "error"
    )]
    async fn handle_broadcast_consensus_message(
        &self,
        msg: ValidatingMessage<TYPES, I>,
        sender: TYPES::SignatureKey,
    ) {
        let msg_time = msg.view_number();

        match msg.0 {
            // this is ONLY intended for replica
            GeneralConsensusMessage::Proposal(_) => {
<<<<<<< HEAD
                let channel_map = self.channel_maps.0.vote_channel.upgradable_read().await;
=======
                let channel_map = self
                    .inner
                    .channel_maps
                    .0
                    .vote_channel
                    .upgradable_read()
                    .await;
>>>>>>> 8fda6e25

                // skip if the proposal is stale
                if msg_time < channel_map.cur_view {
                    warn!(
                        "Throwing away {} for view number: {:?}",
                        std::any::type_name::<Proposal<QuorumProposalType<TYPES, I>>>(),
                        msg_time
                    );
                    return;
                }

                let chan: ViewQueue<TYPES, I> =
                    Self::create_or_obtain_chan_from_read(msg_time, channel_map).await;

                if !chan.has_received_proposal.swap(true, Ordering::Relaxed)
                    && chan
                        .sender_chan
                        .send(ProcessedGeneralConsensusMessage::new(msg.0, sender))
                        .await
                        .is_err()
                {
                    warn!("Failed to send to next leader!");
                }
            }
            GeneralConsensusMessage::InternalTrigger(_) => {
                warn!("Received an internal trigger. This shouldn't be possible.");
            }
            GeneralConsensusMessage::Vote(_) => {
                warn!("Received a broadcast for a vote message. This shouldn't be possible.");
            }
            GeneralConsensusMessage::ViewSync(_) => todo!(),
        };
    }

    /// Handle an incoming [`ValidatingMessage`] directed at this node.
    #[instrument(skip(self), name = "Handle direct consensus message", level = "error")]
    async fn handle_direct_consensus_message(
        &self,
        msg: ValidatingMessage<TYPES, I>,
        sender: TYPES::SignatureKey,
    ) {
        // We can only recv from a replicas
        // replicas should only send votes or if they timed out, timeouts
        match msg {
            ValidatingMessage(
                GeneralConsensusMessage::Proposal(_) | GeneralConsensusMessage::InternalTrigger(_),
            ) => {
                warn!("Received a direct message for a proposal. This shouldn't be possible.");
            }
            // this is ONLY intended for next leader
            c @ ValidatingMessage(GeneralConsensusMessage::Vote(_)) => {
                let msg_time = c.view_number();

<<<<<<< HEAD
                let channel_map = self.channel_maps.0.proposal_channel.upgradable_read().await;
=======
                let channel_map = self
                    .inner
                    .channel_maps
                    .0
                    .proposal_channel
                    .upgradable_read()
                    .await;
>>>>>>> 8fda6e25

                // check if
                // - is in fact, actually is the next leader
                // - the message is not stale
                let is_leader = self
                    .inner
                    .clone()
                    .exchanges
                    .quorum_exchange()
                    .is_leader(msg_time + 1);
                if !is_leader || msg_time < channel_map.cur_view {
                    warn!(
                        "Throwing away {} message for view number: {:?}",
                        std::any::type_name::<QuorumVote<TYPES, I::Leaf>>(),
                        msg_time
                    );
                    return;
                }

                let chan = Self::create_or_obtain_chan_from_read(msg_time, channel_map).await;

                if chan
                    .sender_chan
                    .send(ProcessedGeneralConsensusMessage::new(c.0, sender))
                    .await
                    .is_err()
                {
                    error!("Failed to send to next leader!");
                }
            }
            ValidatingMessage(GeneralConsensusMessage::ViewSync(_)) => todo!(),
        }
    }
}

#[async_trait]
impl<
        TYPES: NodeType<ConsensusType = SequencingConsensus>,
        I: NodeImplementation<
            TYPES,
            Leaf = SequencingLeaf<TYPES>,
            ConsensusMessage = SequencingMessage<TYPES, I>,
        >,
    > HotShotType<TYPES, I> for SystemContext<SequencingConsensus, TYPES, I>
where
    I::Exchanges: SequencingExchangesType<TYPES, Message<TYPES, I>>,
    SequencingQuorumEx<TYPES, I>: ConsensusExchange<
        TYPES,
        Message<TYPES, I>,
        Proposal = QuorumProposal<TYPES, SequencingLeaf<TYPES>>,
        Certificate = QuorumCertificate<TYPES, SequencingLeaf<TYPES>>,
        Commitment = SequencingLeaf<TYPES>,
    >,
    CommitteeEx<TYPES, I>: ConsensusExchange<
        TYPES,
        Message<TYPES, I>,
        Certificate = DACertificate<TYPES>,
        Commitment = TYPES::BlockType,
    >,
{
    fn transactions(
        &self,
    ) -> &Arc<SubscribableRwLock<HashMap<Commitment<TYPES::Transaction>, TYPES::Transaction>>> {
        &self.inner.transactions
    }

    fn consensus(&self) -> &Arc<RwLock<Consensus<TYPES, I::Leaf>>> {
        &self.inner.consensus
    }

    async fn spawn_all(&self) -> SystemContextHandle<TYPES, I> {
        let shut_down = Arc::new(AtomicBool::new(false));
        let started = Arc::new(AtomicBool::new(false));

        let exchange = self.inner.exchanges.quorum_exchange();
        let committee_exchange = self.inner.exchanges.committee_exchange();

        let network_broadcast_task_handle = async_spawn(
            tasks::network_task(
                self.clone(),
                shut_down.clone(),
                TransmitType::Broadcast,
                exchange.clone().into(),
            )
            .instrument(info_span!("HotShot Broadcast Task",)),
        );
        let network_direct_task_handle = async_spawn(
            tasks::network_task(
                self.clone(),
                shut_down.clone(),
                TransmitType::Direct,
                exchange.clone().into(),
            )
            .instrument(info_span!("HotShot Direct Task",)),
        );

        let committee_network_broadcast_task_handle = async_spawn(
            tasks::network_task(
                self.clone(),
                shut_down.clone(),
                TransmitType::Broadcast,
                committee_exchange.clone().into(),
            )
            .instrument(info_span!("HotShot DA Broadcast Task",)),
        );
        let committee_network_direct_task_handle = async_spawn(
            tasks::network_task(
                self.clone(),
                shut_down.clone(),
                TransmitType::Direct,
                committee_exchange.clone().into(),
            )
            .instrument(info_span!("HotShot DA Direct Task",)),
        );

        async_spawn(
            tasks::network_lookup_task(self.clone(), shut_down.clone())
                .instrument(info_span!("HotShot Network Lookup Task",)),
        );

        let (handle_channels, task_channels) = match self.inner.config.execution_type {
            ExecutionType::Continuous => (None, None),
            ExecutionType::Incremental => {
                let (send_consensus_start, recv_consensus_start) = unbounded();
                (Some(send_consensus_start), Some(recv_consensus_start))
            }
        };

        let consensus_task_handle = async_spawn(
            tasks::view_runner(
                self.clone(),
                started.clone(),
                shut_down.clone(),
                task_channels,
            )
            .instrument(info_span!("Consensus Task Handle",)),
        );

        let (broadcast_sender, broadcast_receiver) = channel();

        let handle = SystemContextHandle {
            sender_handle: Arc::new(broadcast_sender.clone()),
            hotshot: self.clone(),
            stream_output: broadcast_receiver,
            storage: self.inner.storage.clone(),
            shut_down,
        };
        *self.inner.event_sender.write().await = Some(broadcast_sender);

        let mut background_task_handle = self.inner.background_task_handle.inner.write().await;
        *background_task_handle = Some(TaskHandleInner {
            network_broadcast_task_handle,
            network_direct_task_handle,
            committee_network_broadcast_task_handle: Some(committee_network_broadcast_task_handle),
            committee_network_direct_task_handle: Some(committee_network_direct_task_handle),
            consensus_task_handle: nll_todo(),
            shutdown_timeout: Duration::from_millis(self.inner.config.next_view_timeout),
            run_view_channels: handle_channels,
            started,
        });

        handle
    }

    #[instrument(
        skip(self),
        name = "Handle broadcast consensus message",
        level = "error"
    )]
    async fn handle_broadcast_consensus_message(
        &self,
        msg: SequencingMessage<TYPES, I>,
        sender: TYPES::SignatureKey,
    ) {
        let msg_time = msg.view_number();

        match msg.0 {
            Left(general_message) => {
                match general_message {
                    // this is ONLY intended for replica
                    GeneralConsensusMessage::Proposal(_) => {
<<<<<<< HEAD
                        let channel_map = self.channel_maps.0.vote_channel.upgradable_read().await;
=======
                        let channel_map = self
                            .inner
                            .channel_maps
                            .0
                            .vote_channel
                            .upgradable_read()
                            .await;
>>>>>>> 8fda6e25

                        // skip if the proposal is stale
                        if msg_time < channel_map.cur_view {
                            warn!(
                                "Throwing away {} for view number: {:?}",
                                std::any::type_name::<Proposal<QuorumProposalType<TYPES, I>>>(),
                                msg_time
                            );
                            return;
                        }

                        let chan: ViewQueue<TYPES, I> =
                            Self::create_or_obtain_chan_from_read(msg_time, channel_map).await;

                        if !chan.has_received_proposal.swap(true, Ordering::Relaxed)
                            && chan
                                .sender_chan
                                .send(Left(ProcessedGeneralConsensusMessage::new(
                                    general_message,
                                    sender,
                                )))
                                .await
                                .is_err()
                        {
                            warn!("Failed to send to next leader!");
                        }
                    }
                    GeneralConsensusMessage::InternalTrigger(_) => {
                        warn!("Received an internal trigger. This shouldn't be possible.");
                    }
                    GeneralConsensusMessage::Vote(_) => {
                        warn!(
                            "Received a broadcast for a vote message. This shouldn't be possible."
                        );
                    }
                    GeneralConsensusMessage::ViewSync(_) => todo!(),
                }
            }
            Right(committee_message) => {
                match committee_message {
                    CommitteeConsensusMessage::DAVote(_) => {
                        warn!(
                            "Received a broadcast for a vote message. This shouldn't be possible."
                        );
                    }
                    CommitteeConsensusMessage::DAProposal(_) => {
<<<<<<< HEAD
                        let channel_map = match &self.channel_maps.1 {
=======
                        let channel_map = match &self.inner.channel_maps.1 {
>>>>>>> 8fda6e25
                            Some(committee_channels) => {
                                committee_channels.vote_channel.upgradable_read().await
                            }
                            None => {
                                warn!("Committee channels not found.");
                                return;
                            }
                        };

                        // skip if the proposal is stale
                        if msg_time < channel_map.cur_view {
                            warn!(
                                "Throwing away {} for view number: {:?}",
                                std::any::type_name::<Proposal<DAProposal<TYPES>>>(),
                                msg_time
                            );
                            return;
                        }

                        let chan: ViewQueue<TYPES, I> =
                            Self::create_or_obtain_chan_from_read(msg_time, channel_map).await;

                        if !chan.has_received_proposal.swap(true, Ordering::Relaxed)
                            && chan
                                .sender_chan
                                .send(Right(ProcessedCommitteeConsensusMessage::new(
                                    committee_message,
                                    sender,
                                )))
                                .await
                                .is_err()
                        {
                            warn!("Failed to send to next leader!");
                        }
                    }
                }
            }
        };
    }

    #[instrument(skip(self), name = "Handle direct consensus message", level = "error")]
    async fn handle_direct_consensus_message(
        &self,
        msg: SequencingMessage<TYPES, I>,
        sender: TYPES::SignatureKey,
    ) {
        let msg_time = msg.view_number();

        // We can only recv from a replicas
        // replicas should only send votes or if they timed out, timeouts
        match msg.0 {
            Left(general_message) => match general_message {
                GeneralConsensusMessage::Proposal(_)
                | GeneralConsensusMessage::InternalTrigger(_) => {
                    warn!("Received a direct message for a proposal. This shouldn't be possible.");
                }
                // this is ONLY intended for next leader
                c @ GeneralConsensusMessage::Vote(_) => {
<<<<<<< HEAD
                    let channel_map = self.channel_maps.0.proposal_channel.upgradable_read().await;
=======
                    let channel_map = self
                        .inner
                        .channel_maps
                        .0
                        .proposal_channel
                        .upgradable_read()
                        .await;
>>>>>>> 8fda6e25

                    // check if
                    // - is in fact, actually is the next leader
                    // - the message is not stale
                    let is_leader = self
                        .inner
                        .clone()
                        .exchanges
                        .quorum_exchange()
                        .is_leader(msg_time + 1);
                    if !is_leader || msg_time < channel_map.cur_view {
                        warn!(
                            "Throwing away {} message for view number: {:?}",
                            std::any::type_name::<QuorumVote<TYPES, I::Leaf>>(),
                            msg_time
                        );
                        return;
                    }

                    let chan = Self::create_or_obtain_chan_from_read(msg_time, channel_map).await;

                    if chan
                        .sender_chan
                        .send(Left(ProcessedGeneralConsensusMessage::new(c, sender)))
                        .await
                        .is_err()
                    {
                        error!("Failed to send to next leader!");
                    }
                }
                GeneralConsensusMessage::ViewSync(_) => todo!(),
            },
            Right(committee_message) => {
                match committee_message {
                    c @ CommitteeConsensusMessage::DAVote(_) => {
<<<<<<< HEAD
                        let channel_map = match &self.channel_maps.1 {
=======
                        let channel_map = match &self.inner.channel_maps.1 {
>>>>>>> 8fda6e25
                            Some(committee_channels) => {
                                committee_channels.proposal_channel.upgradable_read().await
                            }
                            None => {
                                warn!("Committee channels not found.");
                                return;
                            }
                        };

                        // check if
                        // - is in fact, actually is the next leader
                        // - the message is not stale
                        let is_leader = self
                            .inner
                            .clone()
                            .exchanges
                            .committee_exchange()
                            .is_leader(msg_time);
                        if !is_leader || msg_time < channel_map.cur_view {
                            warn!(
                                "Throwing away {} message for view number: {:?}, Channel cur view: {:?}",
                                std::any::type_name::<DAVote<TYPES, I::Leaf>>(),
                                msg_time,
                                channel_map.cur_view,
                            );
                            return;
                        }

                        let chan =
                            Self::create_or_obtain_chan_from_read(msg_time, channel_map).await;

                        if chan
                            .sender_chan
                            .send(Right(ProcessedCommitteeConsensusMessage::new(c, sender)))
                            .await
                            .is_err()
                        {
                            error!("Failed to send to next leader!");
                        }
                    }
                    CommitteeConsensusMessage::DAProposal(_) => todo!(),
                }
            }
        }
    }
}

/// A view runner implemented by [HotShot] for different types of consensus.
#[async_trait]
pub trait ViewRunner<TYPES: NodeType, I: NodeImplementation<TYPES>> {
    /// Executes one view of consensus
    async fn run_view(hotshot: SystemContext<TYPES::ConsensusType, TYPES, I>) -> Result<(), ()>;
}

#[async_trait]
impl<
        TYPES: NodeType<ConsensusType = ValidatingConsensus>,
        I: NodeImplementation<
            TYPES,
            Leaf = ValidatingLeaf<TYPES>,
            ConsensusMessage = ValidatingMessage<TYPES, I>,
        >,
    > ViewRunner<TYPES, I> for SystemContext<ValidatingConsensus, TYPES, I>
where
    I::Exchanges: ValidatingExchangesType<TYPES, Message<TYPES, I>>,
    ValidatingQuorumEx<TYPES, I>: ConsensusExchange<
        TYPES,
        Message<TYPES, I>,
        Proposal = ValidatingProposal<TYPES, ValidatingLeaf<TYPES>>,
        Certificate = QuorumCertificate<TYPES, ValidatingLeaf<TYPES>>,
        Commitment = ValidatingLeaf<TYPES>,
    >,
{
    #[instrument(skip(hotshot), fields(id = hotshot.inner.id), name = "Validating View Runner Task", level = "error")]
    async fn run_view(hotshot: SystemContext<TYPES::ConsensusType, TYPES, I>) -> Result<(), ()> {
        let c_api = HotShotValidatingConsensusApi {
            inner: hotshot.inner.clone(),
        };
        let start = Instant::now();
        let metrics = Arc::clone(&hotshot.inner.consensus.read().await.metrics);

        // do book keeping on channel map
        // TODO probably cleaner to separate this into a function
        // e.g. insert the view and remove the last view
<<<<<<< HEAD
        let mut send_to_replica = hotshot.channel_maps.0.vote_channel.write().await;
=======
        let mut send_to_replica = hotshot.inner.channel_maps.0.vote_channel.write().await;
>>>>>>> 8fda6e25
        let replica_last_view: TYPES::Time = send_to_replica.cur_view;
        // gc previous view's channel map
        send_to_replica.channel_map.remove(&replica_last_view);
        send_to_replica.cur_view += 1;
        let replica_cur_view = send_to_replica.cur_view;
        let ViewQueue {
            sender_chan: send_replica,
            receiver_chan: recv_replica,
            has_received_proposal: _,
        } = SystemContext::<ValidatingConsensus, TYPES, I>::create_or_obtain_chan_from_write(
            replica_cur_view,
            send_to_replica,
        )
        .await;

<<<<<<< HEAD
        let mut send_to_next_leader = hotshot.channel_maps.0.proposal_channel.write().await;
=======
        let mut send_to_next_leader = hotshot.inner.channel_maps.0.proposal_channel.write().await;
>>>>>>> 8fda6e25
        let next_leader_last_view = send_to_next_leader.cur_view;
        // gc previous view's channel map
        send_to_next_leader
            .channel_map
            .remove(&next_leader_last_view);
        send_to_next_leader.cur_view += 1;
        let next_leader_cur_view = send_to_next_leader.cur_view;
        let (send_next_leader, recv_next_leader) = if c_api
            .inner
            .exchanges
            .quorum_exchange()
            .is_leader(next_leader_cur_view + 1)
        {
            let vq =
                SystemContext::<ValidatingConsensus, TYPES, I>::create_or_obtain_chan_from_write(
                    next_leader_cur_view,
                    send_to_next_leader,
                )
                .await;
            (Some(vq.sender_chan), Some(vq.receiver_chan))
        } else {
            (None, None)
        };

        // increment consensus and start tasks

        let (cur_view, high_qc, txns) = {
            // OBTAIN write lock on consensus
            let mut consensus = hotshot.inner.consensus.write().await;
            let cur_view = consensus.increment_view();
            // make sure consistent
            assert_eq!(cur_view, next_leader_cur_view);
            assert_eq!(cur_view, replica_cur_view);
            let high_qc = consensus.high_qc.clone();
            let txns = consensus.transactions.clone();
            // DROP write lock on consensus
            drop(consensus);
            (cur_view, high_qc, txns)
        };

        // notify networking to start worrying about the (`cur_view + LOOK_AHEAD`)th leader ahead of the current view
        if hotshot
            .inner
            .send_network_lookup
            .send(Some(cur_view))
            .await
            .is_err()
        {
            error!("Failed to initiate network lookup");
        };

        info!("Starting tasks for View {:?}!", cur_view);
        metrics.current_view.set(*cur_view as usize);

        let mut task_handles = Vec::new();
        let quorum_exchange = c_api.inner.exchanges.quorum_exchange();

        // replica always runs? TODO this will change once vrf integration is added
        let replica = Replica {
            id: hotshot.inner.id,
            consensus: hotshot.inner.consensus.clone(),
            proposal_collection_chan: recv_replica,
            cur_view,
            high_qc: high_qc.clone(),
            api: c_api.clone(),
            exchange: quorum_exchange.clone().into(),
            _pd: PhantomData,
        };
        let replica_handle = async_spawn(async move {
            Replica::<HotShotValidatingConsensusApi<TYPES, I>, TYPES, I>::run_view(replica).await
        });
        task_handles.push(replica_handle);

        if quorum_exchange.clone().is_leader(cur_view) {
            let leader = ValidatingLeader {
                id: hotshot.inner.id,
                consensus: hotshot.inner.consensus.clone(),
                high_qc: high_qc.clone(),
                cur_view,
                transactions: txns,
                api: c_api.clone(),
                exchange: quorum_exchange.clone().into(),
                _pd: PhantomData,
            };
            let leader_handle = async_spawn(async move { leader.run_view().await });
            task_handles.push(leader_handle);
        }

        if quorum_exchange.clone().is_leader(cur_view + 1) {
            let next_leader = NextValidatingLeader {
                id: hotshot.inner.id,
                generic_qc: high_qc,
                // should be fine to unwrap here since the view numbers must be the same
                vote_collection_chan: recv_next_leader.unwrap(),
                cur_view,
                api: c_api.clone(),
                exchange: quorum_exchange.clone().into(),
                metrics,
                _pd: PhantomData,
            };
            let next_leader_handle = async_spawn(async move {
                NextValidatingLeader::<HotShotValidatingConsensusApi<TYPES, I>, TYPES, I>::run_view(
                    next_leader,
                )
                .await
            });
            task_handles.push(next_leader_handle);
        }

        let children_finished = futures::future::join_all(task_handles);

        async_spawn({
            let next_view_timeout = hotshot.inner.config.next_view_timeout;
            let next_view_timeout = next_view_timeout;
            let hotshot: SystemContext<TYPES::ConsensusType, TYPES, I> = hotshot.clone();
            async move {
                async_sleep(Duration::from_millis(next_view_timeout)).await;
                hotshot
                    .timeout_view(cur_view, send_replica, send_next_leader)
                    .await;
            }
        });

        let results = children_finished.await;

        // unwrap is fine since results must have >= 1 item(s)
        #[cfg(feature = "async-std-executor")]
        let high_qc = results
            .into_iter()
            .max_by_key(|qc: &QuorumCertificate<TYPES, ValidatingLeaf<TYPES>>| qc.view_number)
            .unwrap();
        #[cfg(feature = "tokio-executor")]
        let high_qc = results
            .into_iter()
            .filter_map(std::result::Result::ok)
            .max_by_key(|qc: &QuorumCertificate<TYPES, ValidatingLeaf<TYPES>>| qc.view_number)
            .unwrap();

        #[cfg(not(any(feature = "async-std-executor", feature = "tokio-executor")))]
        compile_error! {"Either feature \"async-std-executor\" or feature \"tokio-executor\" must be enabled for this crate."}

        let mut consensus = hotshot.inner.consensus.write().await;
        consensus.high_qc = high_qc;
        consensus
            .metrics
            .view_duration
            .add_point(start.elapsed().as_secs_f64());
        c_api.send_view_finished(consensus.cur_view).await;

        info!("Returning from view {:?}!", cur_view);
        Ok(())
    }
}

#[async_trait]
impl<
        TYPES: NodeType<ConsensusType = SequencingConsensus>,
        I: NodeImplementation<
            TYPES,
            Leaf = SequencingLeaf<TYPES>,
            ConsensusMessage = SequencingMessage<TYPES, I>,
        >,
    > ViewRunner<TYPES, I> for SystemContext<SequencingConsensus, TYPES, I>
where
    I::Exchanges: SequencingExchangesType<TYPES, Message<TYPES, I>>,
    SequencingQuorumEx<TYPES, I>: ConsensusExchange<
        TYPES,
        Message<TYPES, I>,
        Proposal = QuorumProposal<TYPES, SequencingLeaf<TYPES>>,
        Certificate = QuorumCertificate<TYPES, SequencingLeaf<TYPES>>,
        Commitment = SequencingLeaf<TYPES>,
    >,
    CommitteeEx<TYPES, I>: ConsensusExchange<
        TYPES,
        Message<TYPES, I>,
        Certificate = DACertificate<TYPES>,
        Commitment = TYPES::BlockType,
    >,
{
    // #[instrument]
    #[allow(clippy::too_many_lines)]
    async fn run_view(hotshot: SystemContext<SequencingConsensus, TYPES, I>) -> Result<(), ()> {
        let c_api = HotShotSequencingConsensusApi {
            inner: hotshot.inner.clone(),
        };

        // Setup channel for recieving DA votes
<<<<<<< HEAD
        let mut send_to_leader = match &hotshot.channel_maps.1 {
=======
        let mut send_to_leader = match &hotshot.inner.channel_maps.1 {
>>>>>>> 8fda6e25
            Some(committee_channels) => committee_channels.proposal_channel.write().await,
            None => {
                warn!("Committee channels not found.");
                return Err(());
            }
        };
        let leader_last_view: TYPES::Time = send_to_leader.cur_view;
        send_to_leader.channel_map.remove(&leader_last_view);
        send_to_leader.cur_view += 1;
        let (send_da_vote_chan, recv_da_vote, cur_view) = {
            let mut consensus = hotshot.inner.consensus.write().await;
            let cur_view = consensus.increment_view();
            let vq =
                SystemContext::<SequencingConsensus, TYPES, I>::create_or_obtain_chan_from_write(
                    cur_view,
                    send_to_leader,
                )
                .await;
            (vq.sender_chan, vq.receiver_chan, cur_view)
        };

        // Set up vote collection channel for commitment proposals/votes
<<<<<<< HEAD
        let mut send_to_next_leader = hotshot.channel_maps.0.proposal_channel.write().await;
=======
        let mut send_to_next_leader = hotshot.inner.channel_maps.0.proposal_channel.write().await;
>>>>>>> 8fda6e25
        let leader_last_view: TYPES::Time = send_to_next_leader.cur_view;
        send_to_next_leader.channel_map.remove(&leader_last_view);
        send_to_next_leader.cur_view += 1;
        let (send_commitment_vote_chan, recv_commitment_vote_chan) = {
            let vq =
                SystemContext::<SequencingConsensus, TYPES, I>::create_or_obtain_chan_from_write(
                    cur_view,
                    send_to_next_leader,
                )
                .await;
            (vq.sender_chan, vq.receiver_chan)
        };

        let (high_qc, txns) = {
            // OBTAIN read lock on consensus
            let consensus = hotshot.inner.consensus.read().await;
            let high_qc = consensus.high_qc.clone();
            let txns = consensus.transactions.clone();
            (high_qc, txns)
        };
<<<<<<< HEAD
        let mut send_to_member = match &hotshot.channel_maps.1 {
=======
        let mut send_to_member = match &hotshot.inner.channel_maps.1 {
>>>>>>> 8fda6e25
            Some(committee_channels) => committee_channels.vote_channel.write().await,
            None => {
                warn!("Committee channels not found.");
                return Err(());
            }
        };
        let member_last_view: TYPES::Time = send_to_member.cur_view;
        send_to_member.channel_map.remove(&member_last_view);
        send_to_member.cur_view += 1;
        let ViewQueue {
            sender_chan: send_member,
            receiver_chan: recv_member,
            has_received_proposal: _,
        } = SystemContext::<SequencingConsensus, TYPES, I>::create_or_obtain_chan_from_write(
            send_to_member.cur_view,
            send_to_member,
        )
        .await;
<<<<<<< HEAD
        let mut send_to_replica = hotshot.channel_maps.0.vote_channel.write().await;
=======
        let mut send_to_replica = hotshot.inner.channel_maps.0.vote_channel.write().await;
>>>>>>> 8fda6e25
        let replica_last_view: TYPES::Time = send_to_replica.cur_view;
        send_to_replica.channel_map.remove(&replica_last_view);
        send_to_replica.cur_view += 1;
        let ViewQueue {
            sender_chan: send_replica,
            receiver_chan: recv_replica,
            has_received_proposal: _,
        } = SystemContext::<SequencingConsensus, TYPES, I>::create_or_obtain_chan_from_write(
            send_to_replica.cur_view,
            send_to_replica,
        )
        .await;

        let mut task_handles = Vec::new();
        let committee_exchange = c_api.inner.exchanges.committee_exchange().clone();
        let quorum_exchange = c_api.inner.exchanges.quorum_exchange().clone();

        if quorum_exchange.clone().is_leader(cur_view) {
            let da_leader = DALeader {
                id: hotshot.inner.id,
                consensus: hotshot.inner.consensus.clone(),
                high_qc: high_qc.clone(),
                cur_view,
                transactions: txns,
                api: c_api.clone(),
                committee_exchange: committee_exchange.clone().into(),
                quorum_exchange: quorum_exchange.clone().into(),
                vote_collection_chan: recv_da_vote,
                _pd: PhantomData,
            };
            let consensus = hotshot.inner.consensus.clone();
            let qc = high_qc.clone();
            let api = c_api.clone();
            let leader_handle = {
                let id = hotshot.inner.id;
                async_spawn(async move {
                    let Some((da_cert, block, parent)) = da_leader.run_view().await else {
                    return qc;
                };
                    let consensus_leader = ConsensusLeader {
                        id,
                        consensus,
                        high_qc: qc,
                        cert: da_cert,
                        block,
                        parent,
                        cur_view,
                        api: api.clone(),
                        quorum_exchange: quorum_exchange.clone().into(),
                        _pd: PhantomData,
                    };
                    consensus_leader.run_view().await
                })
            };
            task_handles.push(leader_handle);
        }

        let quorum_exchange = c_api.inner.exchanges.quorum_exchange();
        if quorum_exchange.clone().is_leader(cur_view + 1) {
            let next_leader = ConsensusNextLeader {
                id: hotshot.inner.id,
                consensus: hotshot.inner.consensus.clone(),
                cur_view,
                api: c_api.clone(),
                generic_qc: high_qc.clone(),
                vote_collection_chan: recv_commitment_vote_chan,
                quorum_exchange: quorum_exchange.clone().into(),
                _pd: PhantomData,
            };
            let next_leader_handle = async_spawn(async move { next_leader.run_view().await });
            task_handles.push(next_leader_handle);
        }
        let da_member = DAMember {
            id: hotshot.inner.id,
            consensus: hotshot.inner.consensus.clone(),
            proposal_collection_chan: recv_member,
            cur_view,
            high_qc: high_qc.clone(),
            api: c_api.clone(),
            exchange: committee_exchange.clone().into(),
            _pd: PhantomData,
        };
        let member_handle = async_spawn(async move { da_member.run_view().await });
        task_handles.push(member_handle);
        let replica = SequencingReplica {
            id: hotshot.inner.id,
            consensus: hotshot.inner.consensus.clone(),
            proposal_collection_chan: recv_replica,
            cur_view,
            high_qc: high_qc.clone(),
            api: c_api.clone(),
            committee_exchange: committee_exchange.clone().into(),
            quorum_exchange: quorum_exchange.clone().into(),
            _pd: PhantomData,
        };
        let replica_handle = async_spawn(async move { replica.run_view().await });
        task_handles.push(replica_handle);

        let children_finished = futures::future::join_all(task_handles);

        async_spawn({
            let next_view_timeout = hotshot.inner.config.next_view_timeout;
            let hotshot: SystemContext<TYPES::ConsensusType, TYPES, I> = hotshot.clone();
            async move {
                async_sleep(Duration::from_millis(next_view_timeout)).await;
                hotshot
                    .timeout_view(cur_view, send_member, Some(send_commitment_vote_chan))
                    .await;
                hotshot
                    .timeout_view(cur_view, send_replica, Some(send_da_vote_chan))
                    .await;
            }
        });

        let results = children_finished.await;

        // unwrap is fine since results must have >= 1 item(s)
        #[cfg(feature = "async-std-executor")]
        let high_qc = results
            .into_iter()
            .max_by_key(|qc: &QuorumCertificate<TYPES, SequencingLeaf<TYPES>>| qc.view_number)
            .unwrap();
        #[cfg(feature = "tokio-executor")]
        let high_qc = results
            .into_iter()
            .filter_map(std::result::Result::ok)
            .max_by_key(|qc| qc.view_number)
            .unwrap();

        let mut consensus = hotshot.inner.consensus.write().await;
        consensus.high_qc = high_qc;
        c_api.send_view_finished(consensus.cur_view).await;
        Ok(())
    }
}

/// A handle that exposes the interface that hotstuff needs to interact with [`HotShot`]
#[derive(Clone)]
struct HotShotValidatingConsensusApi<TYPES: NodeType, I: NodeImplementation<TYPES>> {
    /// Reference to the [`HotShotInner`]
    inner: Arc<SystemContextInner<TYPES, I>>,
}

#[async_trait]
impl<TYPES: NodeType, I: NodeImplementation<TYPES>>
    hotshot_consensus::ConsensusSharedApi<TYPES, I::Leaf, I>
    for HotShotValidatingConsensusApi<TYPES, I>
{
    fn total_nodes(&self) -> NonZeroUsize {
        self.inner.config.total_nodes
    }

    fn propose_min_round_time(&self) -> Duration {
        self.inner.config.propose_min_round_time
    }

    fn propose_max_round_time(&self) -> Duration {
        self.inner.config.propose_max_round_time
    }

    fn max_transactions(&self) -> NonZeroUsize {
        self.inner.config.max_transactions
    }

    fn min_transactions(&self) -> usize {
        self.inner.config.min_transactions
    }

    /// Generates and encodes a vote token

    async fn should_start_round(&self, _: TYPES::Time) -> bool {
        false
    }

    async fn send_event(&self, event: Event<TYPES, I::Leaf>) {
        debug!(?event, "send_event");
        let mut event_sender = self.inner.event_sender.write().await;
        if let Some(sender) = &*event_sender {
            if let Err(e) = sender.send_async(event).await {
                error!(?e, "Could not send event to event_sender");
                *event_sender = None;
            }
        }
    }

    fn public_key(&self) -> &TYPES::SignatureKey {
        &self.inner.public_key
    }

    fn private_key(&self) -> &<TYPES::SignatureKey as SignatureKey>::PrivateKey {
        &self.inner.private_key
    }

    async fn store_leaf(
        &self,
        old_anchor_view: TYPES::Time,
        leaf: I::Leaf,
    ) -> std::result::Result<(), hotshot_types::traits::storage::StorageError> {
        let view_to_insert = StoredView::from(leaf);
        let storage = &self.inner.storage;
        storage.append_single_view(view_to_insert).await?;
        storage.cleanup_storage_up_to_view(old_anchor_view).await?;
        storage.commit().await?;
        Ok(())
    }
}

#[async_trait]
impl<
        TYPES: NodeType<ConsensusType = ValidatingConsensus>,
        I: NodeImplementation<
            TYPES,
            Leaf = ValidatingLeaf<TYPES>,
            ConsensusMessage = ValidatingMessage<TYPES, I>,
        >,
    > hotshot_consensus::ValidatingConsensusApi<TYPES, I::Leaf, I>
    for HotShotValidatingConsensusApi<TYPES, I>
where
    I::Exchanges: ValidatingExchangesType<TYPES, Message<TYPES, I>>,
{
    async fn send_direct_message<
        PROPOSAL: ProposalType<NodeType = TYPES>,
        VOTE: VoteType<TYPES>,
    >(
        &self,
        recipient: TYPES::SignatureKey,
        message: ValidatingMessage<TYPES, I>,
    ) -> std::result::Result<(), NetworkError> {
        let inner = self.inner.clone();
        debug!(?message, ?recipient, "send_direct_message");
        async_spawn_local(async move {
            inner
                .exchanges
                .quorum_exchange()
                .network()
                .direct_message(
                    Message {
                        sender: inner.public_key.clone(),
                        kind: MessageKind::from_consensus_message(message),
                        _phantom: PhantomData,
                    },
                    recipient,
                )
                .await
        });
        Ok(())
    }

    // TODO (DA) Refactor ConsensusApi and HotShot to use HotShotInner directly.
    // <https://github.com/EspressoSystems/HotShot/issues/1194>
    async fn send_broadcast_message<
        PROPOSAL: ProposalType<NodeType = TYPES>,
        VOTE: VoteType<TYPES>,
    >(
        &self,
        message: ValidatingMessage<TYPES, I>,
    ) -> std::result::Result<(), NetworkError> {
        debug!(?message, "send_broadcast_message");
        self.inner
            .exchanges
            .quorum_exchange()
            .network()
            .broadcast_message(
                Message {
                    sender: self.inner.public_key.clone(),
                    kind: MessageKind::from_consensus_message(message),
                    _phantom: PhantomData,
                },
                &self.inner.exchanges.quorum_exchange().membership().clone(),
            )
            .await?;
        Ok(())
    }
}

/// A handle that exposes the interface that hotstuff needs to interact with [`HotShot`]
#[derive(Clone, Debug)]
struct HotShotSequencingConsensusApi<TYPES: NodeType, I: NodeImplementation<TYPES>> {
    /// Reference to the [`HotShotInner`]
    inner: Arc<SystemContextInner<TYPES, I>>,
}

#[async_trait]
impl<TYPES: NodeType, I: NodeImplementation<TYPES>>
    hotshot_consensus::ConsensusSharedApi<TYPES, I::Leaf, I>
    for HotShotSequencingConsensusApi<TYPES, I>
{
    fn total_nodes(&self) -> NonZeroUsize {
        self.inner.config.total_nodes
    }

    fn propose_min_round_time(&self) -> Duration {
        self.inner.config.propose_min_round_time
    }

    fn propose_max_round_time(&self) -> Duration {
        self.inner.config.propose_max_round_time
    }

    fn max_transactions(&self) -> NonZeroUsize {
        self.inner.config.max_transactions
    }

    fn min_transactions(&self) -> usize {
        self.inner.config.min_transactions
    }

    /// Generates and encodes a vote token

    async fn should_start_round(&self, _: TYPES::Time) -> bool {
        false
    }

    async fn send_event(&self, event: Event<TYPES, I::Leaf>) {
        debug!(?event, "send_event");
        let mut event_sender = self.inner.event_sender.write().await;
        if let Some(sender) = &*event_sender {
            if let Err(e) = sender.send_async(event).await {
                error!(?e, "Could not send event to event_sender");
                *event_sender = None;
            }
        }
    }

    fn public_key(&self) -> &TYPES::SignatureKey {
        &self.inner.public_key
    }

    fn private_key(&self) -> &<TYPES::SignatureKey as SignatureKey>::PrivateKey {
        &self.inner.private_key
    }

    async fn store_leaf(
        &self,
        old_anchor_view: TYPES::Time,
        leaf: I::Leaf,
    ) -> std::result::Result<(), hotshot_types::traits::storage::StorageError> {
        let view_to_insert = StoredView::from(leaf);
        let storage = &self.inner.storage;
        storage.append_single_view(view_to_insert).await?;
        storage.cleanup_storage_up_to_view(old_anchor_view).await?;
        storage.commit().await?;
        Ok(())
    }
}

#[async_trait]
impl<
        TYPES: NodeType<ConsensusType = SequencingConsensus>,
        I: NodeImplementation<TYPES, ConsensusMessage = SequencingMessage<TYPES, I>>,
    > hotshot_consensus::SequencingConsensusApi<TYPES, I::Leaf, I>
    for HotShotSequencingConsensusApi<TYPES, I>
where
    I::Exchanges: SequencingExchangesType<TYPES, Message<TYPES, I>>,
{
    async fn send_direct_message<
        PROPOSAL: ProposalType<NodeType = TYPES>,
        VOTE: VoteType<TYPES>,
    >(
        &self,
        recipient: TYPES::SignatureKey,
        message: SequencingMessage<TYPES, I>,
    ) -> std::result::Result<(), NetworkError> {
        let inner = self.inner.clone();
        debug!(?message, ?recipient, "send_direct_message");
        async_spawn_local(async move {
            inner
                .exchanges
                .quorum_exchange()
                .network()
                .direct_message(
                    Message {
                        sender: inner.public_key.clone(),
                        kind: MessageKind::from_consensus_message(message),
                        _phantom: PhantomData,
                    },
                    recipient,
                )
                .await
        });
        Ok(())
    }

    async fn send_direct_da_message<
        PROPOSAL: ProposalType<NodeType = TYPES>,
        VOTE: VoteType<TYPES>,
    >(
        &self,
        recipient: TYPES::SignatureKey,
        message: SequencingMessage<TYPES, I>,
    ) -> std::result::Result<(), NetworkError> {
        let inner = self.inner.clone();
        debug!(?message, ?recipient, "send_direct_message");
        async_spawn_local(async move {
            inner
                .exchanges
                .committee_exchange()
                .network()
                .direct_message(
                    Message {
                        sender: inner.public_key.clone(),
                        kind: MessageKind::from_consensus_message(message),
                        _phantom: PhantomData,
                    },
                    recipient,
                )
                .await
        });
        Ok(())
    }

    // TODO (DA) Refactor ConsensusApi and HotShot to use HotShotInner directly.
    // <https://github.com/EspressoSystems/HotShot/issues/1194>
    async fn send_broadcast_message<
        PROPOSAL: ProposalType<NodeType = TYPES>,
        VOTE: VoteType<TYPES>,
    >(
        &self,
        message: SequencingMessage<TYPES, I>,
    ) -> std::result::Result<(), NetworkError> {
        debug!(?message, "send_broadcast_message");
        self.inner
            .exchanges
            .quorum_exchange()
            .network()
            .broadcast_message(
                Message {
                    sender: self.inner.public_key.clone(),
                    kind: MessageKind::from_consensus_message(message),
                    _phantom: PhantomData,
                },
                &self.inner.exchanges.quorum_exchange().membership().clone(),
            )
            .await?;
        Ok(())
    }

    async fn send_da_broadcast(
        &self,
        message: SequencingMessage<TYPES, I>,
    ) -> std::result::Result<(), NetworkError> {
        debug!(?message, "send_da_broadcast_message");
        self.inner
            .exchanges
            .committee_exchange()
            .network()
            .broadcast_message(
                Message {
                    sender: self.inner.public_key.clone(),
                    kind: MessageKind::from_consensus_message(message),
                    _phantom: PhantomData,
                },
                &self
                    .inner
                    .exchanges
                    .committee_exchange()
                    .membership()
                    .clone(),
            )
            .await?;
        Ok(())
    }
}

/// initializer struct for creating starting block
pub struct HotShotInitializer<TYPES: NodeType, LEAF: LeafType<NodeType = TYPES>> {
    /// the leaf specified initialization
    inner: LEAF,
}

impl<TYPES: NodeType, LEAF: LeafType<NodeType = TYPES>> HotShotInitializer<TYPES, LEAF> {
    /// initialize from genesis
    /// # Errors
    /// If we are unable to apply the genesis block to the default state
    pub fn from_genesis(genesis_block: TYPES::BlockType) -> Result<Self, HotShotError<TYPES>> {
        let state = TYPES::StateType::default()
            .append(&genesis_block, &TYPES::Time::new(0))
            .map_err(|err| HotShotError::Misc {
                context: err.to_string(),
            })?;
        let time = TYPES::Time::genesis();
        let justify_qc = QuorumCertificate::<TYPES, LEAF>::genesis();

        Ok(Self {
            inner: LEAF::new(time, justify_qc, genesis_block, state),
        })
    }

    /// reload previous state based on most recent leaf
    pub fn from_reload(anchor_leaf: LEAF) -> Self {
        Self { inner: anchor_leaf }
    }
}<|MERGE_RESOLUTION|>--- conflicted
+++ resolved
@@ -264,14 +264,6 @@
 
         Ok(Self {
             inner,
-<<<<<<< HEAD
-            transactions: txns,
-            hotstuff,
-            channel_maps: I::new_channel_maps(start_view),
-            send_network_lookup,
-            recv_network_lookup: Arc::new(Mutex::new(recv_network_lookup)),
-=======
->>>>>>> 8fda6e25
             _pd: PhantomData,
         })
     }
@@ -735,9 +727,6 @@
         match msg.0 {
             // this is ONLY intended for replica
             GeneralConsensusMessage::Proposal(_) => {
-<<<<<<< HEAD
-                let channel_map = self.channel_maps.0.vote_channel.upgradable_read().await;
-=======
                 let channel_map = self
                     .inner
                     .channel_maps
@@ -745,7 +734,6 @@
                     .vote_channel
                     .upgradable_read()
                     .await;
->>>>>>> 8fda6e25
 
                 // skip if the proposal is stale
                 if msg_time < channel_map.cur_view {
@@ -799,9 +787,6 @@
             c @ ValidatingMessage(GeneralConsensusMessage::Vote(_)) => {
                 let msg_time = c.view_number();
 
-<<<<<<< HEAD
-                let channel_map = self.channel_maps.0.proposal_channel.upgradable_read().await;
-=======
                 let channel_map = self
                     .inner
                     .channel_maps
@@ -809,7 +794,6 @@
                     .proposal_channel
                     .upgradable_read()
                     .await;
->>>>>>> 8fda6e25
 
                 // check if
                 // - is in fact, actually is the next leader
@@ -991,9 +975,6 @@
                 match general_message {
                     // this is ONLY intended for replica
                     GeneralConsensusMessage::Proposal(_) => {
-<<<<<<< HEAD
-                        let channel_map = self.channel_maps.0.vote_channel.upgradable_read().await;
-=======
                         let channel_map = self
                             .inner
                             .channel_maps
@@ -1001,7 +982,6 @@
                             .vote_channel
                             .upgradable_read()
                             .await;
->>>>>>> 8fda6e25
 
                         // skip if the proposal is stale
                         if msg_time < channel_map.cur_view {
@@ -1048,11 +1028,7 @@
                         );
                     }
                     CommitteeConsensusMessage::DAProposal(_) => {
-<<<<<<< HEAD
-                        let channel_map = match &self.channel_maps.1 {
-=======
                         let channel_map = match &self.inner.channel_maps.1 {
->>>>>>> 8fda6e25
                             Some(committee_channels) => {
                                 committee_channels.vote_channel.upgradable_read().await
                             }
@@ -1111,9 +1087,6 @@
                 }
                 // this is ONLY intended for next leader
                 c @ GeneralConsensusMessage::Vote(_) => {
-<<<<<<< HEAD
-                    let channel_map = self.channel_maps.0.proposal_channel.upgradable_read().await;
-=======
                     let channel_map = self
                         .inner
                         .channel_maps
@@ -1121,7 +1094,6 @@
                         .proposal_channel
                         .upgradable_read()
                         .await;
->>>>>>> 8fda6e25
 
                     // check if
                     // - is in fact, actually is the next leader
@@ -1157,11 +1129,7 @@
             Right(committee_message) => {
                 match committee_message {
                     c @ CommitteeConsensusMessage::DAVote(_) => {
-<<<<<<< HEAD
-                        let channel_map = match &self.channel_maps.1 {
-=======
                         let channel_map = match &self.inner.channel_maps.1 {
->>>>>>> 8fda6e25
                             Some(committee_channels) => {
                                 committee_channels.proposal_channel.upgradable_read().await
                             }
@@ -1246,11 +1214,7 @@
         // do book keeping on channel map
         // TODO probably cleaner to separate this into a function
         // e.g. insert the view and remove the last view
-<<<<<<< HEAD
-        let mut send_to_replica = hotshot.channel_maps.0.vote_channel.write().await;
-=======
         let mut send_to_replica = hotshot.inner.channel_maps.0.vote_channel.write().await;
->>>>>>> 8fda6e25
         let replica_last_view: TYPES::Time = send_to_replica.cur_view;
         // gc previous view's channel map
         send_to_replica.channel_map.remove(&replica_last_view);
@@ -1266,11 +1230,7 @@
         )
         .await;
 
-<<<<<<< HEAD
-        let mut send_to_next_leader = hotshot.channel_maps.0.proposal_channel.write().await;
-=======
         let mut send_to_next_leader = hotshot.inner.channel_maps.0.proposal_channel.write().await;
->>>>>>> 8fda6e25
         let next_leader_last_view = send_to_next_leader.cur_view;
         // gc previous view's channel map
         send_to_next_leader
@@ -1458,11 +1418,7 @@
         };
 
         // Setup channel for recieving DA votes
-<<<<<<< HEAD
-        let mut send_to_leader = match &hotshot.channel_maps.1 {
-=======
         let mut send_to_leader = match &hotshot.inner.channel_maps.1 {
->>>>>>> 8fda6e25
             Some(committee_channels) => committee_channels.proposal_channel.write().await,
             None => {
                 warn!("Committee channels not found.");
@@ -1485,11 +1441,7 @@
         };
 
         // Set up vote collection channel for commitment proposals/votes
-<<<<<<< HEAD
-        let mut send_to_next_leader = hotshot.channel_maps.0.proposal_channel.write().await;
-=======
         let mut send_to_next_leader = hotshot.inner.channel_maps.0.proposal_channel.write().await;
->>>>>>> 8fda6e25
         let leader_last_view: TYPES::Time = send_to_next_leader.cur_view;
         send_to_next_leader.channel_map.remove(&leader_last_view);
         send_to_next_leader.cur_view += 1;
@@ -1510,11 +1462,7 @@
             let txns = consensus.transactions.clone();
             (high_qc, txns)
         };
-<<<<<<< HEAD
-        let mut send_to_member = match &hotshot.channel_maps.1 {
-=======
         let mut send_to_member = match &hotshot.inner.channel_maps.1 {
->>>>>>> 8fda6e25
             Some(committee_channels) => committee_channels.vote_channel.write().await,
             None => {
                 warn!("Committee channels not found.");
@@ -1533,11 +1481,7 @@
             send_to_member,
         )
         .await;
-<<<<<<< HEAD
-        let mut send_to_replica = hotshot.channel_maps.0.vote_channel.write().await;
-=======
         let mut send_to_replica = hotshot.inner.channel_maps.0.vote_channel.write().await;
->>>>>>> 8fda6e25
         let replica_last_view: TYPES::Time = send_to_replica.cur_view;
         send_to_replica.channel_map.remove(&replica_last_view);
         send_to_replica.cur_view += 1;
