#![warn(
    clippy::all,
    clippy::pedantic,
    rust_2018_idioms,
    missing_docs,
    clippy::missing_docs_in_private_items,
    clippy::panic
)]
#![allow(
    clippy::option_if_let_else,
    clippy::must_use_candidate,
    clippy::module_name_repetitions,
    clippy::similar_names
)]
// Temporary
#![allow(clippy::cast_possible_truncation)]
// Temporary, should be disabled after the completion of the NodeImplementation refactor
#![allow(clippy::type_complexity)]
//! Provides a generic rust implementation of the [`PhaseLock`](https://arxiv.org/abs/1803.05069) BFT
//! protocol

/// Contains structures and functions for committee election
pub mod committee;
/// Provides types useful for representing `PhaseLock ()`'s data structures
pub mod data;
/// Contains integration test versions of various demos
#[cfg(any(feature = "demo"))]
pub mod demos;
/// Contains error types used by this library
pub mod error;
/// Contains representations of events
pub mod event;
/// Contains the handle type for interacting with a `PhaseLock` instance
pub mod handle;
/// Contains structures used for representing network messages
pub mod message;
/// Contains traits describing and implementations of networking layers
pub mod networking;
/// Representation of the round logic as state machine
pub mod state_machine;
/// Contains traits consumed by `HotStuff`
pub mod traits;
/// Contains general utility structures and methods
pub mod utility;

use std::fmt::Debug;
use std::hash::Hash;
use std::sync::Arc;
use std::time::{Duration, Instant};

use async_std::sync::RwLock;
use async_std::task::{spawn, yield_now, JoinHandle};
use serde::{Deserialize, Serialize};
use snafu::ResultExt;
use tracing::{debug, error, info, info_span, instrument, trace, warn, Instrument};

use crate::data::Leaf;
use crate::error::{NetworkFault, PhaseLockError};
use crate::event::{Event, EventType};
use crate::handle::PhaseLockHandle;
use crate::message::{Commit, Decide, Message, NewView, PreCommit, Prepare, Vote};
use crate::networking::NetworkingImplementation;
use crate::utility::broadcast::BroadcastSender;
use crate::utility::waitqueue::{WaitOnce, WaitQueue};

pub use rand;
pub use threshold_crypto as tc;

pub use crate::{
    data::{BlockHash, QuorumCertificate, Stage},
    traits::block_contents::BlockContents,
    traits::node_implementation::NodeImplementation,
    traits::storage::{Storage, StorageResult},
};

/// Length, in bytes, of a 512 bit hash
pub const H_512: usize = 64;
/// Length, in bytes, of a 256 bit hash
pub const H_256: usize = 32;

/// Convenience type alias
type Result<T> = std::result::Result<T, PhaseLockError>;

/// Public key type
///
/// Opaque wrapper around `threshold_crypto` key
#[derive(Serialize, Deserialize, Clone, PartialEq, Eq, Hash)]
pub struct PubKey {
    /// Overall public key set for the network
    set: tc::PublicKeySet,
    /// The public key share that this node holds
    node: tc::PublicKeyShare,
    /// The portion of the KeyShare this node holds
    pub nonce: u64,
}

impl PubKey {
    /// Testing only random key generation
    #[allow(dead_code)]
    pub(crate) fn random(nonce: u64) -> PubKey {
        let sks = tc::SecretKeySet::random(1, &mut rand::thread_rng());
        let set = sks.public_keys();
        let node = set.public_key_share(nonce);
        PubKey { set, node, nonce }
    }
    /// Temporary escape hatch to generate a `PubKey` from a `SecretKeySet` and a node id
    ///
    /// This _will_ be removed when shared secret generation is implemented. For now, it exists to solve the
    /// resulting chicken and egg problem.
    pub fn from_secret_key_set_escape_hatch(sks: &tc::SecretKeySet, node_id: u64) -> Self {
        let pks = sks.public_keys();
        let tc_pub_key = pks.public_key_share(node_id);
        PubKey {
            set: pks,
            node: tc_pub_key,
            nonce: node_id,
        }
    }
}

impl PartialOrd for PubKey {
    fn partial_cmp(&self, other: &Self) -> Option<std::cmp::Ordering> {
        self.nonce.partial_cmp(&other.nonce)
    }
}

impl Ord for PubKey {
    fn cmp(&self, other: &Self) -> std::cmp::Ordering {
        self.nonce.cmp(&other.nonce)
    }
}

impl Debug for PubKey {
    fn fmt(&self, f: &mut std::fmt::Formatter<'_>) -> std::fmt::Result {
        f.debug_struct("PubKey").field("id", &self.nonce).finish()
    }
}

/// Private key stub type
///
/// Opaque wrapper around `threshold_crypto` key
#[derive(Clone, Debug)]
pub struct PrivKey {
    /// This node's share of the overall secret key
    pub(crate) node: tc::SecretKeyShare,
}

impl PrivKey {
    /// Uses this private key to produce a partial signature for the given block hash
    #[must_use]
    pub fn partial_sign<const N: usize>(
        &self,
        hash: &BlockHash<N>,
        _stage: Stage,
        _view: u64,
    ) -> tc::SignatureShare {
        self.node.sign(hash)
    }
}

/// Holds configuration for a `PhaseLock`
#[derive(Debug, Clone)]
pub struct PhaseLockConfig {
    /// Total number of nodes in the network
    pub total_nodes: u32,
    /// Nodes required to reach a decision
    pub threshold: u32,
    /// Maximum transactions per block
    pub max_transactions: usize,
    /// List of known node's public keys, including own, sorted by nonce ()
    pub known_nodes: Vec<PubKey>,
    /// Base duration for next-view timeout, in milliseconds
    pub next_view_timeout: u64,
    /// The exponential backoff ration for the next-view timeout
    pub timeout_ratio: (u64, u64),
    /// The delay a leader inserts before starting pre-commit, in milliseconds
    pub round_start_delay: u64,
    /// Delay after init before starting consensus, in milliseconds
    pub start_delay: u64,
}

/// Holds the state needed to participate in `PhaseLock` consensus
pub struct PhaseLockInner<I: NodeImplementation<N>, const N: usize> {
    /// The public key of this node
    public_key: PubKey,
    /// The private key of this node
    private_key: PrivKey,
    /// The genesis block, used for short-circuiting during bootstrap
    #[allow(dead_code)]
    genesis: I::Block,
    /// Configuration items for this phaselock instance
    config: PhaseLockConfig,
    /// Networking interface for this phaselock instance
    networking: I::Networking,
    /// Pending transactions
    transaction_queue:
        RwLock<Vec<<<I as NodeImplementation<N>>::Block as BlockContents<N>>::Transaction>>,
    /// Current state
<<<<<<< HEAD
    committed_state: RwLock<Arc<<<I as NodeImplementation<N>>::Block as BlockContents<N>>::State>>,
=======
    committed_state: RwLock<Arc<I::State>>,
>>>>>>> 117c6b61
    /// Current committed leaf
    committed_leaf: RwLock<BlockHash<N>>,
    /// Current locked quorum certificate
    locked_qc: RwLock<Option<QuorumCertificate<N>>>,
    /// Current prepare quorum certificate
    prepare_qc: RwLock<Option<QuorumCertificate<N>>>,
    /// Unprocessed NextView messages
    new_view_queue: WaitQueue<NewView<N>>,
    /// Unprocessed PrepareVote messages
    prepare_vote_queue: WaitQueue<Vote<N>>,
    /// Unprocessed PreCommit messages
    precommit_vote_queue: WaitQueue<Vote<N>>,
    /// Unprocessed CommitVote messages
    commit_vote_queue: WaitQueue<Vote<N>>,
    /// Currently pending Prepare message
    prepare_waiter: WaitOnce<Prepare<I::Block, N>>,
    /// Currently pending precommit message
    precommit_waiter: WaitOnce<PreCommit<N>>,
    /// Currently pending Commit message
    commit_waiter: WaitOnce<Commit<N>>,
    /// Currently pending decide message
    decide_waiter: WaitOnce<Decide<N>>,
    /// This `PhaseLock` instance's storage backend
    storage: I::Storage,
}

impl<I: NodeImplementation<N>, const N: usize> PhaseLockInner<I, N> {
    /// Returns the public key for the leader of this round
    fn get_leader(&self, view: u64) -> PubKey {
        let index = view % u64::from(self.config.total_nodes);
        self.config.known_nodes[index as usize].clone()
    }
}

/// Thread safe, shared view of a `PhaseLock`
#[derive(Clone)]
pub struct PhaseLock<I: NodeImplementation<N> + Send + Sync + 'static, const N: usize> {
    /// Handle to internal phaselock implementation
    inner: Arc<PhaseLockInner<I, N>>,
}

impl<I: NodeImplementation<N> + Sync + Send + 'static, const N: usize> PhaseLock<I, N> {
    /// Creates a new phaselock with the given configuration options and sets it up with the given
    /// genesis block
    #[allow(clippy::too_many_lines, clippy::too_many_arguments)]
    #[instrument(skip(genesis, secret_key_share, starting_state, networking, storage))]
    pub async fn new(
        genesis: I::Block,
        public_keys: tc::PublicKeySet,
        secret_key_share: tc::SecretKeyShare,
        nonce: u64,
        config: PhaseLockConfig,
<<<<<<< HEAD
        starting_state: <<I as NodeImplementation<N>>::Block as BlockContents<N>>::State,
=======
        starting_state: I::State,
>>>>>>> 117c6b61
        networking: I::Networking,
        storage: I::Storage,
    ) -> Self {
        info!("Creating a new phaselock");
        let node_pub_key = secret_key_share.public_key_share();
        let genesis_hash = BlockContents::hash(&genesis);
        let t = config.threshold as usize;
        let leaf = Leaf {
            parent: [0_u8; { N }].into(),
            item: genesis.clone(),
        };
        let inner: PhaseLockInner<I, N> = PhaseLockInner {
            public_key: PubKey {
                set: public_keys,
                node: node_pub_key,
                nonce,
            },
            private_key: PrivKey {
                node: secret_key_share,
            },
            genesis: genesis.clone(),
            config,
            networking,
            transaction_queue: RwLock::new(Vec::new()),
            committed_state: RwLock::new(Arc::new(starting_state.clone())),
            committed_leaf: RwLock::new(leaf.hash()),
            locked_qc: RwLock::new(Some(QuorumCertificate {
                block_hash: genesis_hash,
                leaf_hash: leaf.hash(),
                view_number: 0,
                stage: Stage::Decide,
                signature: None,
                genesis: true,
            })),
            prepare_qc: RwLock::new(Some(QuorumCertificate {
                block_hash: genesis_hash,
                leaf_hash: leaf.hash(),
                view_number: 0,
                stage: Stage::Prepare,
                signature: None,
                genesis: true,
            })),
            new_view_queue: WaitQueue::new(t),
            prepare_vote_queue: WaitQueue::new(t),
            precommit_vote_queue: WaitQueue::new(t),
            commit_vote_queue: WaitQueue::new(t),
            prepare_waiter: WaitOnce::new(),
            precommit_waiter: WaitOnce::new(),
            commit_waiter: WaitOnce::new(),
            decide_waiter: WaitOnce::new(),
            storage,
        };
        inner.storage.insert_qc(QuorumCertificate {
            block_hash: genesis_hash,
            leaf_hash: leaf.hash(),
            view_number: 0,
            stage: Stage::Decide,
            signature: None,
            genesis: true,
        });
        inner
            .storage
            .insert_leaf(Leaf {
                parent: [0_u8; { N }].into(),
                item: genesis,
            })
            .await;
        error!("Genesis leaf hash: {:?}", leaf.hash());
        inner
            .storage
            .insert_state(starting_state, leaf.hash())
            .await;
        Self {
            inner: Arc::new(inner),
        }
    }

    /// Returns true if the proposed leaf extends from the given block
    #[instrument(skip(self),fields(id = self.inner.public_key.nonce))]
    pub async fn extends_from(&self, leaf: &Leaf<I::Block, N>, node: &BlockHash<N>) -> bool {
        let mut parent = leaf.parent;
        // Short circuit to enable blocks that don't have parents
        if &parent == node {
            trace!("leaf extends from node through short-circuit");
            return true;
        }
        while parent != BlockHash::from_array([0_u8; { N }]) {
            if &parent == node {
                trace!(?parent, "Leaf extends from");
                return true;
            }
            let next_parent = self.inner.storage.get_leaf(&parent).await;
            if let StorageResult::Some(next_parent) = next_parent {
                parent = next_parent.parent;
            } else {
                error!("Leaf does not extend from node");
                return false;
            }
        }
        trace!("Leaf extends from node by default");
        true
    }

    /// Returns true if a proposed leaf satisfies the safety rule
    #[instrument(skip(self),fields(id = self.inner.public_key.nonce))]
    pub async fn safe_node(&self, leaf: &Leaf<I::Block, N>, qc: &QuorumCertificate<N>) -> bool {
        if qc.genesis {
            info!("Safe node check bypassed due to genesis flag");
            return true;
        }
        if let Some(locked_qc) = self.inner.locked_qc.read().await.as_ref() {
            let extends_from = self.extends_from(leaf, &locked_qc.block_hash).await;
            let view_number = qc.view_number > locked_qc.view_number;
            let result = extends_from || view_number;
            if !result {
                error!("Safe node check failed");
            }
            result
        } else {
            error!("Safe node check failed");
            false
        }
    }

    /// Sends out the next view message
    ///
    /// # Panics
    ///
    /// Panics if we there is no `prepare_qc`
    ///
    /// # Errors
    ///
    /// Returns an error if an underlying networking error occurs
    #[instrument(skip(self,channel),fields(id = self.inner.public_key.nonce),err)]
    pub async fn next_view(
        &self,
        current_view: u64,
<<<<<<< HEAD
        channel: Option<
            &BroadcastSender<
                Event<I::Block, <<I as NodeImplementation<N>>::Block as BlockContents<N>>::State>,
            >,
        >,
=======
        channel: Option<&BroadcastSender<Event<I::Block, I::State>>>,
>>>>>>> 117c6b61
    ) -> Result<()> {
        let new_leader = self.inner.get_leader(current_view + 1);
        info!(?new_leader, "leader for next view");
        // If we are the new leader, do nothing
        #[allow(clippy::if_not_else)]
        if new_leader != self.inner.public_key {
            info!("Follower for this round");
            let view_message = Message::NewView(NewView {
                current_view,
                justify: self.inner.prepare_qc.read().await.as_ref().unwrap().clone(),
            });
            trace!("View message packed");
            self.inner
                .networking
                .message_node(view_message, new_leader)
                .await
                .context(NetworkFault)?;
            trace!("View change message sent");
        } else {
            info!("Leader for this round, sending self new_view");
            let view_message = NewView {
                current_view,
                justify: self.inner.prepare_qc.read().await.as_ref().unwrap().clone(),
            };
            trace!("NewView packed");
            self.inner.new_view_queue.push(view_message).await;
        }
<<<<<<< HEAD
        send_event::<
            I::Block,
            <<I as NodeImplementation<N>>::Block as BlockContents<N>>::State,
            { N },
        >(
=======
        send_event::<I::Block, I::State, { N }>(
>>>>>>> 117c6b61
            channel,
            Event {
                view_number: current_view,
                stage: Stage::None,
                event: EventType::NewView {
                    view_number: current_view,
                },
            },
        )
        .await;
        Ok(())
    }

    /// Runs a single round of consensus
    ///
    /// Returns the view number of the round that was completed.
    ///
    /// # Panics
    ///
    /// Panics if consensus hits a bad round
    #[allow(clippy::too_many_lines)]
    #[instrument(skip(self,channel),fields(id = self.inner.public_key.nonce),err)]
    pub async fn run_round(
        &self,
        current_view: u64,
<<<<<<< HEAD
        channel: Option<
            &BroadcastSender<
                Event<I::Block, <<I as NodeImplementation<N>>::Block as BlockContents<N>>::State>,
            >,
        >,
    ) -> Result<u64> {
        let state = state_machine::SequentialRound::new(self.clone(), current_view, channel);
=======
        channel: Option<&BroadcastSender<Event<I::Block, I::State>>>,
    ) -> Result<u64> {
        let state = state_machine::SequentialRound::new(self.clone(), current_view, channel);
        // Do waitup
        let time = Instant::now();
        let duration = Duration::from_millis(self.inner.config.round_start_delay);
        while Instant::now().duration_since(time) < duration {
            async_std::task::sleep(Duration::from_millis(1)).await;
        }
>>>>>>> 117c6b61
        state.await
    }

    /// Spawns the background tasks for network processin for this instance
    ///
    /// These will process in the background and load items into their designated queues
    ///
    /// # Panics
    ///
    /// Panics if the underlying network implementation incorrectly routes a network request to the
    /// wrong queue
    pub async fn spawn_networking_tasks(&self) {
        let x = self.clone();
        // Spawn broadcast processing task
        spawn(
            async move {
                info!("Launching broadcast processing task");
                let networking = &x.inner.networking;
                let phaselock = &x.inner;
                while let Ok(queue) = networking.broadcast_queue().await {
                    debug!(?queue, "Processing messages");
                    if queue.is_empty() {
                        trace!("No message, yeilding");
                        yield_now().await;
                    } else {
                        for item in queue {
                            trace!(?item, "Processing item");
                            match item {
                                Message::Prepare(p) => {
                                    // Insert block into store
                                    info!(prepare = ?p, "Inserting block and leaf into store");
                                    let leaf = p.leaf.clone();
                                    phaselock.storage.insert_leaf(leaf.clone()).await;
                                    phaselock
                                        .storage
                                        .insert_block(BlockContents::hash(&leaf.item), leaf.item);
                                    phaselock.prepare_waiter.put(p).await;
                                }
                                Message::PreCommit(pc) => phaselock.precommit_waiter.put(pc).await,
                                Message::Commit(c) => phaselock.commit_waiter.put(c).await,
                                Message::Decide(d) => phaselock.decide_waiter.put(d).await,
                                Message::SubmitTransaction(d) => {
                                    phaselock.transaction_queue.write().await.push(d);
                                }
                                _ => {
                                    // Log the exceptional situation and proceed
                                    warn!(?item, "Direct message received over broadcast channel");
                                }
                            }
                        }
                        trace!("Item processed, yeilding");
                        yield_now().await;
                    }
                }
            }
            .instrument(info_span!(
                "PhaseLock Broadcast Task",
                id = self.inner.public_key.nonce
            )),
        );
        let x = self.clone();
        // Spawn direct processing task
        spawn(
            async move {
                info!("Launching direct processing task");
                let phaselock = &x.inner;
                let networking = &x.inner.networking;
                while let Ok(queue) = networking.direct_queue().await {
                    debug!(?queue, "Processing messages");
                    if queue.is_empty() {
                        trace!("No message, yeilding");
                        yield_now().await;
                    } else {
                        for item in queue {
                            trace!(?item, "Processing item");
                            match item {
                                Message::NewView(nv) => phaselock.new_view_queue.push(nv).await,
                                Message::PrepareVote(pv) => {
                                    phaselock.prepare_vote_queue.push(pv).await;
                                }
                                Message::PreCommitVote(pcv) => {
                                    phaselock.precommit_vote_queue.push(pcv).await;
                                }
                                Message::CommitVote(cv) => {
                                    phaselock.commit_vote_queue.push(cv).await;
                                }
                                _ => {
                                    // Log exceptional situation and proceed
                                    warn!(?item, "Broadcast message received over direct channel");
                                }
                            }
                        }
                        trace!("Item processed, yeilding");
                        yield_now().await;
                    }
                }
            }
            .instrument(info_span!(
                "PhaseLock Direct Task",
                id = self.inner.public_key.nonce
            )),
        );
    }

    /// Publishes a transaction to the network
    ///
    /// # Errors
    ///
    /// Will generate an error if an underlying network error occurs
    #[instrument(skip(self), err)]
    pub async fn publish_transaction_async(
        &self,
        tx: <<I as NodeImplementation<N>>::Block as BlockContents<N>>::Transaction,
    ) -> Result<()> {
        // Add the transaction to our own queue first
        trace!("Adding transaction to our own queue");
        self.inner.transaction_queue.write().await.push(tx.clone());
        // Wrap up a message
        let message = Message::SubmitTransaction(tx);
        self.inner
            .networking
            .broadcast_message(message.clone())
            .await
            .context(NetworkFault)?;
        debug!(?message, "Message broadcasted");
        Ok(())
    }

    /// Returns a copy of the state
<<<<<<< HEAD
    pub async fn get_state(
        &self,
    ) -> Arc<<<I as NodeImplementation<N>>::Block as BlockContents<N>>::State> {
=======
    pub async fn get_state(&self) -> Arc<I::State> {
>>>>>>> 117c6b61
        self.inner.committed_state.read().await.clone()
    }

    /// Initializes a new phaselock and does the work of setting up all the background tasks
    ///
    /// Assumes networking implementation is already primed.
    ///
    /// Underlying `PhaseLock` instance starts out paused, and must be unpaused
    ///
    /// Upon encountering an unrecoverable error, such as a failure to send to a broadcast channel, the
    /// `PhaseLock` instance will log the error and shut down.
    #[allow(clippy::too_many_lines, clippy::too_many_arguments)]
    pub async fn init(
        genesis: I::Block,
        public_keys: tc::PublicKeySet,
        secret_key_share: tc::SecretKeyShare,
        node_id: u64,
        config: PhaseLockConfig,
<<<<<<< HEAD
        starting_state: <<I as NodeImplementation<N>>::Block as BlockContents<N>>::State,
=======
        starting_state: I::State,
>>>>>>> 117c6b61
        networking: I::Networking,
        storage: I::Storage,
    ) -> (JoinHandle<()>, PhaseLockHandle<I, N>) {
        let (input, output) = crate::utility::broadcast::channel();
        // Save a clone of the storage for the handle
        let phaselock = Self::new(
            genesis,
            public_keys,
            secret_key_share,
            node_id,
            config.clone(),
            starting_state,
            networking,
            storage.clone(),
        )
        .await;
        let pause = Arc::new(RwLock::new(true));
        let run_once = Arc::new(RwLock::new(false));
        let shut_down = Arc::new(RwLock::new(false));
        // Spawn the background tasks
        phaselock.spawn_networking_tasks().await;
        let handle = PhaseLockHandle {
            sender_handle: Arc::new(input.clone()),
            phaselock: phaselock.clone(),
            stream_output: output,
            pause: pause.clone(),
            run_once: run_once.clone(),
            shut_down: shut_down.clone(),
            storage,
        };
        let task = spawn(
            async move {
                // Do waitup
                let time = Instant::now();
                let duration = Duration::from_millis(phaselock.inner.config.start_delay);
                while Instant::now().duration_since(time) < duration {
                    async_std::task::sleep(Duration::from_millis(1)).await;
                }
                let channel = input;
                let default_interrupt_duration = phaselock.inner.config.next_view_timeout;
                let (int_mul, int_div) = phaselock.inner.config.timeout_ratio;
                let mut int_duration = default_interrupt_duration;
                let mut view = 0;
                // PhaseLock background handler loop
                loop {
                    // First, check for shutdown signal and break if sent
                    if *shut_down.read().await {
                        break;
                    }
                    // Capture the pause and run_once flags
                    // Reset the run_once flag if its set
                    let p_flag = {
                        let p = pause.read().await;
                        let mut r = run_once.write().await;
                        if *r {
                            *r = false;
                            false
                        } else {
                            *p
                        }
                    };
                    // If we are paused, yield and continue
                    if p_flag {
                        yield_now().await;
                        continue;
                    }
                    // Send the next view
                    let next_view_res = phaselock.next_view(view, Some(&channel)).await;
                    // If we fail to send the next view, broadcast the error and pause
                    if let Err(e) = next_view_res {
                        let x = channel
                            .send_async(Event {
                                view_number: view,
                                stage: e.get_stage().unwrap_or(Stage::None),

                                event: EventType::Error { error: Arc::new(e) },
                            })
                            .await;
                        if x.is_err() {
                            error!("All event streams closed! Shutting down.");
                            break;
                        }
                        *pause.write().await = true;
                        continue;
                    }
                    // Increment the view counter
                    view += 1;
                    // run the next block, with a timeout
                    let t = Duration::from_millis(int_duration);
                    let round_res =
                        async_std::future::timeout(t, phaselock.run_round(view, Some(&channel)))
                            .await;
                    match round_res {
                        // If it succeded, simply reset the timeout
                        Ok(Ok(x)) => {
                            int_duration = default_interrupt_duration;
                            // Check if we completed the same view we started
                            if x != view {
                                info!(?x, ?view, "Round short circuited");
                                view = x;
                            }
                        }
                        // If it errored, broadcast the error, reset the timeout, and continue
                        Ok(Err(e)) => {
                            let x = channel
                                .send_async(Event {
                                    view_number: view,
                                    stage: e.get_stage().unwrap_or(Stage::None),
                                    event: EventType::Error { error: Arc::new(e) },
                                })
                                .await;
                            if x.is_err() {
                                error!("All event streams closed! Shutting down.");
                                break;
                            }
                            continue;
                        }
                        // if we timed out, log it, send the event, and increase the timeout
                        Err(_) => {
                            warn!("Round timed out");
                            let x = channel
                                .send_async(Event {
                                    view_number: view,
                                    stage: Stage::None,
                                    event: EventType::ViewTimeout { view_number: view },
                                })
                                .await;
                            if x.is_err() {
                                error!("All event streams closed! Shutting down.");
                                break;
                            }
                            int_duration = (int_duration * int_mul) / int_div;
                        }
                    }
                }
            }
            .instrument(info_span!("PhaseLock Background Driver", id = node_id)),
        );
        (task, handle)
    }
}

/// Attempts to generate a quorum certificate from the provided signatures
fn generate_qc<'a>(
    signatures: impl IntoIterator<Item = (u64, &'a tc::SignatureShare)>,
    key_set: &tc::PublicKeySet,
) -> std::result::Result<tc::Signature, tc::error::Error> {
    key_set.combine_signatures(signatures)
}

/// Sends an event over a `Some(BroadcastSender<T>)`, does nothing otherwise
async fn send_event<B, S, const N: usize>(
    channel: Option<&BroadcastSender<Event<B, S>>>,
    event: Event<B, S>,
) where
    B: Send + Sync + Clone,
    S: Send + Sync + Clone,
{
    if let Some(c) = channel {
        let _result = c.send_async(event).await;
    }
}<|MERGE_RESOLUTION|>--- conflicted
+++ resolved
@@ -196,11 +196,7 @@
     transaction_queue:
         RwLock<Vec<<<I as NodeImplementation<N>>::Block as BlockContents<N>>::Transaction>>,
     /// Current state
-<<<<<<< HEAD
-    committed_state: RwLock<Arc<<<I as NodeImplementation<N>>::Block as BlockContents<N>>::State>>,
-=======
     committed_state: RwLock<Arc<I::State>>,
->>>>>>> 117c6b61
     /// Current committed leaf
     committed_leaf: RwLock<BlockHash<N>>,
     /// Current locked quorum certificate
@@ -253,11 +249,7 @@
         secret_key_share: tc::SecretKeyShare,
         nonce: u64,
         config: PhaseLockConfig,
-<<<<<<< HEAD
-        starting_state: <<I as NodeImplementation<N>>::Block as BlockContents<N>>::State,
-=======
         starting_state: I::State,
->>>>>>> 117c6b61
         networking: I::Networking,
         storage: I::Storage,
     ) -> Self {
@@ -395,15 +387,7 @@
     pub async fn next_view(
         &self,
         current_view: u64,
-<<<<<<< HEAD
-        channel: Option<
-            &BroadcastSender<
-                Event<I::Block, <<I as NodeImplementation<N>>::Block as BlockContents<N>>::State>,
-            >,
-        >,
-=======
         channel: Option<&BroadcastSender<Event<I::Block, I::State>>>,
->>>>>>> 117c6b61
     ) -> Result<()> {
         let new_leader = self.inner.get_leader(current_view + 1);
         info!(?new_leader, "leader for next view");
@@ -431,15 +415,7 @@
             trace!("NewView packed");
             self.inner.new_view_queue.push(view_message).await;
         }
-<<<<<<< HEAD
-        send_event::<
-            I::Block,
-            <<I as NodeImplementation<N>>::Block as BlockContents<N>>::State,
-            { N },
-        >(
-=======
         send_event::<I::Block, I::State, { N }>(
->>>>>>> 117c6b61
             channel,
             Event {
                 view_number: current_view,
@@ -465,15 +441,6 @@
     pub async fn run_round(
         &self,
         current_view: u64,
-<<<<<<< HEAD
-        channel: Option<
-            &BroadcastSender<
-                Event<I::Block, <<I as NodeImplementation<N>>::Block as BlockContents<N>>::State>,
-            >,
-        >,
-    ) -> Result<u64> {
-        let state = state_machine::SequentialRound::new(self.clone(), current_view, channel);
-=======
         channel: Option<&BroadcastSender<Event<I::Block, I::State>>>,
     ) -> Result<u64> {
         let state = state_machine::SequentialRound::new(self.clone(), current_view, channel);
@@ -483,7 +450,6 @@
         while Instant::now().duration_since(time) < duration {
             async_std::task::sleep(Duration::from_millis(1)).await;
         }
->>>>>>> 117c6b61
         state.await
     }
 
@@ -613,13 +579,7 @@
     }
 
     /// Returns a copy of the state
-<<<<<<< HEAD
-    pub async fn get_state(
-        &self,
-    ) -> Arc<<<I as NodeImplementation<N>>::Block as BlockContents<N>>::State> {
-=======
     pub async fn get_state(&self) -> Arc<I::State> {
->>>>>>> 117c6b61
         self.inner.committed_state.read().await.clone()
     }
 
@@ -638,11 +598,7 @@
         secret_key_share: tc::SecretKeyShare,
         node_id: u64,
         config: PhaseLockConfig,
-<<<<<<< HEAD
-        starting_state: <<I as NodeImplementation<N>>::Block as BlockContents<N>>::State,
-=======
         starting_state: I::State,
->>>>>>> 117c6b61
         networking: I::Networking,
         storage: I::Storage,
     ) -> (JoinHandle<()>, PhaseLockHandle<I, N>) {
