#![warn(
    clippy::all,
    clippy::pedantic,
    rust_2018_idioms,
    missing_docs,
    clippy::missing_docs_in_private_items,
    clippy::panic
)]
#![allow(
    clippy::option_if_let_else,
    clippy::must_use_candidate,
    clippy::module_name_repetitions,
    clippy::similar_names,
    clippy::unused_self,
    clippy::unused_async, // For API reasons
)]
// Temporary
#![allow(clippy::cast_possible_truncation)]
// Temporary, should be disabled after the completion of the NodeImplementation refactor
#![allow(clippy::type_complexity)]
//! Provides a generic rust implementation of the `HotShot` BFT protocol
//!
//! See the [protocol documentation](https://github.com/EspressoSystems/hotshot-spec) for a protocol description.

// Documentation module
#[cfg(feature = "docs")]
pub mod documentation;

/// Data availability support
// pub mod da;
/// Contains structures and functions for committee election
pub mod certificate;
#[cfg(any(feature = "demo"))]
pub mod demos;
/// Contains traits consumed by [`HotShot`]
pub mod traits;
/// Contains types used by the crate
pub mod types;

pub mod tasks;

use crate::{
    certificate::QuorumCertificate,
    traits::{NodeImplementation, Storage},
    types::{Event, HotShotHandle},
};
use async_compatibility_layer::{
    art::{async_sleep, async_spawn, async_spawn_local},
    async_primitives::{broadcast::BroadcastSender, subscribable_rwlock::SubscribableRwLock},
    channel::{unbounded, UnboundedReceiver, UnboundedSender},
};
use async_lock::{Mutex, RwLock, RwLockUpgradableReadGuard, RwLockWriteGuard};
use async_trait::async_trait;
use bincode::Options;
use commit::{Commitment, Committable};
use either::Either;
use hotshot_consensus::{
    Consensus, ConsensusApi, ConsensusMetrics, DAConsensusLeader, DALeader, DAMember, DANextLeader,
    NextValidatingLeader, Replica, SendToTasks, ValidatingLeader, View, ViewInner, ViewQueue,
};
use hotshot_types::certificate::DACertificate;
use hotshot_types::certificate::{CertificateAccumulator, VoteMetaData};
use hotshot_types::data::ProposalType;
use hotshot_types::data::{DALeaf, DAProposal};
use hotshot_types::message::{MessageKind, ProcessedConsensusMessage};
use hotshot_types::traits::network::CommunicationChannel;
use hotshot_types::{
    data::{LeafType, ValidatingLeaf, ValidatingProposal},
    error::StorageSnafu,
    message::{ConsensusMessage, DataMessage, Message},
    traits::{
        election::{Checked, Election, ElectionError, SignedCertificate, VoteData},
        metrics::Metrics,
        network::{NetworkError, TransmitType},
        node_implementation::NodeType,
        signature_key::{EncodedPublicKey, EncodedSignature, SignatureKey},
        state::{ConsensusTime, ConsensusType, SequencingConsensus, ValidatingConsensus},
        storage::StoredView,
        State,
    },
    HotShotConfig,
};
use hotshot_utils::bincode::bincode_opts;
#[allow(deprecated)]
use nll::nll_todo::nll_todo;
use snafu::ResultExt;
use std::{
    collections::{BTreeMap, HashMap},
    marker::PhantomData,
    num::{NonZeroU64, NonZeroUsize},
    sync::{atomic::Ordering, Arc},
    time::{Duration, Instant},
};
use tracing::{debug, error, info, instrument, trace, warn};
// -- Rexports
// External
/// Reexport rand crate
pub use rand;
// Internal
/// Reexport error type
pub use hotshot_types::error::HotShotError;

/// Length, in bytes, of a 512 bit hash
pub const H_512: usize = 64;
/// Length, in bytes, of a 256 bit hash
pub const H_256: usize = 32;

/// Holds the state needed to participate in `HotShot` consensus
pub struct HotShotInner<TYPES: NodeType, I: NodeImplementation<TYPES>> {
    /// The public key of this node
    public_key: TYPES::SignatureKey,

    /// The private key of this node
    private_key: <TYPES::SignatureKey as SignatureKey>::PrivateKey,

    /// Configuration items for this hotshot instance
    config: HotShotConfig<TYPES::SignatureKey, TYPES::ElectionConfigType>,

    /// Networking interface for this hotshot instance
    networking: I::Networking,

    /// This `HotShot` instance's storage backend
    storage: I::Storage,

    /// This `HotShot` instance's election backend
    election: I::Election,

    /// Sender for [`Event`]s
    event_sender: RwLock<Option<BroadcastSender<Event<TYPES, I::Leaf>>>>,

    /// Senders to the background tasks.
    background_task_handle: tasks::TaskHandle<TYPES>,

    /// a reference to the metrics that the implementor is using.
    metrics: Box<dyn Metrics>,
}

/// Thread safe, shared view of a `HotShot`
#[derive(Clone)]
pub struct HotShot<CONSENSUS: ConsensusType, TYPES: NodeType, I: NodeImplementation<TYPES>> {
    /// Handle to internal hotshot implementation
    inner: Arc<HotShotInner<TYPES, I>>,

    /// Transactions
    /// (this is shared btwn hotshot and `Consensus`)
    transactions:
        Arc<SubscribableRwLock<HashMap<Commitment<TYPES::Transaction>, TYPES::Transaction>>>,

    /// The hotstuff implementation
    hotstuff: Arc<RwLock<Consensus<TYPES, I::Leaf>>>,

    // TODO (da) split this into `replica_channel_map` and `da_member_channel_map` after
    // refactoring `HotShot`.
    /// for sending/recv-ing things with the replica task
    replica_channel_map: Arc<RwLock<SendToTasks<TYPES, I::Leaf, I::Proposal>>>,

    /// for sending/recv-ing things with the next leader task
    next_leader_channel_map: Arc<RwLock<SendToTasks<TYPES, I::Leaf, I::Proposal>>>,

    /// for sending messages to network lookup task
    send_network_lookup: UnboundedSender<Option<TYPES::Time>>,

    /// for receiving messages in the network lookup task
    recv_network_lookup: Arc<Mutex<UnboundedReceiver<Option<TYPES::Time>>>>,

    /// uid for instrumentation
    id: u64,

    /// Phantom data for consensus type
    _pd: PhantomData<CONSENSUS>,
}

impl<TYPES: NodeType, I: NodeImplementation<TYPES>> HotShot<TYPES::ConsensusType, TYPES, I> {
    /// Creates a new hotshot with the given configuration options and sets it up with the given
    /// genesis block
    #[allow(clippy::too_many_arguments)]
    #[instrument(skip(private_key, networking, storage, election, initializer, metrics))]
    pub async fn new(
        public_key: TYPES::SignatureKey,
        private_key: <TYPES::SignatureKey as SignatureKey>::PrivateKey,
        nonce: u64,
        config: HotShotConfig<TYPES::SignatureKey, TYPES::ElectionConfigType>,
        networking: I::Networking,
        storage: I::Storage,
        election: I::Election,
        initializer: HotShotInitializer<TYPES, I::Leaf>,
        metrics: Box<dyn Metrics>,
    ) -> Result<Self, HotShotError<TYPES>> {
        info!("Creating a new hotshot");
        let inner: Arc<HotShotInner<TYPES, I>> = Arc::new(HotShotInner {
            public_key,
            private_key,
            config,
            networking,
            storage,
            election,
            event_sender: RwLock::default(),
            background_task_handle: tasks::TaskHandle::default(),
            metrics,
        });

        let anchored_leaf = initializer.inner;

        // insert to storage
        inner
            .storage
            .append(vec![anchored_leaf.clone().into()])
            .await
            .context(StorageSnafu)?;

        // insert genesis (or latest block) to state map
        let mut state_map = BTreeMap::default();
        state_map.insert(
            anchored_leaf.get_view_number(),
            View {
                view_inner: ViewInner::Leaf {
                    leaf: anchored_leaf.commit(),
                },
            },
        );

        let mut saved_leaves = HashMap::new();
        saved_leaves.insert(anchored_leaf.commit(), anchored_leaf.clone());

        let start_view = anchored_leaf.get_view_number();

        let hotstuff = Consensus {
            state_map,
            cur_view: start_view,
            last_decided_view: anchored_leaf.get_view_number(),
            transactions: Arc::default(),
            saved_leaves,
            // TODO this is incorrect
            // https://github.com/EspressoSystems/HotShot/issues/560
            locked_view: anchored_leaf.get_view_number(),
            high_qc: anchored_leaf.get_justify_qc(),

            metrics: Arc::new(ConsensusMetrics::new(
                inner.metrics.subgroup("consensus".to_string()),
            )),
            invalid_qc: 0,
        };
        let hotstuff = Arc::new(RwLock::new(hotstuff));
        let txns = hotstuff.read().await.get_transactions();

        let (send_network_lookup, recv_network_lookup) = unbounded();

        Ok(Self {
            id: nonce,
            inner,
            transactions: txns,
            hotstuff,
            replica_channel_map: Arc::new(RwLock::new(SendToTasks::new(start_view))),
            next_leader_channel_map: Arc::new(RwLock::new(SendToTasks::new(start_view))),
            send_network_lookup,
            recv_network_lookup: Arc::new(Mutex::new(recv_network_lookup)),
            _pd: PhantomData,
        })
    }

    /// Marks a given view number as timed out. This should be called a fixed period after a round is started.
    ///
    /// If the round has already ended then this function will essentially be a no-op. Otherwise `run_round` will return shortly after this function is called.
    /// # Panics
    /// Panics if the current view is not in the channel map
    #[instrument(
        skip_all,
        fields(id = self.id, view = *current_view),
        name = "Timeout consensus tasks",
        level = "warn"
    )]
    pub async fn timeout_view(
        &self,
        current_view: TYPES::Time,
        send_replica: UnboundedSender<ProcessedConsensusMessage<TYPES, I::Leaf, I::Proposal>>,
        send_next_leader: Option<
            UnboundedSender<ProcessedConsensusMessage<TYPES, I::Leaf, I::Proposal>>,
        >,
    ) {
        let msg = ProcessedConsensusMessage::<TYPES, I::Leaf, I::Proposal>::NextViewInterrupt(
            current_view,
        );
        if let Some(chan) = send_next_leader {
            if chan.send(msg.clone()).await.is_err() {
                warn!("Error timing out next leader task");
            }
        };
        // NOTE this should always exist
        if send_replica.send(msg).await.is_err() {
            warn!("Error timing out replica task");
        };
    }

    /// Marks a given view number as timed out. This should be called a fixed period after a round is started.
    ///
    /// If the round has already ended then this function will essentially be a no-op. Otherwise `run_round` will return shortly after this function is called.
    /// # Panics
    /// Panics if the current view is not in the channel map
    #[instrument(
        skip_all,
        fields(id = self.id, view = *current_view),
        name = "Timeout consensus tasks",
        level = "warn"
    )]
    pub async fn timeout_view_da_tasks<Proposal: ProposalType<NodeType = TYPES>>(
        &self,
        current_view: TYPES::Time,
        send_da_member: UnboundedSender<ProcessedConsensusMessage<TYPES, I::Leaf, Proposal>>,
    ) {
        let msg =
            ProcessedConsensusMessage::<TYPES, I::Leaf, Proposal>::NextViewInterrupt(current_view);
        if send_da_member.send(msg).await.is_err() {
            warn!("Error timing out da member");
        };
    }

    /// Publishes a transaction to the network
    ///
    /// # Errors
    ///
    /// Will generate an error if an underlying network error occurs
    #[instrument(skip(self), err)]
    pub async fn publish_transaction_async(
        &self,
        transaction: TYPES::Transaction,
    ) -> Result<(), HotShotError<TYPES>> {
        // Add the transaction to our own queue first
        trace!("Adding transaction to our own queue");
        // Wrap up a message
        // TODO place a view number here that makes sense
        // we haven't worked out how this will work yet
        let message = DataMessage::SubmitTransaction(transaction, TYPES::Time::new(0));

        let api = self.clone();
        async_spawn(async move {
            let _result = api.send_broadcast_message(message).await.is_err();
        });
        Ok(())
    }

    /// Returns a copy of the state
    ///
    /// # Panics
    ///
    /// Panics if internal state for consensus is inconsistent
    pub async fn get_state(&self) -> <I::Leaf as LeafType>::StateCommitmentType {
        self.hotstuff.read().await.get_decided_leaf().get_state()
    }

    /// Returns a copy of the last decided leaf
    /// # Panics
    /// Panics if internal state for consensus is inconsistent
    pub async fn get_decided_leaf(&self) -> I::Leaf {
        self.hotstuff.read().await.get_decided_leaf()
    }

    /// Initializes a new hotshot and does the work of setting up all the background tasks
    ///
    /// Assumes networking implementation is already primed.
    ///
    /// Underlying `HotShot` instance starts out paused, and must be unpaused
    ///
    /// Upon encountering an unrecoverable error, such as a failure to send to a broadcast channel,
    /// the `HotShot` instance will log the error and shut down.
    ///
    /// # Errors
    ///
    /// Will return an error when the storage failed to insert the first `QuorumCertificate`
    #[allow(clippy::too_many_arguments)]
    pub async fn init(
        public_key: TYPES::SignatureKey,
        private_key: <TYPES::SignatureKey as SignatureKey>::PrivateKey,
        node_id: u64,
        config: HotShotConfig<TYPES::SignatureKey, TYPES::ElectionConfigType>,
        networking: I::Networking,
        storage: I::Storage,
        election: I::Election,
        initializer: HotShotInitializer<TYPES, I::Leaf>,
        metrics: Box<dyn Metrics>,
    ) -> Result<HotShotHandle<TYPES, I>, HotShotError<TYPES>>
    where
        HotShot<TYPES::ConsensusType, TYPES, I>: ViewRunner<TYPES, I>,
    {
        // Save a clone of the storage for the handle
        let hotshot = Self::new(
            public_key,
            private_key,
            node_id,
            config,
            networking,
            storage,
            election,
            initializer,
            metrics,
        )
        .await?;
        let handle = tasks::spawn_all(&hotshot).await;

        Ok(handle)
    }

    /// Send a broadcast message.
    ///
    /// This is an alias for `hotshot.inner.networking.broadcast_message(msg.into())`.
    ///
    /// # Errors
    ///
    /// Will return any errors that the underlying `broadcast_message` can return.
    pub async fn send_broadcast_message(
        &self,
        kind: impl Into<MessageKind<TYPES, I::Leaf, I::Proposal>>,
    ) -> std::result::Result<(), NetworkError> {
        let inner = self.inner.clone();
        let pk = self.inner.public_key.clone();
        let kind = kind.into();
        async_spawn_local(async move {
            if inner
                .networking
                .broadcast_message(
                    Message { sender: pk, kind },
                    // TODO this is morally wrong
                    &inner.election.clone(),
                )
                .await
                .is_err()
            {
                warn!("Failed to broadcast message");
            };
        });
        Ok(())
    }

    /// Send a direct message to a given recipient.
    ///
    /// This is an alias for `hotshot.inner.networking.message_node(msg.into(), recipient)`.
    ///
    /// # Errors
    ///
    /// Will return any errors that the underlying `message_node` can return.
    pub async fn send_direct_message(
        &self,
        kind: impl Into<MessageKind<TYPES, I::Leaf, I::Proposal>>,
        recipient: TYPES::SignatureKey,
    ) -> std::result::Result<(), NetworkError> {
        self.inner
            .networking
            .direct_message(
                Message {
                    sender: self.inner.public_key.clone(),
                    kind: kind.into(),
                },
                recipient,
            )
            .await?;
        Ok(())
    }

    /// Handle an incoming [`ConsensusMessage`] that was broadcasted on the network.
    #[instrument(
        skip(self),
        name = "Handle broadcast consensus message",
        level = "error"
    )]
    async fn handle_broadcast_consensus_message(
        &self,
        msg: ConsensusMessage<TYPES, I::Leaf, I::Proposal>,
        sender: TYPES::SignatureKey,
    ) {
        // TODO validate incoming data message based on sender signature key
        // <github.com/ExpressoSystems/HotShot/issues/418>
        let msg_time = msg.view_number();

        match msg {
            // this is ONLY intended for replica
            ConsensusMessage::Proposal(_) => {
                let channel_map = self.replica_channel_map.upgradable_read().await;

                // skip if the proposal is stale
                if msg_time < channel_map.cur_view {
                    warn!("Throwing away proposal for view number: {:?}", msg_time);
                    return;
                }

                let chan: ViewQueue<TYPES, I::Leaf, I::Proposal> =
                    Self::create_or_obtain_chan_from_read(msg_time, channel_map).await;

                if !chan.has_received_proposal.swap(true, Ordering::Relaxed)
                    && chan
                        .sender_chan
                        .send(ProcessedConsensusMessage::new(msg, sender))
                        .await
                        .is_err()
                {
                    warn!("Failed to send to next leader!");
                }
            }
            ConsensusMessage::NextViewInterrupt(_) => {
                warn!("Received a next view interrupt. This shouldn't be possible.");
            }
            ConsensusMessage::Vote(_) => {
                warn!("Received a broadcast for a vote message. This shouldn't be possible.");
            }
        };
    }

    /// decide which handler to call based on the message variant and `transmit_type`
    async fn handle_message(
        &self,
        item: Message<TYPES, I::Leaf, I::Proposal>,
        transmit_type: TransmitType,
    ) {
        match (item.kind, transmit_type) {
            (MessageKind::Consensus(msg), TransmitType::Broadcast) => {
                self.handle_broadcast_consensus_message(msg, item.sender)
                    .await;
            }
            (MessageKind::Consensus(msg), TransmitType::Direct) => {
                self.handle_direct_consensus_message(msg, item.sender).await;
            }
            (MessageKind::Data(msg), TransmitType::Broadcast) => {
                self.handle_broadcast_data_message(msg, item.sender).await;
            }
            (MessageKind::Data(msg), TransmitType::Direct) => {
                self.handle_direct_data_message(msg, item.sender).await;
            }
        };
    }

    /// Handle an incoming [`ConsensusMessage`] directed at this node.
    #[instrument(skip(self), name = "Handle direct consensus message", level = "error")]
    async fn handle_direct_consensus_message(
        &self,
        msg: ConsensusMessage<TYPES, I::Leaf, I::Proposal>,
        sender: TYPES::SignatureKey,
    ) {
        // We can only recv from a replicas
        // replicas should only send votes or if they timed out, timeouts
        match msg {
            ConsensusMessage::Proposal(_) | ConsensusMessage::NextViewInterrupt(_) => {
                warn!("Received a direct message for a proposal. This shouldn't be possible.");
            }
            // this is ONLY intended for next leader
            c @ ConsensusMessage::Vote(_) => {
                let msg_time = c.view_number();

                let channel_map = self.next_leader_channel_map.upgradable_read().await;

                // check if
                // - is in fact, actually is the next leader
                // - the message is not stale
                let is_leader = ConsensusApi::is_leader(
                    &HotShotConsensusApi {
                        inner: self.inner.clone(),
                    },
                    msg_time + 1,
                )
                .await;
                if !is_leader || msg_time < channel_map.cur_view {
                    warn!("Throwing away Vote message for view number: {:?}", msg_time);
                    return;
                }

                let chan = Self::create_or_obtain_chan_from_read(msg_time, channel_map).await;

                if chan
                    .sender_chan
                    .send(ProcessedConsensusMessage::new(c, sender))
                    .await
                    .is_err()
                {
                    error!("Failed to send to next leader!");
                }
            }
        }
    }

    /// Handle an incoming [`DataMessage`] that was broadcasted on the network
    async fn handle_broadcast_data_message(
        &self,
        msg: DataMessage<TYPES>,
        _sender: TYPES::SignatureKey,
    ) {
        // TODO validate incoming broadcast message based on sender signature key
        match msg {
            DataMessage::SubmitTransaction(transaction, _view_number) => {
                let size = bincode_opts().serialized_size(&transaction).unwrap_or(0);

                // The API contract requires the hash to be unique
                // so we can assume entry == incoming txn
                // even if eq not satisfied
                // so insert is an idempotent operation
                let mut new = false;
                self.transactions
                    .modify(|txns| {
                        new = txns.insert(transaction.commit(), transaction).is_none();
                    })
                    .await;

                if new {
                    // If this is a new transaction, update metrics.
                    let consensus = self.hotstuff.read().await;
                    consensus.metrics.outstanding_transactions.update(1);
                    #[allow(clippy::cast_possible_wrap)]
                    consensus
                        .metrics
                        .outstanding_transactions_memory_size
                        .update(size as i64);
                }
            }
        }
    }

    /// Handle an incoming [`DataMessage`] that directed at this node
    async fn handle_direct_data_message(
        &self,
        msg: DataMessage<TYPES>,
        _sender: TYPES::SignatureKey,
    ) {
        debug!(?msg, "Incoming direct data message");
        match msg {
            DataMessage::SubmitTransaction(_, _) => {
                // Log exceptional situation and proceed
                warn!(?msg, "Broadcast message received over direct channel");
            }
        }
    }

    /// return the timeout for a view for `self`
    pub fn get_next_view_timeout(&self) -> u64 {
        self.inner.config.next_view_timeout
    }

    /// given a view number and a upgradable read lock on a channel map, inserts entry into map if it
    /// doesn't exist, or creates entry. Then returns a clone of the entry
    pub async fn create_or_obtain_chan_from_read(
        view_num: TYPES::Time,
        channel_map: RwLockUpgradableReadGuard<'_, SendToTasks<TYPES, I::Leaf, I::Proposal>>,
    ) -> ViewQueue<TYPES, I::Leaf, I::Proposal> {
        // check if we have the entry
        // if we don't, insert
        if let Some(vq) = channel_map.channel_map.get(&view_num) {
            vq.clone()
        } else {
            let mut channel_map = RwLockUpgradableReadGuard::<
                '_,
                SendToTasks<TYPES, I::Leaf, I::Proposal>,
            >::upgrade(channel_map)
            .await;
            let new_view_queue = ViewQueue::default();
            let vq = new_view_queue.clone();
            // NOTE: the read lock is held until all other read locks are DROPPED and
            // the read lock may be turned into a write lock.
            // This means that the `channel_map` will not change. So we don't need
            // to check again to see if a channel was added

            channel_map.channel_map.insert(view_num, new_view_queue);
            vq
        }
    }

    /// given a view number and a write lock on a channel map, inserts entry into map if it
    /// doesn't exist, or creates entry. Then returns a clone of the entry
    pub async fn create_or_obtain_chan_from_write(
        view_num: TYPES::Time,
        mut channel_map: RwLockWriteGuard<'_, SendToTasks<TYPES, I::Leaf, I::Proposal>>,
    ) -> ViewQueue<TYPES, I::Leaf, I::Proposal> {
        channel_map.channel_map.entry(view_num).or_default().clone()
    }
}

/// A view runner implemented by [HotShot] for different types of consensus.
#[async_trait]
pub trait ViewRunner<TYPES: NodeType, I: NodeImplementation<TYPES>> {
    /// Executes one view of consensus
    async fn run_view(hotshot: HotShot<TYPES::ConsensusType, TYPES, I>) -> Result<(), ()>;
}

#[allow(clippy::too_many_lines)]
#[async_trait]
impl<
        TYPES: NodeType<ConsensusType = ValidatingConsensus>,
        ELECTION: Election<
            TYPES,
            LeafType = ValidatingLeaf<TYPES>,
            QuorumCertificate = QuorumCertificate<TYPES, ValidatingLeaf<TYPES>>,
        >,
        I: NodeImplementation<
            TYPES,
            Leaf = ValidatingLeaf<TYPES>,
            Proposal = ValidatingProposal<TYPES, ELECTION>,
        >,
    > ViewRunner<TYPES, I> for HotShot<ValidatingConsensus, TYPES, I>
{
    #[instrument(skip(hotshot), fields(id = hotshot.id), name = "Validating View Runner Task", level = "error")]
    async fn run_view(hotshot: HotShot<TYPES::ConsensusType, TYPES, I>) -> Result<(), ()> {
        let c_api = HotShotConsensusApi {
            inner: hotshot.inner.clone(),
        };
        let start = Instant::now();
        let metrics = Arc::clone(&hotshot.hotstuff.read().await.metrics);

        // do book keeping on channel map
        // TODO probably cleaner to separate this into a function
        // e.g. insert the view and remove the last view
        let mut send_to_replica = hotshot.replica_channel_map.write().await;
        let replica_last_view: TYPES::Time = send_to_replica.cur_view;
        // gc previous view's channel map
        send_to_replica.channel_map.remove(&replica_last_view);
        send_to_replica.cur_view += 1;
        let replica_cur_view = send_to_replica.cur_view;
        let ViewQueue {
            sender_chan: send_replica,
            receiver_chan: recv_replica,
            has_received_proposal: _,
        } = HotShot::<ValidatingConsensus, TYPES, I>::create_or_obtain_chan_from_write(
            replica_cur_view,
            send_to_replica,
        )
        .await;

        let mut send_to_next_leader = hotshot.next_leader_channel_map.write().await;
        let next_leader_last_view = send_to_next_leader.cur_view;
        // gc previous view's channel map
        send_to_next_leader
            .channel_map
            .remove(&next_leader_last_view);
        send_to_next_leader.cur_view += 1;
        let next_leader_cur_view = send_to_next_leader.cur_view;
        let (send_next_leader, recv_next_leader) =
            if c_api.is_leader(next_leader_cur_view + 1).await {
                let vq =
                    HotShot::<ValidatingConsensus, TYPES, I>::create_or_obtain_chan_from_write(
                        next_leader_cur_view,
                        send_to_next_leader,
                    )
                    .await;
                (Some(vq.sender_chan), Some(vq.receiver_chan))
            } else {
                (None, None)
            };

        // increment consensus and start tasks

        let (cur_view, high_qc, txns) = {
            // OBTAIN write lock on consensus
            let mut consensus = hotshot.hotstuff.write().await;
            let cur_view = consensus.increment_view();
            // make sure consistent
            assert_eq!(cur_view, next_leader_cur_view);
            assert_eq!(cur_view, replica_cur_view);
            let high_qc = consensus.high_qc.clone();
            let txns = consensus.transactions.clone();
            // DROP write lock on consensus
            drop(consensus);
            (cur_view, high_qc, txns)
        };

        // notify networking to start worrying about the (`cur_view + LOOK_AHEAD`)th leader ahead of the current view
        if hotshot
            .send_network_lookup
            .send(Some(cur_view))
            .await
            .is_err()
        {
            error!("Failed to initiate network lookup");
        };

        info!("Starting tasks for View {:?}!", cur_view);
        metrics.current_view.set(*cur_view as usize);

        let mut task_handles = Vec::new();

        // replica always runs? TODO this will change once vrf integration is added
        let replica = Replica {
            id: hotshot.id,
            consensus: hotshot.hotstuff.clone(),
            proposal_collection_chan: recv_replica,
            cur_view,
            high_qc: high_qc.clone(),
            api: c_api.clone(),
        };
        let replica_handle = async_spawn(async move { replica.run_view().await });
        task_handles.push(replica_handle);

        if c_api.is_leader(cur_view).await {
            let leader = ValidatingLeader {
                id: hotshot.id,
                consensus: hotshot.hotstuff.clone(),
                high_qc: high_qc.clone(),
                cur_view,
                transactions: txns,
                api: c_api.clone(),
                _pd: PhantomData,
            };
            let leader_handle = async_spawn(async move { leader.run_view().await });
            task_handles.push(leader_handle);
        }

        if c_api.is_leader(cur_view + 1).await {
            let next_leader = NextValidatingLeader {
                id: hotshot.id,
                generic_qc: high_qc,
                // should be fine to unwrap here since the view numbers must be the same
                vote_collection_chan: recv_next_leader.unwrap(),
                cur_view,
                api: c_api.clone(),
                metrics,
            };
            let next_leader_handle = async_spawn(async move {
                NextValidatingLeader::<HotShotConsensusApi<TYPES, I>, TYPES, _>::run_view(
                    next_leader,
                )
                .await
            });
            task_handles.push(next_leader_handle);
        }

        let children_finished = futures::future::join_all(task_handles);

        async_spawn({
            let next_view_timeout = hotshot.inner.config.next_view_timeout;
            let next_view_timeout = next_view_timeout;
            let hotshot: HotShot<TYPES::ConsensusType, TYPES, I> = hotshot.clone();
            async move {
                async_sleep(Duration::from_millis(next_view_timeout)).await;
                hotshot
                    .timeout_view(cur_view, send_replica, send_next_leader)
                    .await;
            }
        });

        let results = children_finished.await;

        // unwrap is fine since results must have >= 1 item(s)
        #[cfg(feature = "async-std-executor")]
        let high_qc = results
            .into_iter()
            .max_by_key(|qc: &ELECTION::QuorumCertificate| qc.view_number)
            .unwrap();
        #[cfg(feature = "tokio-executor")]
        let high_qc = results
            .into_iter()
            .filter_map(std::result::Result::ok)
            .max_by_key(|qc| qc.view_number)
            .unwrap();

        #[cfg(not(any(feature = "async-std-executor", feature = "tokio-executor")))]
        compile_error! {"Either feature \"async-std-executor\" or feature \"tokio-executor\" must be enabled for this crate."}

        let mut consensus = hotshot.hotstuff.write().await;
        consensus.high_qc = high_qc;
        consensus
            .metrics
            .view_duration
            .add_point(start.elapsed().as_secs_f64());
        c_api.send_view_finished(consensus.cur_view).await;

        info!("Returning from view {:?}!", cur_view);
        Ok(())
    }
}

#[async_trait]
impl<
        TYPES: NodeType<ConsensusType = SequencingConsensus, ApplicationMetadataType = ()>,
        ELECTION: Election<
            TYPES,
            LeafType = DALeaf<TYPES>,
            QuorumCertificate = QuorumCertificate<TYPES, DALeaf<TYPES>>,
            DACertificate = DACertificate<TYPES>,
        >,
        I: NodeImplementation<TYPES, Leaf = DALeaf<TYPES>, Proposal = DAProposal<TYPES, ELECTION>>,
    > ViewRunner<TYPES, I> for HotShot<SequencingConsensus, TYPES, I>
{
    // #[instrument]
    #[allow(clippy::too_many_lines)]
    async fn run_view(hotshot: HotShot<SequencingConsensus, TYPES, I>) -> Result<(), ()> {
        let c_api = HotShotConsensusApi {
            inner: hotshot.inner.clone(),
        };
        let mut send_to_next_leader = hotshot.next_leader_channel_map.write().await;
        let leader_last_view: TYPES::Time = send_to_next_leader.cur_view;
        send_to_next_leader.channel_map.remove(&leader_last_view);
        send_to_next_leader.cur_view += 1;
        let (_send_da_vote_chan, recv_da_vote, cur_view) = {
            let mut consensus = hotshot.hotstuff.write().await;
            let cur_view = consensus.increment_view();
            let vq = HotShot::<SequencingConsensus, TYPES, I>::create_or_obtain_chan_from_write(
                cur_view,
                send_to_next_leader,
            )
            .await;
            (vq.sender_chan, vq.receiver_chan, cur_view)
        };
        let send_to_next_leader = hotshot.next_leader_channel_map.write().await;
        let (send_commitment_vote_chan, recv_commitment_vote_chan) = {
            let vq = HotShot::<SequencingConsensus, TYPES, I>::create_or_obtain_chan_from_write(
                cur_view + 1,
                send_to_next_leader,
            )
            .await;
            (vq.sender_chan, vq.receiver_chan)
        };

        let (high_qc, txns) = {
            // OBTAIN read lock on consensus
            let consensus = hotshot.hotstuff.read().await;
            let high_qc = consensus.high_qc.clone();
            let txns = consensus.transactions.clone();
            (high_qc, txns)
        };
        let mut send_to_member = hotshot.replica_channel_map.write().await;
        let member_last_view: TYPES::Time = send_to_member.cur_view;
        send_to_member.channel_map.remove(&member_last_view);
        send_to_member.cur_view += 1;
        let ViewQueue {
            sender_chan: send_member,
            receiver_chan: recv_member,
            has_received_proposal: _,
        } = HotShot::<SequencingConsensus, TYPES, I>::create_or_obtain_chan_from_write(
            send_to_member.cur_view,
            send_to_member,
        )
        .await;

        let mut task_handles = Vec::new();

        if c_api.is_leader(cur_view).await {
            let da_leader = DALeader {
                id: hotshot.id,
                consensus: hotshot.hotstuff.clone(),
                high_qc: high_qc.clone(),
                cur_view,
                transactions: txns,
                api: c_api.clone(),
                vote_collection_chan: recv_da_vote,
                _pd: PhantomData,
            };
            let hotstuff = hotshot.hotstuff.clone();
            let qc = high_qc.clone();
            let api = c_api.clone();
            let leader_handle = async_spawn(async move {
                let Some((da_cert, block, parent)) = da_leader.run_view().await else {
                    return qc;
                };

                let consensus_leader = DAConsensusLeader {
                    id: hotshot.id,
                    consensus: hotstuff,
                    high_qc: qc,
                    cert: da_cert,
                    block,
                    parent,
                    cur_view,
                    api: api.clone(),
                    _pd: PhantomData,
                };
                consensus_leader.run_view().await
            });
            task_handles.push(leader_handle);
        }
        if c_api.is_leader(cur_view + 1).await {
            let next_leader = DANextLeader {
                id: hotshot.id,
                consensus: hotshot.hotstuff.clone(),
                cur_view,
                api: c_api.clone(),
                generic_qc: high_qc.clone(),
                vote_collection_chan: recv_commitment_vote_chan,
                _pd: PhantomData,
            };
            let next_leader_handle = async_spawn(async move { next_leader.run_view().await });
            task_handles.push(next_leader_handle);
        }
        let da_member = DAMember {
            id: hotshot.id,
            consensus: hotshot.hotstuff.clone(),
            proposal_collection_chan: recv_member,
            cur_view,
            high_qc: high_qc.clone(),
            api: c_api.clone(),
        };
<<<<<<< HEAD
        let member_handle = async_spawn(async move { da_member.run_view().await });
        task_handles.push(member_handle);

=======
        let _ = da_member.run_view().await;
        // TODO (da) Replica task isn't added since the proposal it listens to is the commitment
        // proposal but `I::Proposal` here is the DA proposal. We need to support the two proposal
        // types for sequencing consensus in the refactored node implementation.
>>>>>>> b473746a
        let _da_replica = {};
        // TODO: ADD DA replica task handle and push it to `task_handles`.

        let children_finished = futures::future::join_all(task_handles);

        async_spawn({
            let next_view_timeout = hotshot.inner.config.next_view_timeout;
            let hotshot: HotShot<TYPES::ConsensusType, TYPES, I> = hotshot.clone();
            async move {
                async_sleep(Duration::from_millis(next_view_timeout)).await;
                hotshot
                    .timeout_view(cur_view, send_member, Some(send_commitment_vote_chan))
                    .await;
                // TODO(da): When we have the replica channel send timeout to it and the DA leader.
                // hotshot.timeout_da_view(curr_view, send_replica).await
            }
        });

        let results = children_finished.await;

        // unwrap is fine since results must have >= 1 item(s)
        #[cfg(feature = "async-std-executor")]
        let high_qc = results
            .into_iter()
            .max_by_key(|qc: &ELECTION::QuorumCertificate| qc.view_number)
            .unwrap();
        #[cfg(feature = "tokio-executor")]
        let high_qc = results
            .into_iter()
            .filter_map(std::result::Result::ok)
            .max_by_key(|qc| qc.view_number)
            .unwrap();

        let mut consensus = hotshot.hotstuff.write().await;
        consensus.high_qc = high_qc;
        c_api.send_view_finished(consensus.cur_view).await;
        Ok(())
    }
}

/// A handle that is passed to [`hotshot_hotstuff`] with to expose the interface that hotstuff needs to interact with [`HotShot`]
#[derive(Clone)]
struct HotShotConsensusApi<TYPES: NodeType, I: NodeImplementation<TYPES>> {
    /// Reference to the [`HotShotInner`]
    inner: Arc<HotShotInner<TYPES, I>>,
}

#[async_trait]
impl<TYPES: NodeType, I: NodeImplementation<TYPES>>
    hotshot_consensus::ConsensusApi<TYPES, I::Leaf, I::Proposal> for HotShotConsensusApi<TYPES, I>
{
    fn total_nodes(&self) -> NonZeroUsize {
        self.inner.config.total_nodes
    }

    fn threshold(&self) -> NonZeroU64 {
        self.inner.election.threshold()
    }

    fn propose_min_round_time(&self) -> Duration {
        self.inner.config.propose_min_round_time
    }

    fn propose_max_round_time(&self) -> Duration {
        self.inner.config.propose_max_round_time
    }

    fn max_transactions(&self) -> NonZeroUsize {
        self.inner.config.max_transactions
    }

    fn min_transactions(&self) -> usize {
        self.inner.config.min_transactions
    }

    /// Generates and encodes a vote token
    fn make_vote_token(
        &self,
        view_number: TYPES::Time,
    ) -> std::result::Result<std::option::Option<TYPES::VoteTokenType>, ElectionError> {
        self.inner
            .election
            .make_vote_token(view_number, &self.inner.private_key)
    }

    async fn get_leader(&self, view_number: TYPES::Time) -> TYPES::SignatureKey {
        let election = &self.inner.election;
        election.get_leader(view_number)
    }

    async fn should_start_round(&self, _: TYPES::Time) -> bool {
        false
    }

    async fn send_direct_message(
        &self,
        recipient: TYPES::SignatureKey,
        message: ConsensusMessage<TYPES, I::Leaf, I::Proposal>,
    ) -> std::result::Result<(), NetworkError> {
        let inner = self.inner.clone();
        debug!(?message, ?recipient, "send_direct_message");
        async_spawn_local(async move {
            inner
                .networking
                .direct_message(
                    Message {
                        sender: inner.public_key.clone(),
                        kind: message.into(),
                    },
                    recipient,
                )
                .await
        });
        Ok(())
    }

    async fn send_broadcast_message(
        &self,
        message: ConsensusMessage<TYPES, I::Leaf, I::Proposal>,
    ) -> std::result::Result<(), NetworkError> {
        debug!(?message, "send_broadcast_message");
        self.inner
            .networking
            .broadcast_message(
                Message {
                    sender: self.inner.public_key.clone(),
                    kind: message.into(),
                },
                // TODO this is morally wrong
                &self.inner.election.clone(),
            )
            .await?;
        Ok(())
    }

    async fn send_da_broadcast<DAPROPOSAL: ProposalType<NodeType = TYPES>>(
        &self,
        _message: ConsensusMessage<TYPES, I::Leaf, DAPROPOSAL>,
    ) -> std::result::Result<(), NetworkError> {
        // TODO: Should look like this code but it won't work due to only 1 Proposal type being
        // associated with self.inner.networking.
        // self.inner
        //     .networking
        //     .broadcast_message(Message {
        //         sender: self.inner.public_key.clone(),
        //         kind: MessageKind::Consensus(message),
        //     })
        //     .await
        #[allow(deprecated)]
        nll_todo()
    }

    async fn send_event(&self, event: Event<TYPES, I::Leaf>) {
        debug!(?event, "send_event");
        let mut event_sender = self.inner.event_sender.write().await;
        if let Some(sender) = &*event_sender {
            if let Err(e) = sender.send_async(event).await {
                error!(?e, "Could not send event to event_sender");
                *event_sender = None;
            }
        }
    }

    fn public_key(&self) -> &TYPES::SignatureKey {
        &self.inner.public_key
    }

    fn private_key(&self) -> &<TYPES::SignatureKey as SignatureKey>::PrivateKey {
        &self.inner.private_key
    }

    #[instrument(skip(self, dac))]
    fn is_valid_dac(
        &self,
        dac: &<I::Leaf as LeafType>::DACertificate,
        block_commitment: Commitment<TYPES::BlockType>,
    ) -> bool {
        self.inner.election.is_valid_dac(dac, block_commitment)
    }

    #[instrument(skip(self, qc))]
    fn is_valid_qc(&self, qc: &<I::Leaf as LeafType>::QuorumCertificate) -> bool {
        self.inner.election.is_valid_qc(qc)
    }

    fn is_valid_vote(
        &self,
        encoded_key: &EncodedPublicKey,
        encoded_signature: &EncodedSignature,
        data: VoteData<TYPES, I::Leaf>,
        view_number: TYPES::Time,
        vote_token: Checked<TYPES::VoteTokenType>,
    ) -> bool {
        self.inner.election.is_valid_vote(
            encoded_key,
            encoded_signature,
            data,
            view_number,
            vote_token,
        )
    }

    fn accumulate_qc_vote(
        &self,
        encoded_key: &EncodedPublicKey,
        encoded_signature: &EncodedSignature,
        leaf_commitment: Commitment<I::Leaf>,
        vote_token: TYPES::VoteTokenType,
        view_number: TYPES::Time,
        accumlator: CertificateAccumulator<TYPES::VoteTokenType, I::Leaf>,
    ) -> Either<
        CertificateAccumulator<TYPES::VoteTokenType, I::Leaf>,
        QuorumCertificate<TYPES, I::Leaf>,
    > {
        let meta = VoteMetaData {
            encoded_key: encoded_key.clone(),
            encoded_signature: encoded_signature.clone(),
            commitment: leaf_commitment,
            data: VoteData::Yes(leaf_commitment),
            vote_token,
            view_number,
        };
        self.inner.election.accumulate_vote(meta, accumlator)
    }
    fn accumulate_da_vote(
        &self,
        encoded_key: &EncodedPublicKey,
        encoded_signature: &EncodedSignature,
        block_commitment: Commitment<TYPES::BlockType>,
        vote_token: TYPES::VoteTokenType,
        view_number: TYPES::Time,
        accumlator: CertificateAccumulator<TYPES::VoteTokenType, TYPES::BlockType>,
    ) -> Either<CertificateAccumulator<TYPES::VoteTokenType, TYPES::BlockType>, DACertificate<TYPES>>
    {
        let meta = VoteMetaData {
            encoded_key: encoded_key.clone(),
            encoded_signature: encoded_signature.clone(),
            commitment: block_commitment,
            data: VoteData::DA(block_commitment),
            vote_token,
            view_number,
        };
        self.inner.election.accumulate_vote(meta, accumlator)
    }

    async fn store_leaf(
        &self,
        old_anchor_view: TYPES::Time,
        leaf: I::Leaf,
    ) -> std::result::Result<(), hotshot_types::traits::storage::StorageError> {
        let view_to_insert = StoredView::from(leaf);
        let storage = &self.inner.storage;
        storage.append_single_view(view_to_insert).await?;
        storage.cleanup_storage_up_to_view(old_anchor_view).await?;
        storage.commit().await?;
        Ok(())
    }
}

/// initializer struct for creating starting block
pub struct HotShotInitializer<TYPES: NodeType, LEAF: LeafType<NodeType = TYPES>> {
    /// the leaf specified initialization
    inner: LEAF,
}

impl<TYPES: NodeType, LEAF: LeafType<NodeType = TYPES>> HotShotInitializer<TYPES, LEAF> {
    /// initialize from genesis
    /// # Errors
    /// If we are unable to apply the genesis block to the default state
    pub fn from_genesis(genesis_block: TYPES::BlockType) -> Result<Self, HotShotError<TYPES>> {
        let state = TYPES::StateType::default()
            .append(&genesis_block, &TYPES::Time::new(0))
            .map_err(|err| HotShotError::Misc {
                context: err.to_string(),
            })?;
        let time = TYPES::Time::genesis();
        let justify_qc = LEAF::QuorumCertificate::genesis();

        Ok(Self {
            inner: LEAF::new(time, justify_qc, genesis_block, state),
        })
    }

    /// reload previous state based on most recent leaf
    pub fn from_reload(anchor_leaf: LEAF) -> Self {
        Self { inner: anchor_leaf }
    }
}<|MERGE_RESOLUTION|>--- conflicted
+++ resolved
@@ -980,16 +980,12 @@
             high_qc: high_qc.clone(),
             api: c_api.clone(),
         };
-<<<<<<< HEAD
         let member_handle = async_spawn(async move { da_member.run_view().await });
         task_handles.push(member_handle);
 
-=======
-        let _ = da_member.run_view().await;
         // TODO (da) Replica task isn't added since the proposal it listens to is the commitment
         // proposal but `I::Proposal` here is the DA proposal. We need to support the two proposal
         // types for sequencing consensus in the refactored node implementation.
->>>>>>> b473746a
         let _da_replica = {};
         // TODO: ADD DA replica task handle and push it to `task_handles`.
 
