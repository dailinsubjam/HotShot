--- conflicted
+++ resolved
@@ -1,15 +1,10 @@
 /// `BlockContents` trait
 pub mod block_contents;
-<<<<<<< HEAD
-/// `NodeImplementation` trait
-pub mod node_implementation;
-=======
 /// Sortition trait
 pub mod election;
 /// `NodeImplementation` trait
 pub mod node_implementation;
 /// `State` trait
 pub mod state;
->>>>>>> 117c6b61
 /// `Storage` trait
 pub mod storage;