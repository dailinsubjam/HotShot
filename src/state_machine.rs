--- conflicted
+++ resolved
@@ -292,7 +292,6 @@
                     trace!(?state, ?leaf_hash);
                     // Prepare our block
                     let mut block = state.next_block();
-<<<<<<< HEAD
                     let mut found_txn = false;
                     while ! found_txn {
                         // spin while the transaction_queue is empty
@@ -308,47 +307,18 @@
                         for tx in transaction_queue.drain(..) {
                             // Make sure the transaction is valid given the current state, otherwise, discard it
                             let new_block = block.add_transaction_raw(&tx);
-                            if let Ok(new_block) = new_block {
-                                if state.validate_block(&new_block) {
-                                    block = new_block;
-                                    debug!("Added transaction to block");
-                                    debug!(?tx);
-                                    found_txn = true;
-                                } else {
-                                    let err = state.append(&new_block).unwrap_err();
-                                    warn!("Invalid transaction rejected");
-                                    warn!(?err);
-                                    warn!(?tx);
+                            match new_block {
+                                Ok(new_block) => {
+                                    if state.validate_block(&new_block) {
+                                        block = new_block;
+                                        found_txn = true;
+                                        debug!(?tx, "Added transaction to block");
+                                    } else {
+                                        warn!(?tx, "Invalid transaction rejected");
+                                    }
                                 }
-                            } else {
-                                warn!("Invalid transaction rejected");
-                                warn!(?tx);
+                                Err(e) => warn!(?e, ?tx, "Invalid transaction rejected"),
                             }
-=======
-                    // spin while the transaction_queue is empty
-                    trace!("Entering spin while we wait for transactions");
-                    while pl.inner.transaction_queue.read().await.is_empty() {
-                        trace!("executing transaction queue spin cycle");
-                        yield_now().await;
-                    }
-                    debug!("Unloading transactions");
-                    let mut transaction_queue = pl.inner.transaction_queue.write().await;
-                    // Iterate through all the transactions, keeping the valid ones and discarding the
-                    // invalid ones
-                    for tx in transaction_queue.drain(..) {
-                        // Make sure the transaction is valid given the current state, otherwise, discard it
-                        let new_block = block.add_transaction_raw(&tx);
-                        match new_block {
-                            Ok(new_block) => {
-                                if state.validate_block(&new_block) {
-                                    block = new_block;
-                                    debug!(?tx, "Added transaction to block");
-                                } else {
-                                    warn!(?tx, "Invalid transaction rejected");
-                                }
-                            }
-                            Err(e) => warn!(?e, ?tx, "Invalid transaction rejected"),
->>>>>>> 7da99a6a
                         }
                     }
                     // Create new leaf and add it to the store
