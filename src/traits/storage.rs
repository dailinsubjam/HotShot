--- conflicted
+++ resolved
@@ -87,19 +87,7 @@
     /// Inserts a leaf
     fn insert_leaf(&self, leaf: Leaf<B, N>) -> BoxFuture<'_, StorageResult<()>>;
     /// Inserts a `State`, indexed by the hash of the `Leaf` that created it
-<<<<<<< HEAD
-    fn insert_state(&self, state: B::State, hash: BlockHash<N>)
-        -> BoxFuture<'_, StorageResult<()>>;
-    /// Retrieves a `State`, indexed by the hash of the `Leaf` that created it
-    fn get_state<'b, 'a: 'b>(
-        &'a self,
-        hash: &'b BlockHash<N>,
-    ) -> BoxFuture<'_, StorageResult<B::State>>;
-    /// Object safe clone of the `Storage` implementation
-    fn obj_clone(&self) -> Box<dyn Storage<B, N>>;
-=======
     fn insert_state(&self, state: S, hash: BlockHash<N>) -> BoxFuture<'_, StorageResult<()>>;
     /// Retrieves a `State`, indexed by the hash of the `Leaf` that created it
     fn get_state<'b, 'a: 'b>(&'a self, hash: &'b BlockHash<N>) -> BoxFuture<'_, StorageResult<S>>;
->>>>>>> 117c6b61
 }