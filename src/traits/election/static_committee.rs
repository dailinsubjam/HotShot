--- conflicted
+++ resolved
@@ -178,11 +178,8 @@
         let mut committee_nodes = keys.clone();
         let mut committee_nodes_qc = keys_qc.clone();
         committee_nodes.truncate(config.num_nodes.try_into().unwrap());
-<<<<<<< HEAD
+        committee_nodes_qc.truncate(config.num_nodes.try_into().unwrap());
         error!("DA Committee Size: {}", config.num_nodes);
-=======
-        committee_nodes_qc.truncate(config.num_nodes.try_into().unwrap());
->>>>>>> 343e34ba
         Self {
             nodes_qc: keys_qc,
             nodes: keys,
