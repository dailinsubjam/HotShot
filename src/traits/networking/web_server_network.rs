--- conflicted
+++ resolved
@@ -1376,12 +1376,8 @@
         error!("Launching web server on port {port}");
         // Start web server
         async_spawn(hotshot_web_server::run_web_server::<TYPES::SignatureKey>(
-<<<<<<< HEAD
-            Some(server_shutdown), DEFAULT_WEB_SERVER_PORT
-=======
             Some(server_shutdown),
             port,
->>>>>>> bc26dcf4
         ));
 
         let known_nodes = (0..expected_node_count as u64)
@@ -1467,7 +1463,6 @@
         PROPOSAL,
         VOTE,
         MEMBERSHIP,
-<<<<<<< HEAD
         WebServerNetwork<
             Message<TYPES, I>,
             TYPES::SignatureKey,
@@ -1476,9 +1471,6 @@
             PROPOSAL,
             VOTE,
         >,
-=======
-        WebServerNetwork<Message<TYPES, I>, TYPES::SignatureKey, TYPES::ElectionConfigType, TYPES>,
->>>>>>> bc26dcf4
     > for WebCommChannel<TYPES, I, PROPOSAL, VOTE, MEMBERSHIP>
 where
     TYPES::SignatureKey: TestableSignatureKey,
