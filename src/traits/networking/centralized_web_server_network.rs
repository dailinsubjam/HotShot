--- conflicted
+++ resolved
@@ -136,12 +136,8 @@
         // let req = connection
         // .client
         // .get(&format!("/api/proposal/{}", view_number.to_string()));
-<<<<<<< HEAD
-        let possible_proposal: Result<Option<Vec<Message<TYPES>>>, ClientError> = connection
-=======
         let possible_proposal: Result<Option<Vec<Vec<u8>>>, ClientError> = 
         connection
->>>>>>> e44a2e87
             .client
             .get(&format!("/api/proposal/{}", view_number.to_string()))
             .send()
@@ -156,14 +152,9 @@
                 // Add proposal to broadcast queue
                 let mut lock = connection.broadcast_poll_queue.write().await;
                 proposals.iter().for_each(|proposal| {
-<<<<<<< HEAD
-                    println!("prop is {:?}", proposal);
-                    // lock.push(proposal.clone());
-=======
                     let deserialized_proposal = bincode::deserialize::<Message<TYPES>>(proposal).unwrap();
                     println!("prop is {:?}", deserialized_proposal);
                     lock.push(deserialized_proposal.clone()); 
->>>>>>> e44a2e87
                 });
             }
             Ok(None) => println!("Proposal is None"),
