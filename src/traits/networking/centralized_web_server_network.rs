use async_lock::{RwLock, RwLockUpgradableReadGuard};
use async_trait::async_trait;
use hotshot_types::data::ViewNumber;
use hotshot_types::{
    message::Message,
    traits::{
        metrics::{Metrics, NoMetrics},
        network::{
            FailedToDeserializeSnafu, FailedToSerializeSnafu, NetworkChange, NetworkError,
            NetworkingImplementation, TestableNetworkingImplementation,
        },
        node_implementation::NodeTypes,
        signature_key::{ed25519::Ed25519Pub, SignatureKey, TestableSignatureKey},
        state::ConsensusTime,
    },
};
use hotshot_utils::{
    art::{async_sleep, async_spawn},
    hack::nll_todo,
};
use serde::Deserialize;
use serde::Serialize;
use std::marker::PhantomData;
use std::{
    sync::{
        atomic::{AtomicBool, Ordering},
        Arc,
    },
    time::Duration,
};
use tide_disco::error::ServerError;
use tracing::error;

#[derive(Clone, Debug)]
pub struct CentralizedWebServerNetwork<TYPES: NodeTypes> {
    inner: Arc<Inner<TYPES>>,
}

impl<TYPES: NodeTypes> CentralizedWebServerNetwork<TYPES> {
    fn create() -> Self {
        let port = 8000 as u16;
        let base_url = format!("0.0.0.0:{port}");
        let base_url = format!("http://{base_url}").parse().unwrap();
        let client = surf_disco::Client::<ServerError>::new(base_url);

        let inner = Arc::new(Inner {
            phantom: Default::default(),
            //KALEY todo: init view number? get from server?
            view_number: RwLock::from(TYPES::Time::new(0)),
            broadcast_poll_queue: Default::default(),
            direct_poll_queue: Default::default(),
            running: AtomicBool::new(true),
            connected: AtomicBool::new(false),
            client,
        });
        async_spawn({
            let inner = Arc::clone(&inner);
            async move {
                while inner.running.load(Ordering::Relaxed) {
                    if let Err(e) = run_background_receive(Arc::clone(&inner)).await {
                        error!(?e, "background thread exited");
                    }
                    inner.connected.store(false, Ordering::Relaxed);
                }
            }
        });
        Self { inner }
    }
}

#[derive(Debug)]
struct Inner<TYPES: NodeTypes> {
    // Temporary for the TYPES argument
    phantom: PhantomData<TYPES>,

    // Current view number so we can poll accordingly
    view_number: RwLock<TYPES::Time>,

    // Queue for broadcasted messages (mainly transactions and proposals)
    broadcast_poll_queue: RwLock<Vec<u8>>,
    // Queue for direct messages (mainly votes)
    direct_poll_queue: RwLock<Vec<u8>>,
    //KALEY: these may not be necessary
    running: AtomicBool,
    connected: AtomicBool,
    client: surf_disco::Client<ServerError>,
}

// TODO add async task that continually polls for transactions, votes, and proposals.  Will
// need to inject the view number into this async task somehow.  This async task can put the
// message it receives into either a `broadcast_queue` or `direct_queue` so that the interace
// is the same as the other networking impls.  Will also need to implement some message
// wrapper similar to the other centralized server network that allows the web server
// to differentiate transactions from proposals.

<<<<<<< HEAD
async fn run_background_receive<TYPES: NodeTypes>(
    connection: Arc<Inner<TYPES>>,
) -> Result<(), ServerError> {
    //KALEY: poll server for proposal/transaction msgs (broadcast_poll_queue)
    //poll server for votes (direct_poll_queue)
    //check for if view_number has changed first?
    nll_todo::<Result<(), ServerError>>()
=======
impl<TYPES: NodeTypes> CentralizedWebServerNetwork<TYPES> {
    fn new() -> Self {
        nll_todo()
    }
>>>>>>> ab97e679
}

#[async_trait]
impl<TYPES: NodeTypes> NetworkingImplementation<TYPES> for CentralizedWebServerNetwork<TYPES> {
    // TODO Start up async task, ensure we can reach the centralized server
    async fn ready(&self) -> bool {
        while !self.inner.connected.load(Ordering::Relaxed) {
            async_sleep(Duration::from_secs(1)).await;
        }
        true
    }

    // TODO send message to the centralized server
    // Will need some way for centralized server to distinguish between propsoals and transactions,
    // since it treats those differently
    async fn broadcast_message(&self, message: Message<TYPES>) -> Result<(), NetworkError> {
        nll_todo()
    }

    // TODO send message to centralized server (this should only be Vote/Timeout messages for now,
    // but in the future we'll need to handle other messages)
    async fn message_node(
        &self,
        message: Message<TYPES>,
        recipient: TYPES::SignatureKey,
    ) -> Result<(), NetworkError> {
        nll_todo()
    }

    // TODO Read from the queue that the async task dumps everything into
    // For now that task can dump transactions and proposals into the same queue
    async fn broadcast_queue(&self) -> Result<Vec<Message<TYPES>>, NetworkError> {
        nll_todo()
    }

    // TODO Get the next message from the broadcast queue
    async fn next_broadcast(&self) -> Result<Message<TYPES>, NetworkError> {
        nll_todo()
    }

    // TODO implemented the same as the broadcast queue
    async fn direct_queue(&self) -> Result<Vec<Message<TYPES>>, NetworkError> {
        nll_todo()
    }

    // TODO implemented the same as the broadcast queue
    async fn next_direct(&self) -> Result<Message<TYPES>, NetworkError> {
        nll_todo()
    }

    // TODO Need to see if this is used anywhere, otherwise can be a no-op
    async fn known_nodes(&self) -> Vec<TYPES::SignatureKey> {
        nll_todo()
    }

    // TODO can likely be a no-op, I don't think we ever use this
    async fn network_changes(
        &self,
    ) -> Result<Vec<NetworkChange<TYPES::SignatureKey>>, NetworkError> {
        nll_todo()
    }

    // TODO stop async background task
    async fn shut_down(&self) -> () {
        nll_todo()
    }

    // TODO can return an Error like the other centralized server impl
    async fn put_record(
        &self,
        key: impl Serialize + Send + Sync + 'static,
        value: impl Serialize + Send + Sync + 'static,
    ) -> Result<(), NetworkError> {
        nll_todo()
    }

    // TODO can return an Error like the other centralized server impl
    async fn get_record<V: for<'a> Deserialize<'a>>(
        &self,
        key: impl Serialize + Send + Sync + 'static,
    ) -> Result<V, NetworkError> {
        nll_todo()
    }

    // TODO No-op, only needed for libp2p
    async fn notify_of_subsequent_leader(
        &self,
        pk: TYPES::SignatureKey,
        cancelled: Arc<AtomicBool>,
    ) {
        nll_todo()
    }

    async fn inject_view_number(&self, view_number: TYPES::Time) {
        let old_view = self.inner.view_number.upgradable_read().await;
        if *old_view < view_number {
            let mut new_view = RwLockUpgradableReadGuard::upgrade(old_view).await;
            *new_view = view_number;
        }
    }
}

impl<TYPES: NodeTypes> TestableNetworkingImplementation<TYPES>
    for CentralizedWebServerNetwork<TYPES>
where
    TYPES::SignatureKey: TestableSignatureKey,
{
    // TODO Can do something similar to other centralized server impl
    fn generator(
        expected_node_count: usize,
        num_bootstrap: usize,
    ) -> Box<dyn Fn(u64) -> Self + 'static> {
        nll_todo()
    }

    // TODO Can be a no-op most likely
    fn in_flight_message_count(&self) -> Option<usize> {
        nll_todo()
    }
}<|MERGE_RESOLUTION|>--- conflicted
+++ resolved
@@ -37,6 +37,11 @@
 }
 
 impl<TYPES: NodeTypes> CentralizedWebServerNetwork<TYPES> {
+    fn new() -> Self {
+        //KALEY: maybe new and create should be the same- in the centralized_server_network.rs file,
+        //it's called create() but I think new() makes more sense here. Will change next
+        nll_todo()
+    }
     fn create() -> Self {
         let port = 8000 as u16;
         let base_url = format!("0.0.0.0:{port}");
@@ -93,7 +98,6 @@
 // wrapper similar to the other centralized server network that allows the web server
 // to differentiate transactions from proposals.
 
-<<<<<<< HEAD
 async fn run_background_receive<TYPES: NodeTypes>(
     connection: Arc<Inner<TYPES>>,
 ) -> Result<(), ServerError> {
@@ -101,12 +105,6 @@
     //poll server for votes (direct_poll_queue)
     //check for if view_number has changed first?
     nll_todo::<Result<(), ServerError>>()
-=======
-impl<TYPES: NodeTypes> CentralizedWebServerNetwork<TYPES> {
-    fn new() -> Self {
-        nll_todo()
-    }
->>>>>>> ab97e679
 }
 
 #[async_trait]
