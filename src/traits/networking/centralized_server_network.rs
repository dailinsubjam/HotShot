--- conflicted
+++ resolved
@@ -1072,12 +1072,8 @@
 pub struct CentralizedCommChannel<
     TYPES: NodeType,
     PROPOSAL: ProposalType<NodeType = TYPES>,
-<<<<<<< HEAD
+    VOTE: VoteType<TYPES>,
     ELECTION: Membership<TYPES>,
-=======
-    VOTE: VoteType<TYPES>,
-    ELECTION: Election<TYPES>,
->>>>>>> 70f08777
 >(
     CentralizedServerNetwork<TYPES::SignatureKey, TYPES::ElectionConfigType>,
     PhantomData<(PROPOSAL, VOTE, ELECTION)>,
@@ -1086,14 +1082,9 @@
 impl<
         TYPES: NodeType,
         PROPOSAL: ProposalType<NodeType = TYPES>,
-<<<<<<< HEAD
+        VOTE: VoteType<TYPES>,
         ELECTION: Membership<TYPES>,
-    > CentralizedCommChannel<TYPES, LEAF, PROPOSAL, ELECTION>
-=======
-        VOTE: VoteType<TYPES>,
-        ELECTION: Election<TYPES>,
     > CentralizedCommChannel<TYPES, PROPOSAL, VOTE, ELECTION>
->>>>>>> 70f08777
 {
     /// create new communication channel
     pub fn new(
@@ -1117,16 +1108,10 @@
 impl<
         TYPES: NodeType,
         PROPOSAL: ProposalType<NodeType = TYPES>,
-<<<<<<< HEAD
+        VOTE: VoteType<TYPES>,
         ELECTION: Membership<TYPES>,
-    > CommunicationChannel<TYPES, LEAF, PROPOSAL, ELECTION>
-    for CentralizedCommChannel<TYPES, LEAF, PROPOSAL, ELECTION>
-=======
-        VOTE: VoteType<TYPES>,
-        ELECTION: Election<TYPES>,
     > CommunicationChannel<TYPES, PROPOSAL, VOTE, ELECTION>
     for CentralizedCommChannel<TYPES, PROPOSAL, VOTE, ELECTION>
->>>>>>> 70f08777
 {
     async fn wait_for_ready(&self) {
         <CentralizedServerNetwork<_, _> as ConnectedNetwork<
@@ -1189,16 +1174,10 @@
 impl<
         TYPES: NodeType,
         PROPOSAL: ProposalType<NodeType = TYPES>,
-<<<<<<< HEAD
+        VOTE: VoteType<TYPES>,
         ELECTION: Membership<TYPES>,
-    > TestableNetworkingImplementation<TYPES, LEAF, PROPOSAL, ELECTION>
-    for CentralizedCommChannel<TYPES, LEAF, PROPOSAL, ELECTION>
-=======
-        VOTE: VoteType<TYPES>,
-        ELECTION: Election<TYPES>,
     > TestableNetworkingImplementation<TYPES, PROPOSAL, VOTE, ELECTION>
     for CentralizedCommChannel<TYPES, PROPOSAL, VOTE, ELECTION>
->>>>>>> 70f08777
 where
     TYPES::SignatureKey: TestableSignatureKey,
 {
