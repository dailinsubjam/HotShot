--- conflicted
+++ resolved
@@ -375,12 +375,8 @@
                 either::Either::Left(messages) | either::Either::Right(messages) => messages,
             };
             async move {
-<<<<<<< HEAD
                
                 state.handle_messages(messages.0, id).await;
-=======
-                state.handle_messages(messages.0).await;
->>>>>>> ad1acfef
                 (None, state)
             }
             .boxed()
