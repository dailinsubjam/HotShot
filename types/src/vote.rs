--- conflicted
+++ resolved
@@ -107,12 +107,8 @@
     pub vote_data: VoteData<ViewSyncData<TYPES>>,
 }
 
-<<<<<<< HEAD
 /// The data View Sync votes are signed over
 #[derive(Serialize, Deserialize, Clone, Debug, PartialEq, Hash, Eq)]
-=======
-#[derive(Serialize, Deserialize, Clone, Debug, PartialEq, Hash)]
->>>>>>> 8086ed1e
 #[serde(bound(deserialize = ""))]
 pub struct ViewSyncData<TYPES: NodeType> {
     /// The relay this vote is intended for
