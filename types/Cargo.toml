--- conflicted
+++ resolved
@@ -38,12 +38,8 @@
 
 [dependencies]
 arbitrary = { version = "1.3", features = ["derive"] }
-<<<<<<< HEAD
-async-compatibility-layer = { git = "https://github.com/EspressoSystems/async-compatibility-layer.git", tag = "1.0.1", default-features = false, features = [ "logging-utils" ] }
+async-compatibility-layer = { git = "https://github.com/EspressoSystems/async-compatibility-layer.git", tag = "1.2.0", default-features = false, features = [ "logging-utils" ] }
 async-lock = "2.7"
-=======
-async-compatibility-layer = { git = "https://github.com/EspressoSystems/async-compatibility-layer.git", tag = "1.2.0", default-features = false, features = [ "logging-utils" ] }
->>>>>>> 279906ca
 async-std = { version = "1.12.0", optional = true, features = ["unstable"] }
 async-trait = "0.1.68"
 ark-serialize = { version = "0.3", features = ["derive"] }
