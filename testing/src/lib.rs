//! Testing harness for the hotshot repository
//!
//! To build a test environment you can create a [`TestLauncher`] instance. This launcher can be configured to have a custom networking layer, initial state, etc.
//!
//! Calling `TestLauncher::launch()` will turn this launcher into a [`TestRunner`], which can be used to start and stop nodes, send transacstions, etc.
//!
//! Node that `TestLauncher::launch()` is only available if the given `NETWORK`, `STATE` and `STORAGE` are correct.

#![warn(missing_docs)]
#![ doc = include_str!("../README.md")]

/// implementations of various networking models
pub mod network_reliability;
/// test launcher infrastructure
pub mod test_launcher;

/// structs and infra to describe the tests to be written
pub mod test_builder;

/// set of commonly used test types for our tests
pub mod test_types;

<<<<<<< HEAD
pub use self::launcher::TestLauncher;

use futures::future::LocalBoxFuture;
use hotshot::{
    traits::{NodeImplementation, TestableNodeImplementation},
    types::{HotShotHandle, SignatureKey},
    HotShot, HotShotError, HotShotInitializer, HotShotType, ViewRunner, H_256,
};
use hotshot_types::message::Message;
use hotshot_types::traits::node_implementation::QuorumNetwork;
use hotshot_types::traits::{
    election::ConsensusExchange,
    node_implementation::{ExchangesType, QuorumEx},
};
use hotshot_types::{
    data::LeafType,
    traits::{election::Membership, metrics::NoMetrics, node_implementation::NodeType},
    HotShotConfig,
};
use rand::SeedableRng;
use snafu::Snafu;
use std::{collections::HashMap, fmt::Debug, sync::Arc};
use tracing::{debug, error, info, warn};

/// Wrapper for a function that takes a `node_id` and returns an instance of `T`.
pub type Generator<T> = Box<dyn Fn(u64) -> T + 'static>;

/// Wrapper Type for function that takes a `ConnectedNetwork` and returns a `CommunicationChannel`
pub type NetworkGenerator<T> = Box<dyn Fn(Arc<T>) -> T + 'static>;

/// For now we only support a size of [`H_256`]. This can be changed in the future.
pub const N: usize = H_256;

/// Alias for `(Vec<S>, Vec<B>)`. Used in [`RoundResult`].
pub type StateAndBlock<S, B> = (Vec<S>, Vec<B>);

/// Result of running a round of consensus
#[derive(Debug)]
// TODO do we need static here
pub struct RoundResult<TYPES: NodeType, LEAF: LeafType<NodeType = TYPES>> {
    /// Transactions that were submitted
    pub txns: Vec<TYPES::Transaction>,
    /// Nodes that committed this round
    pub results: HashMap<u64, StateAndBlock<LEAF::MaybeState, LEAF::DeltasType>>,
    /// Nodes that failed to commit this round
    pub failures: HashMap<u64, HotShotError<TYPES>>,
}

/// Type of function used for checking results after running a view of consensus
pub type RoundPostSafetyCheck<TYPES, I> = Box<
    dyn FnOnce(
        &TestRunner<TYPES, I>,
        RoundResult<TYPES, <I as NodeImplementation<TYPES>>::Leaf>,
    ) -> LocalBoxFuture<Result<(), ConsensusRoundError>>,
>;

/// Type of function used for configuring a round of consensus
pub type RoundSetup<TYPES, TRANS, I> =
    Box<dyn FnOnce(&mut TestRunner<TYPES, I>) -> LocalBoxFuture<Vec<TRANS>>>;

/// Type of function used for checking safety before beginnning consensus
pub type RoundPreSafetyCheck<TYPES, I> =
    Box<dyn FnOnce(&TestRunner<TYPES, I>) -> LocalBoxFuture<Result<(), ConsensusRoundError>>>;

/// functions to run a round of consensus
/// the control flow is: (1) pre safety check, (2) setup round, (3) post safety check
pub struct Round<TYPES: NodeType, I: TestableNodeImplementation<TYPES::ConsensusType, TYPES>> {
    /// Safety check before round is set up and run
    /// to ensure consistent state
    pub safety_check_pre: Option<RoundPreSafetyCheck<TYPES, I>>,

    /// Round set up
    pub setup_round: Option<RoundSetup<TYPES, TYPES::Transaction, I>>,

    /// Safety check after round is complete
    pub safety_check_post: Option<RoundPostSafetyCheck<TYPES, I>>,
}

impl<TYPES: NodeType, I: TestableNodeImplementation<TYPES::ConsensusType, TYPES>> Default
    for Round<TYPES, I>
{
    fn default() -> Self {
        Self {
            safety_check_post: None,
            setup_round: None,
            safety_check_pre: None,
        }
    }
}

/// The runner of a test network
/// spin up and down nodes, execute rounds
pub struct TestRunner<TYPES: NodeType, I: TestableNodeImplementation<TYPES::ConsensusType, TYPES>> {
    quorum_network_generator: NetworkGenerator<QuorumNetwork<TYPES, I>>,
    committee_network_generator: NetworkGenerator<I::CommitteeNetwork>,
    storage_generator: Generator<I::Storage>,
    default_node_config: HotShotConfig<TYPES::SignatureKey, TYPES::ElectionConfigType>,
    nodes: Vec<Node<TYPES, I>>,
    next_node_id: u64,
    rounds: Vec<Round<TYPES, I>>,
}

struct Node<TYPES: NodeType, I: TestableNodeImplementation<TYPES::ConsensusType, TYPES>> {
    pub node_id: u64,
    pub handle: HotShotHandle<TYPES, I>,
}

impl<TYPES: NodeType, I: TestableNodeImplementation<TYPES::ConsensusType, TYPES>>
    TestRunner<TYPES, I>
where
    HotShot<TYPES::ConsensusType, TYPES, I>: HotShotType<TYPES, I>,
{
    pub(self) fn new(launcher: TestLauncher<TYPES, I>) -> Self {
        Self {
            quorum_network_generator: launcher.quorum_network,
            committee_network_generator: launcher.committee_network,
            storage_generator: launcher.storage,
            default_node_config: launcher.config,
            nodes: Vec::new(),
            next_node_id: 0,
            rounds: vec![],
        }
    }

    /// default setup for round
    pub fn default_before_round(_runner: &mut Self) -> Vec<TYPES::Transaction> {
        Vec::new()
    }
    /// default safety check
    pub fn default_safety_check(_runner: &Self, _results: RoundResult<TYPES, I::Leaf>) {}

    /// Add `count` nodes to the network. These will be spawned with the default node config and state
    pub async fn add_nodes(&mut self, count: usize) -> Vec<u64>
    where
        HotShot<TYPES::ConsensusType, TYPES, I>: ViewRunner<TYPES, I>,
        I::Exchanges: ExchangesType<
            TYPES::ConsensusType,
            TYPES,
            I::Leaf,
            Message<TYPES, I>,
            Networks = (QuorumNetwork<TYPES, I>, I::CommitteeNetwork),
        >,
    {
        let mut results = vec![];
        for _i in 0..count {
            let node_id = self.next_node_id;
            let quorum_network = (self.quorum_network_generator)(node_id);
            let committee_network = (self.committee_network_generator)(node_id);
            let storage = (self.storage_generator)(node_id);
            let config = self.default_node_config.clone();
            let initializer =
                HotShotInitializer::<TYPES, I::Leaf>::from_genesis(I::block_genesis()).unwrap();
            let node_id = self
                .add_node_with_config(
                    quorum_network,
                    committee_network,
                    storage,
                    initializer,
                    config,
                )
                .await;
            results.push(node_id);
        }

        results
    }

    /// replace round list
    #[allow(clippy::type_complexity)]
    pub fn with_rounds(&mut self, rounds: Vec<Round<TYPES, I>>) {
        self.rounds = rounds;
        // we call pop, so reverse the array such that first element is on top
        self.rounds.reverse();
    }

    /// Get the next node id that would be used for `add_node_with_config`
    pub fn next_node_id(&self) -> u64 {
        self.next_node_id
    }

    /// Add a node with the given config. This can be used to fine tweak the settings of this particular node. The internal `next_node_id` will be incremented after calling this function.
    ///
    /// For a simpler way to add nodes to this runner, see `add_nodes`
    pub async fn add_node_with_config(
        &mut self,
        quorum_network: QuorumNetwork<TYPES, I>,
        committee_network: I::CommitteeNetwork,
        storage: I::Storage,
        initializer: HotShotInitializer<TYPES, I::Leaf>,
        config: HotShotConfig<TYPES::SignatureKey, TYPES::ElectionConfigType>,
    ) -> u64
    where
        HotShot<TYPES::ConsensusType, TYPES, I>: ViewRunner<TYPES, I>,
        I::Exchanges: ExchangesType<
            TYPES::ConsensusType,
            TYPES,
            I::Leaf,
            Message<TYPES, I>,
            Networks = (QuorumNetwork<TYPES, I>, I::CommitteeNetwork),
        >,
    {
        let node_id = self.next_node_id;
        self.next_node_id += 1;

        let known_nodes = config.known_nodes.clone();
        let private_key = I::generate_test_key(node_id);
        let public_key = TYPES::SignatureKey::from_private(&private_key);
        let encryption_key = jf_primitives::aead::KeyPair::generate(
            &mut rand_chacha::ChaChaRng::from_seed([0u8; 32]),
        );
        let election_config = config.election_config.clone().unwrap_or_else(|| {
            <QuorumEx<TYPES, I> as ConsensusExchange<
                TYPES,
                Message<TYPES, I>,
            >>::Membership::default_election_config(config.total_nodes.get() as u64)
        });

        let exchanges = I::Exchanges::create(
            known_nodes,
            election_config,
            (quorum_network, committee_network),
            public_key.clone(),
            private_key.clone(),
            encryption_key.clone(),
        );
        let handle = HotShot::init(
            public_key,
            private_key,
            node_id,
            config,
            storage,
            exchanges,
            initializer,
            NoMetrics::boxed(),
        )
        .await
        .expect("Could not init hotshot");
        self.nodes.push(Node { handle, node_id });
        node_id
    }

    /// Iterate over the [`HotShotHandle`] nodes in this runner.
    pub fn nodes(&self) -> impl Iterator<Item = &HotShotHandle<TYPES, I>> + '_ {
        self.nodes.iter().map(|node| &node.handle)
    }

    /// repeatedly executes consensus until either:
    /// * `self.fail_threshold` rounds fail
    /// * `self.num_succeeds` rounds are successful
    /// (for a definition of success defined by safety checks)
    pub async fn execute_rounds(
        &mut self,
        num_success: u64,
        fail_threshold: u64,
    ) -> Result<(), ConsensusTestError> {
        let mut num_fails = 0;
        for i in 0..(num_success + fail_threshold) {
            if let Err(e) = self.execute_round().await {
                num_fails += 1;
                error!("failed round {:?} of consensus with error: {:?}", i, e);
                if num_fails > fail_threshold {
                    error!("returning error");
                    return Err(ConsensusTestError::TooManyFailures);
                }
            }
        }
        Ok(())
    }

    /// Execute a single round of consensus
    /// This consists of the following steps:
    /// - checking the state of the hotshot
    /// - setting up the round (ex: submitting txns) or spinning up or down nodes
    /// - checking safety conditions to ensure that the round executed as expected
    pub async fn execute_round(&mut self) -> Result<(), ConsensusRoundError> {
        if let Some(round) = self.rounds.pop() {
            if let Some(safety_check_pre) = round.safety_check_pre {
                safety_check_pre(self).await?;
            }

            let txns = if let Some(setup_fn) = round.setup_round {
                setup_fn(self).await
            } else {
                vec![]
            };
            let results = self.run_one_round(txns).await;
            if let Option::Some(safety_check_post) = round.safety_check_post {
                safety_check_post(self, results).await?;
            }
        }
        Ok(())
    }

    /// Internal function that unpauses hotshots and waits for round to complete,
    /// returns a `RoundResult` upon successful completion, indicating what (if anything) was
    /// committed
    async fn run_one_round(
        &mut self,
        txns: Vec<TYPES::Transaction>,
    ) -> RoundResult<TYPES, I::Leaf> {
        let mut results = HashMap::new();

        info!("EXECUTOR: running one round");
        for handle in self.nodes() {
            handle.start_one_round().await;
        }
        info!("EXECUTOR: done running one round");
        let mut failures = HashMap::new();
        for node in &mut self.nodes {
            let result = node.handle.collect_round_events().await;
            info!(
                "EXECUTOR: collected node {:?} results: {:?}",
                node.node_id.clone(),
                result
            );
            match result {
                Ok((state, block)) => {
                    results.insert(node.node_id, (state, block));
                }
                Err(e) => {
                    failures.insert(node.node_id, e);
                }
            }
        }
        info!("All nodes reached decision");
        if !failures.is_empty() {
            error!(
                "Some failures this round. Failing nodes: {:?}. Successful nodes: {:?}",
                failures, results
            );
        }
        RoundResult {
            txns,
            results,
            failures,
        }
    }

    /// Gracefully shut down this system
    pub async fn shutdown_all(self) {
        for node in self.nodes {
            node.handle.shut_down().await;
        }
        debug!("All nodes should be shut down now.");
    }

    /// In-place shut down an individual node with id `node_id`
    /// # Errors
    /// returns [`ConsensusRoundError::NoSuchNode`] if the node idx is either
    /// - already shut down
    /// - does not exist
    pub async fn shutdown(&mut self, node_id: u64) -> Result<(), ConsensusRoundError> {
        let maybe_idx = self.nodes.iter().position(|n| n.node_id == node_id);
        if let Some(idx) = maybe_idx {
            let node = self.nodes.remove(idx);
            node.handle.shut_down().await;
            Ok(())
        } else {
            Err(ConsensusRoundError::NoSuchNode {
                node_ids: self.ids(),
                requested_id: node_id,
            })
        }
    }

    /// returns the requested handle specified by `id` if it exists
    /// else returns `None`
    pub fn get_handle(&self, id: u64) -> Option<HotShotHandle<TYPES, I>> {
        self.nodes.iter().find_map(|node| {
            if node.node_id == id {
                Some(node.handle.clone())
            } else {
                None
            }
        })
    }

    /// return curent node ids
    pub fn ids(&self) -> Vec<u64> {
        self.nodes.iter().map(|n| n.node_id).collect()
    }
}

impl<TYPES: NodeType, I: TestableNodeImplementation<TYPES::ConsensusType, TYPES>>
    TestRunner<TYPES, I>
{
    /// Will validate that all nodes are on exactly the same state.
    pub async fn validate_node_states(&self) {
        let mut leaves = Vec::<I::Leaf>::new();
        for node in self.nodes.iter() {
            let decide_leaf = node.handle.get_decided_leaf().await;
            leaves.push(decide_leaf);
        }

        let (first_leaf, remaining) = leaves.split_first().unwrap();
        // Hack, needs to be fixed: https://github.com/EspressoSystems/HotShot/issues/295
        // Sometimes 1 of the nodes is not in sync with the rest
        // For now we simply check if n-2 nodes match the first node
        let mut mismatch_count = 0;

        for (idx, leaf) in remaining.iter().enumerate() {
            if first_leaf != leaf {
                eprintln!("Leaf dump for {idx:?}");
                eprintln!("\texpected: {first_leaf:#?}");
                eprintln!("\tgot:      {leaf:#?}");
                eprintln!("Node {idx} storage state does not match the first node");
                mismatch_count += 1;
            }
        }

        if mismatch_count == 0 {
            info!("All nodes are on the same decided leaf.");
            return;
        } else if mismatch_count == 1 {
            // Hack, needs to be fixed: https://github.com/EspressoSystems/HotShot/issues/295
            warn!("One node mismatch, but accepting this anyway.");
            return;
        } else if mismatch_count == self.nodes.len() - 1 {
            // It's probably the first node that is out of sync, check the `remaining` nodes for equality
            let mut all_other_nodes_match = true;

            // not stable yet: https://github.com/rust-lang/rust/issues/75027
            // for [left, right] in remaining.array_windows::<2>() {
            for slice in remaining.windows(2) {
                let (left, right) = if let [left, right] = slice {
                    (left, right)
                } else {
                    unimplemented!()
                };
                if left == right {
                    all_other_nodes_match = false;
                }
            }

            if all_other_nodes_match {
                warn!("One node mismatch, but accepting this anyway");
                return;
            }
        }

        // We tried to recover from n-1 nodes not match, but failed
        // The `eprintln` above will be shown in the output, so we can simply panic
        panic!("Node states do not match");
    }
}

// FIXME make these return some sort of generic error.
// corresponding issue: <https://github.com/EspressoSystems/hotshot/issues/181>
impl<TYPES: NodeType, I: TestableNodeImplementation<TYPES::ConsensusType, TYPES>>
    TestRunner<TYPES, I>
{
    /// Add a random transaction to this runner.
    pub async fn add_random_transaction(
        &self,
        node_id: Option<usize>,
        rng: &mut dyn rand::RngCore,
    ) -> TYPES::Transaction {
        if self.nodes.is_empty() {
            panic!("Tried to add transaction, but no nodes have been added!");
        }

        use rand::seq::IteratorRandom;

        // we're assuming all nodes have the same leaf.
        // If they don't match, this is probably fine since
        // it should be caught by an assertion (and the txn will be rejected anyway)
        let leaf = self.nodes[0].handle.get_decided_leaf().await;

        let txn = I::leaf_create_random_transaction(&leaf, rng, 0);

        let node = if let Some(node_id) = node_id {
            self.nodes.get(node_id).unwrap()
        } else {
            // find a random handle to send this transaction from
            self.nodes.iter().choose(rng).unwrap()
        };

        node.handle
            .submit_transaction(txn.clone())
            .await
            .expect("Could not send transaction");
        txn
    }

    /// add `n` transactions
    /// TODO error handling to make sure entire set of transactions can be processed
    pub async fn add_random_transactions(
        &self,
        n: usize,
        rng: &mut dyn rand::RngCore,
    ) -> Option<Vec<TYPES::Transaction>> {
        let mut result = Vec::new();
        for _ in 0..n {
            result.push(self.add_random_transaction(None, rng).await);
        }
        Some(result)
    }
}

#[derive(Debug, Snafu)]
/// Error that is returned from [`TestRunner`] with methods related to transactions
pub enum TransactionError {
    /// There are no valid nodes online
    NoNodes,
    /// There are no valid balances available
    NoValidBalance,
    /// FIXME remove this entirely
    /// The requested node does not exist
    InvalidNode,
}

/// Overarchign errors encountered
/// when trying to reach consensus
#[derive(Debug, Snafu)]
#[snafu(visibility(pub))]
pub enum ConsensusRoundError {
    /// Safety condition failed
    SafetyFailed {
        /// description of error
        description: String,
    },
    /// No node exists
    NoSuchNode {
        /// the existing nodes
        node_ids: Vec<u64>,
        /// the node requested
        requested_id: u64,
    },

    /// View times out with any node as the leader.
    TimedOutWithoutAnyLeader,

    /// replicas timed out
    ReplicasTimedOut,
=======
/// test runner
pub mod test_runner;
>>>>>>> 98875c34

/// errors for tests
pub mod test_errors;

/// describe a round of consensus
pub mod round;

/// helper functions to build a round
pub mod round_builder;<|MERGE_RESOLUTION|>--- conflicted
+++ resolved
@@ -20,545 +20,8 @@
 /// set of commonly used test types for our tests
 pub mod test_types;
 
-<<<<<<< HEAD
-pub use self::launcher::TestLauncher;
-
-use futures::future::LocalBoxFuture;
-use hotshot::{
-    traits::{NodeImplementation, TestableNodeImplementation},
-    types::{HotShotHandle, SignatureKey},
-    HotShot, HotShotError, HotShotInitializer, HotShotType, ViewRunner, H_256,
-};
-use hotshot_types::message::Message;
-use hotshot_types::traits::node_implementation::QuorumNetwork;
-use hotshot_types::traits::{
-    election::ConsensusExchange,
-    node_implementation::{ExchangesType, QuorumEx},
-};
-use hotshot_types::{
-    data::LeafType,
-    traits::{election::Membership, metrics::NoMetrics, node_implementation::NodeType},
-    HotShotConfig,
-};
-use rand::SeedableRng;
-use snafu::Snafu;
-use std::{collections::HashMap, fmt::Debug, sync::Arc};
-use tracing::{debug, error, info, warn};
-
-/// Wrapper for a function that takes a `node_id` and returns an instance of `T`.
-pub type Generator<T> = Box<dyn Fn(u64) -> T + 'static>;
-
-/// Wrapper Type for function that takes a `ConnectedNetwork` and returns a `CommunicationChannel`
-pub type NetworkGenerator<T> = Box<dyn Fn(Arc<T>) -> T + 'static>;
-
-/// For now we only support a size of [`H_256`]. This can be changed in the future.
-pub const N: usize = H_256;
-
-/// Alias for `(Vec<S>, Vec<B>)`. Used in [`RoundResult`].
-pub type StateAndBlock<S, B> = (Vec<S>, Vec<B>);
-
-/// Result of running a round of consensus
-#[derive(Debug)]
-// TODO do we need static here
-pub struct RoundResult<TYPES: NodeType, LEAF: LeafType<NodeType = TYPES>> {
-    /// Transactions that were submitted
-    pub txns: Vec<TYPES::Transaction>,
-    /// Nodes that committed this round
-    pub results: HashMap<u64, StateAndBlock<LEAF::MaybeState, LEAF::DeltasType>>,
-    /// Nodes that failed to commit this round
-    pub failures: HashMap<u64, HotShotError<TYPES>>,
-}
-
-/// Type of function used for checking results after running a view of consensus
-pub type RoundPostSafetyCheck<TYPES, I> = Box<
-    dyn FnOnce(
-        &TestRunner<TYPES, I>,
-        RoundResult<TYPES, <I as NodeImplementation<TYPES>>::Leaf>,
-    ) -> LocalBoxFuture<Result<(), ConsensusRoundError>>,
->;
-
-/// Type of function used for configuring a round of consensus
-pub type RoundSetup<TYPES, TRANS, I> =
-    Box<dyn FnOnce(&mut TestRunner<TYPES, I>) -> LocalBoxFuture<Vec<TRANS>>>;
-
-/// Type of function used for checking safety before beginnning consensus
-pub type RoundPreSafetyCheck<TYPES, I> =
-    Box<dyn FnOnce(&TestRunner<TYPES, I>) -> LocalBoxFuture<Result<(), ConsensusRoundError>>>;
-
-/// functions to run a round of consensus
-/// the control flow is: (1) pre safety check, (2) setup round, (3) post safety check
-pub struct Round<TYPES: NodeType, I: TestableNodeImplementation<TYPES::ConsensusType, TYPES>> {
-    /// Safety check before round is set up and run
-    /// to ensure consistent state
-    pub safety_check_pre: Option<RoundPreSafetyCheck<TYPES, I>>,
-
-    /// Round set up
-    pub setup_round: Option<RoundSetup<TYPES, TYPES::Transaction, I>>,
-
-    /// Safety check after round is complete
-    pub safety_check_post: Option<RoundPostSafetyCheck<TYPES, I>>,
-}
-
-impl<TYPES: NodeType, I: TestableNodeImplementation<TYPES::ConsensusType, TYPES>> Default
-    for Round<TYPES, I>
-{
-    fn default() -> Self {
-        Self {
-            safety_check_post: None,
-            setup_round: None,
-            safety_check_pre: None,
-        }
-    }
-}
-
-/// The runner of a test network
-/// spin up and down nodes, execute rounds
-pub struct TestRunner<TYPES: NodeType, I: TestableNodeImplementation<TYPES::ConsensusType, TYPES>> {
-    quorum_network_generator: NetworkGenerator<QuorumNetwork<TYPES, I>>,
-    committee_network_generator: NetworkGenerator<I::CommitteeNetwork>,
-    storage_generator: Generator<I::Storage>,
-    default_node_config: HotShotConfig<TYPES::SignatureKey, TYPES::ElectionConfigType>,
-    nodes: Vec<Node<TYPES, I>>,
-    next_node_id: u64,
-    rounds: Vec<Round<TYPES, I>>,
-}
-
-struct Node<TYPES: NodeType, I: TestableNodeImplementation<TYPES::ConsensusType, TYPES>> {
-    pub node_id: u64,
-    pub handle: HotShotHandle<TYPES, I>,
-}
-
-impl<TYPES: NodeType, I: TestableNodeImplementation<TYPES::ConsensusType, TYPES>>
-    TestRunner<TYPES, I>
-where
-    HotShot<TYPES::ConsensusType, TYPES, I>: HotShotType<TYPES, I>,
-{
-    pub(self) fn new(launcher: TestLauncher<TYPES, I>) -> Self {
-        Self {
-            quorum_network_generator: launcher.quorum_network,
-            committee_network_generator: launcher.committee_network,
-            storage_generator: launcher.storage,
-            default_node_config: launcher.config,
-            nodes: Vec::new(),
-            next_node_id: 0,
-            rounds: vec![],
-        }
-    }
-
-    /// default setup for round
-    pub fn default_before_round(_runner: &mut Self) -> Vec<TYPES::Transaction> {
-        Vec::new()
-    }
-    /// default safety check
-    pub fn default_safety_check(_runner: &Self, _results: RoundResult<TYPES, I::Leaf>) {}
-
-    /// Add `count` nodes to the network. These will be spawned with the default node config and state
-    pub async fn add_nodes(&mut self, count: usize) -> Vec<u64>
-    where
-        HotShot<TYPES::ConsensusType, TYPES, I>: ViewRunner<TYPES, I>,
-        I::Exchanges: ExchangesType<
-            TYPES::ConsensusType,
-            TYPES,
-            I::Leaf,
-            Message<TYPES, I>,
-            Networks = (QuorumNetwork<TYPES, I>, I::CommitteeNetwork),
-        >,
-    {
-        let mut results = vec![];
-        for _i in 0..count {
-            let node_id = self.next_node_id;
-            let quorum_network = (self.quorum_network_generator)(node_id);
-            let committee_network = (self.committee_network_generator)(node_id);
-            let storage = (self.storage_generator)(node_id);
-            let config = self.default_node_config.clone();
-            let initializer =
-                HotShotInitializer::<TYPES, I::Leaf>::from_genesis(I::block_genesis()).unwrap();
-            let node_id = self
-                .add_node_with_config(
-                    quorum_network,
-                    committee_network,
-                    storage,
-                    initializer,
-                    config,
-                )
-                .await;
-            results.push(node_id);
-        }
-
-        results
-    }
-
-    /// replace round list
-    #[allow(clippy::type_complexity)]
-    pub fn with_rounds(&mut self, rounds: Vec<Round<TYPES, I>>) {
-        self.rounds = rounds;
-        // we call pop, so reverse the array such that first element is on top
-        self.rounds.reverse();
-    }
-
-    /// Get the next node id that would be used for `add_node_with_config`
-    pub fn next_node_id(&self) -> u64 {
-        self.next_node_id
-    }
-
-    /// Add a node with the given config. This can be used to fine tweak the settings of this particular node. The internal `next_node_id` will be incremented after calling this function.
-    ///
-    /// For a simpler way to add nodes to this runner, see `add_nodes`
-    pub async fn add_node_with_config(
-        &mut self,
-        quorum_network: QuorumNetwork<TYPES, I>,
-        committee_network: I::CommitteeNetwork,
-        storage: I::Storage,
-        initializer: HotShotInitializer<TYPES, I::Leaf>,
-        config: HotShotConfig<TYPES::SignatureKey, TYPES::ElectionConfigType>,
-    ) -> u64
-    where
-        HotShot<TYPES::ConsensusType, TYPES, I>: ViewRunner<TYPES, I>,
-        I::Exchanges: ExchangesType<
-            TYPES::ConsensusType,
-            TYPES,
-            I::Leaf,
-            Message<TYPES, I>,
-            Networks = (QuorumNetwork<TYPES, I>, I::CommitteeNetwork),
-        >,
-    {
-        let node_id = self.next_node_id;
-        self.next_node_id += 1;
-
-        let known_nodes = config.known_nodes.clone();
-        let private_key = I::generate_test_key(node_id);
-        let public_key = TYPES::SignatureKey::from_private(&private_key);
-        let encryption_key = jf_primitives::aead::KeyPair::generate(
-            &mut rand_chacha::ChaChaRng::from_seed([0u8; 32]),
-        );
-        let election_config = config.election_config.clone().unwrap_or_else(|| {
-            <QuorumEx<TYPES, I> as ConsensusExchange<
-                TYPES,
-                Message<TYPES, I>,
-            >>::Membership::default_election_config(config.total_nodes.get() as u64)
-        });
-
-        let exchanges = I::Exchanges::create(
-            known_nodes,
-            election_config,
-            (quorum_network, committee_network),
-            public_key.clone(),
-            private_key.clone(),
-            encryption_key.clone(),
-        );
-        let handle = HotShot::init(
-            public_key,
-            private_key,
-            node_id,
-            config,
-            storage,
-            exchanges,
-            initializer,
-            NoMetrics::boxed(),
-        )
-        .await
-        .expect("Could not init hotshot");
-        self.nodes.push(Node { handle, node_id });
-        node_id
-    }
-
-    /// Iterate over the [`HotShotHandle`] nodes in this runner.
-    pub fn nodes(&self) -> impl Iterator<Item = &HotShotHandle<TYPES, I>> + '_ {
-        self.nodes.iter().map(|node| &node.handle)
-    }
-
-    /// repeatedly executes consensus until either:
-    /// * `self.fail_threshold` rounds fail
-    /// * `self.num_succeeds` rounds are successful
-    /// (for a definition of success defined by safety checks)
-    pub async fn execute_rounds(
-        &mut self,
-        num_success: u64,
-        fail_threshold: u64,
-    ) -> Result<(), ConsensusTestError> {
-        let mut num_fails = 0;
-        for i in 0..(num_success + fail_threshold) {
-            if let Err(e) = self.execute_round().await {
-                num_fails += 1;
-                error!("failed round {:?} of consensus with error: {:?}", i, e);
-                if num_fails > fail_threshold {
-                    error!("returning error");
-                    return Err(ConsensusTestError::TooManyFailures);
-                }
-            }
-        }
-        Ok(())
-    }
-
-    /// Execute a single round of consensus
-    /// This consists of the following steps:
-    /// - checking the state of the hotshot
-    /// - setting up the round (ex: submitting txns) or spinning up or down nodes
-    /// - checking safety conditions to ensure that the round executed as expected
-    pub async fn execute_round(&mut self) -> Result<(), ConsensusRoundError> {
-        if let Some(round) = self.rounds.pop() {
-            if let Some(safety_check_pre) = round.safety_check_pre {
-                safety_check_pre(self).await?;
-            }
-
-            let txns = if let Some(setup_fn) = round.setup_round {
-                setup_fn(self).await
-            } else {
-                vec![]
-            };
-            let results = self.run_one_round(txns).await;
-            if let Option::Some(safety_check_post) = round.safety_check_post {
-                safety_check_post(self, results).await?;
-            }
-        }
-        Ok(())
-    }
-
-    /// Internal function that unpauses hotshots and waits for round to complete,
-    /// returns a `RoundResult` upon successful completion, indicating what (if anything) was
-    /// committed
-    async fn run_one_round(
-        &mut self,
-        txns: Vec<TYPES::Transaction>,
-    ) -> RoundResult<TYPES, I::Leaf> {
-        let mut results = HashMap::new();
-
-        info!("EXECUTOR: running one round");
-        for handle in self.nodes() {
-            handle.start_one_round().await;
-        }
-        info!("EXECUTOR: done running one round");
-        let mut failures = HashMap::new();
-        for node in &mut self.nodes {
-            let result = node.handle.collect_round_events().await;
-            info!(
-                "EXECUTOR: collected node {:?} results: {:?}",
-                node.node_id.clone(),
-                result
-            );
-            match result {
-                Ok((state, block)) => {
-                    results.insert(node.node_id, (state, block));
-                }
-                Err(e) => {
-                    failures.insert(node.node_id, e);
-                }
-            }
-        }
-        info!("All nodes reached decision");
-        if !failures.is_empty() {
-            error!(
-                "Some failures this round. Failing nodes: {:?}. Successful nodes: {:?}",
-                failures, results
-            );
-        }
-        RoundResult {
-            txns,
-            results,
-            failures,
-        }
-    }
-
-    /// Gracefully shut down this system
-    pub async fn shutdown_all(self) {
-        for node in self.nodes {
-            node.handle.shut_down().await;
-        }
-        debug!("All nodes should be shut down now.");
-    }
-
-    /// In-place shut down an individual node with id `node_id`
-    /// # Errors
-    /// returns [`ConsensusRoundError::NoSuchNode`] if the node idx is either
-    /// - already shut down
-    /// - does not exist
-    pub async fn shutdown(&mut self, node_id: u64) -> Result<(), ConsensusRoundError> {
-        let maybe_idx = self.nodes.iter().position(|n| n.node_id == node_id);
-        if let Some(idx) = maybe_idx {
-            let node = self.nodes.remove(idx);
-            node.handle.shut_down().await;
-            Ok(())
-        } else {
-            Err(ConsensusRoundError::NoSuchNode {
-                node_ids: self.ids(),
-                requested_id: node_id,
-            })
-        }
-    }
-
-    /// returns the requested handle specified by `id` if it exists
-    /// else returns `None`
-    pub fn get_handle(&self, id: u64) -> Option<HotShotHandle<TYPES, I>> {
-        self.nodes.iter().find_map(|node| {
-            if node.node_id == id {
-                Some(node.handle.clone())
-            } else {
-                None
-            }
-        })
-    }
-
-    /// return curent node ids
-    pub fn ids(&self) -> Vec<u64> {
-        self.nodes.iter().map(|n| n.node_id).collect()
-    }
-}
-
-impl<TYPES: NodeType, I: TestableNodeImplementation<TYPES::ConsensusType, TYPES>>
-    TestRunner<TYPES, I>
-{
-    /// Will validate that all nodes are on exactly the same state.
-    pub async fn validate_node_states(&self) {
-        let mut leaves = Vec::<I::Leaf>::new();
-        for node in self.nodes.iter() {
-            let decide_leaf = node.handle.get_decided_leaf().await;
-            leaves.push(decide_leaf);
-        }
-
-        let (first_leaf, remaining) = leaves.split_first().unwrap();
-        // Hack, needs to be fixed: https://github.com/EspressoSystems/HotShot/issues/295
-        // Sometimes 1 of the nodes is not in sync with the rest
-        // For now we simply check if n-2 nodes match the first node
-        let mut mismatch_count = 0;
-
-        for (idx, leaf) in remaining.iter().enumerate() {
-            if first_leaf != leaf {
-                eprintln!("Leaf dump for {idx:?}");
-                eprintln!("\texpected: {first_leaf:#?}");
-                eprintln!("\tgot:      {leaf:#?}");
-                eprintln!("Node {idx} storage state does not match the first node");
-                mismatch_count += 1;
-            }
-        }
-
-        if mismatch_count == 0 {
-            info!("All nodes are on the same decided leaf.");
-            return;
-        } else if mismatch_count == 1 {
-            // Hack, needs to be fixed: https://github.com/EspressoSystems/HotShot/issues/295
-            warn!("One node mismatch, but accepting this anyway.");
-            return;
-        } else if mismatch_count == self.nodes.len() - 1 {
-            // It's probably the first node that is out of sync, check the `remaining` nodes for equality
-            let mut all_other_nodes_match = true;
-
-            // not stable yet: https://github.com/rust-lang/rust/issues/75027
-            // for [left, right] in remaining.array_windows::<2>() {
-            for slice in remaining.windows(2) {
-                let (left, right) = if let [left, right] = slice {
-                    (left, right)
-                } else {
-                    unimplemented!()
-                };
-                if left == right {
-                    all_other_nodes_match = false;
-                }
-            }
-
-            if all_other_nodes_match {
-                warn!("One node mismatch, but accepting this anyway");
-                return;
-            }
-        }
-
-        // We tried to recover from n-1 nodes not match, but failed
-        // The `eprintln` above will be shown in the output, so we can simply panic
-        panic!("Node states do not match");
-    }
-}
-
-// FIXME make these return some sort of generic error.
-// corresponding issue: <https://github.com/EspressoSystems/hotshot/issues/181>
-impl<TYPES: NodeType, I: TestableNodeImplementation<TYPES::ConsensusType, TYPES>>
-    TestRunner<TYPES, I>
-{
-    /// Add a random transaction to this runner.
-    pub async fn add_random_transaction(
-        &self,
-        node_id: Option<usize>,
-        rng: &mut dyn rand::RngCore,
-    ) -> TYPES::Transaction {
-        if self.nodes.is_empty() {
-            panic!("Tried to add transaction, but no nodes have been added!");
-        }
-
-        use rand::seq::IteratorRandom;
-
-        // we're assuming all nodes have the same leaf.
-        // If they don't match, this is probably fine since
-        // it should be caught by an assertion (and the txn will be rejected anyway)
-        let leaf = self.nodes[0].handle.get_decided_leaf().await;
-
-        let txn = I::leaf_create_random_transaction(&leaf, rng, 0);
-
-        let node = if let Some(node_id) = node_id {
-            self.nodes.get(node_id).unwrap()
-        } else {
-            // find a random handle to send this transaction from
-            self.nodes.iter().choose(rng).unwrap()
-        };
-
-        node.handle
-            .submit_transaction(txn.clone())
-            .await
-            .expect("Could not send transaction");
-        txn
-    }
-
-    /// add `n` transactions
-    /// TODO error handling to make sure entire set of transactions can be processed
-    pub async fn add_random_transactions(
-        &self,
-        n: usize,
-        rng: &mut dyn rand::RngCore,
-    ) -> Option<Vec<TYPES::Transaction>> {
-        let mut result = Vec::new();
-        for _ in 0..n {
-            result.push(self.add_random_transaction(None, rng).await);
-        }
-        Some(result)
-    }
-}
-
-#[derive(Debug, Snafu)]
-/// Error that is returned from [`TestRunner`] with methods related to transactions
-pub enum TransactionError {
-    /// There are no valid nodes online
-    NoNodes,
-    /// There are no valid balances available
-    NoValidBalance,
-    /// FIXME remove this entirely
-    /// The requested node does not exist
-    InvalidNode,
-}
-
-/// Overarchign errors encountered
-/// when trying to reach consensus
-#[derive(Debug, Snafu)]
-#[snafu(visibility(pub))]
-pub enum ConsensusRoundError {
-    /// Safety condition failed
-    SafetyFailed {
-        /// description of error
-        description: String,
-    },
-    /// No node exists
-    NoSuchNode {
-        /// the existing nodes
-        node_ids: Vec<u64>,
-        /// the node requested
-        requested_id: u64,
-    },
-
-    /// View times out with any node as the leader.
-    TimedOutWithoutAnyLeader,
-
-    /// replicas timed out
-    ReplicasTimedOut,
-=======
 /// test runner
 pub mod test_runner;
->>>>>>> 98875c34
 
 /// errors for tests
 pub mod test_errors;
