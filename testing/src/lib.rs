--- conflicted
+++ resolved
@@ -651,7 +651,6 @@
     TooManyFailures,
 }
 
-<<<<<<< HEAD
 // /// An implementation of [`NodeImplementation`] for testing.
 // pub struct TestNodeImpl<
 //     TYPES: NodeType,
@@ -695,16 +694,17 @@
 //     TYPES::StateType: TestableState,
 //     TYPES::SignatureKey: TestableSignatureKey,
 //     MEMBERSHIP: Membership<TYPES> + Debug,
-//     NETWORK:
-//         TestableNetworkingImplementation<TYPES, Message<TYPES, Self>, PROPOSAL, VOTE, MEMBERSHIP>,
+//     NETWORK: TestableNetworkingImplementation<TYPES, PROPOSAL, VOTE, MEMBERSHIP>,
 //     STORAGE: Storage<TYPES, LEAF>,
 // {
-//     type QuorumExchange =
-//         QuorumExchange<TYPES, Self::Leaf, MEMBERSHIP, NETWORK, Message<TYPES, Self>>;
-//     // TODO seperate this part
-//     type CommitteeExchange = Self::QuorumExchange;
 //     type Leaf = LEAF;
+//     type Networking = NETWORK;
+//     type Membership = MEMBERSHIP;
 //     type Storage = STORAGE;
+//     type Proposal = PROPOSAL;
+//     type Vote = VOTE;
+//     type DAVoteAccumulator = VoteAccumulator<TYPES, TYPES::BlockType>;
+//     type QuorumVoteAccumulator = VoteAccumulator<TYPES, LEAF>;
 // }
 
 // impl<
@@ -723,8 +723,7 @@
 //     TYPES::StateType: TestableState,
 //     TYPES::SignatureKey: TestableSignatureKey,
 //     MEMBERSHIP: Membership<TYPES>,
-//     NETWORK:
-//         TestableNetworkingImplementation<TYPES, Message<TYPES, Self>, PROPOSAL, VOTE, MEMBERSHIP>,
+//     NETWORK: TestableNetworkingImplementation<TYPES, PROPOSAL, VOTE, MEMBERSHIP>,
 //     STORAGE: TestableStorage<TYPES, LEAF>,
 // {
 // }
@@ -741,112 +740,13 @@
 // {
 //     fn fmt(&self, fmt: &mut fmt::Formatter) -> fmt::Result {
 //         fmt.debug_struct("TestNodeImpl")
-//             // .field("network", &std::any::type_name::<<Self as TestableNodeImplementation>::Networking>())
-//             // .field("storage", &std::any::type_name::<<Self as TestableNodeImplementation>::Storage>())
-//             // .field("state", &std::any::type_name::<<Self as TestableNodeImplementation>::StateType>())
-//             // .field("election", &std::any::type_name::<<Self as TestableNodeImplementation>::Election>())
-//             // .field("key", &std::any::type_name::<<Self as TestableNodeImplementation>::SignatureKey>())
+//             .field("Types", &std::any::type_name::<TYPES>())
+//             .field("Leaf", &std::any::type_name::<LEAF>())
+//             .field("Proposal", &std::any::type_name::<PROPOSAL>())
+//             .field("Vote", &std::any::type_name::<VOTE>())
+//             .field("Network", &std::any::type_name::<NETWORK>())
+//             .field("STORAGE", &std::any::type_name::<STORAGE>())
+//             .field("MEMBERSHIP", &std::any::type_name::<MEMBERSHIP>())
 //             .finish_non_exhaustive()
 //     }
-// }
-=======
-/// An implementation of [`NodeImplementation`] for testing.
-pub struct TestNodeImpl<
-    TYPES: NodeType,
-    LEAF: LeafType<NodeType = TYPES>,
-    PROPOSAL: ProposalType<NodeType = TYPES>,
-    VOTE: VoteType<TYPES>,
-    NETWORK,
-    STORAGE,
-    MEMBERSHIP,
-> {
-    _pd: PhantomData<(TYPES, LEAF, PROPOSAL, VOTE, NETWORK, STORAGE, MEMBERSHIP)>,
-}
-
-impl<
-        TYPES: NodeType,
-        LEAF: LeafType<NodeType = TYPES>,
-        PROPOSAL: ProposalType<NodeType = TYPES>,
-        VOTE: VoteType<TYPES>,
-        NETWORK,
-        STORAGE,
-        MEMBERSHIP,
-    > Clone for TestNodeImpl<TYPES, LEAF, PROPOSAL, VOTE, NETWORK, STORAGE, MEMBERSHIP>
-{
-    fn clone(&self) -> Self {
-        Self { _pd: PhantomData }
-    }
-}
-
-impl<
-        TYPES: NodeType,
-        LEAF: LeafType<NodeType = TYPES>,
-        PROPOSAL: ProposalType<NodeType = TYPES>,
-        VOTE: VoteType<TYPES>,
-        NETWORK,
-        STORAGE,
-        MEMBERSHIP,
-    > NodeImplementation<TYPES>
-    for TestNodeImpl<TYPES, LEAF, PROPOSAL, VOTE, NETWORK, STORAGE, MEMBERSHIP>
-where
-    TYPES::BlockType: TestableBlock,
-    TYPES::StateType: TestableState,
-    TYPES::SignatureKey: TestableSignatureKey,
-    MEMBERSHIP: Membership<TYPES> + Debug,
-    NETWORK: TestableNetworkingImplementation<TYPES, PROPOSAL, VOTE, MEMBERSHIP>,
-    STORAGE: Storage<TYPES, LEAF>,
-{
-    type Leaf = LEAF;
-    type Networking = NETWORK;
-    type Membership = MEMBERSHIP;
-    type Storage = STORAGE;
-    type Proposal = PROPOSAL;
-    type Vote = VOTE;
-    type DAVoteAccumulator = VoteAccumulator<TYPES, TYPES::BlockType>;
-    type QuorumVoteAccumulator = VoteAccumulator<TYPES, LEAF>;
-}
-
-impl<
-        TYPES,
-        LEAF: LeafType<NodeType = TYPES>,
-        PROPOSAL: ProposalType<NodeType = TYPES>,
-        VOTE: VoteType<TYPES>,
-        NETWORK,
-        STORAGE,
-        MEMBERSHIP: Membership<TYPES> + Debug,
-    > TestableNodeImplementation<TYPES>
-    for TestNodeImpl<TYPES, LEAF, PROPOSAL, VOTE, NETWORK, STORAGE, MEMBERSHIP>
-where
-    TYPES: NodeType,
-    TYPES::BlockType: TestableBlock,
-    TYPES::StateType: TestableState,
-    TYPES::SignatureKey: TestableSignatureKey,
-    MEMBERSHIP: Membership<TYPES>,
-    NETWORK: TestableNetworkingImplementation<TYPES, PROPOSAL, VOTE, MEMBERSHIP>,
-    STORAGE: TestableStorage<TYPES, LEAF>,
-{
-}
-
-impl<
-        TYPES: NodeType,
-        LEAF: LeafType<NodeType = TYPES>,
-        PROPOSAL: ProposalType<NodeType = TYPES>,
-        VOTE: VoteType<TYPES>,
-        NETWORK,
-        STORAGE,
-        MEMBERSHIP,
-    > fmt::Debug for TestNodeImpl<TYPES, LEAF, PROPOSAL, VOTE, NETWORK, STORAGE, MEMBERSHIP>
-{
-    fn fmt(&self, fmt: &mut fmt::Formatter) -> fmt::Result {
-        fmt.debug_struct("TestNodeImpl")
-            .field("Types", &std::any::type_name::<TYPES>())
-            .field("Leaf", &std::any::type_name::<LEAF>())
-            .field("Proposal", &std::any::type_name::<PROPOSAL>())
-            .field("Vote", &std::any::type_name::<VOTE>())
-            .field("Network", &std::any::type_name::<NETWORK>())
-            .field("STORAGE", &std::any::type_name::<STORAGE>())
-            .field("MEMBERSHIP", &std::any::type_name::<MEMBERSHIP>())
-            .finish_non_exhaustive()
-    }
-}
->>>>>>> 127acd54
+// }