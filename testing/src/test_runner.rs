use super::overall_safety_task::OverallSafetyTask;
use super::overall_safety_task::RoundCtx;
use super::{completion_task::CompletionTask, txn_task::TxnTask};
use crate::test_launcher::Networks;
use crate::test_launcher::TestLauncher;
use hotshot::types::SystemContextHandle;

use hotshot::{
    traits::TestableNodeImplementation, HotShotInitializer, HotShotType, SystemContext, ViewRunner,
};
use hotshot_task::{
    event_stream::ChannelStream, global_registry::GlobalRegistry, task_launcher::TaskRunner,
};
use hotshot_types::traits::election::Membership;
use hotshot_types::traits::node_implementation::ExchangesType;
use hotshot_types::traits::signature_key::SignatureKey;
use hotshot_types::{
    message::Message,
    traits::{
        election::ConsensusExchange,
        metrics::NoMetrics,
        network::CommunicationChannel,
        node_implementation::{NodeType, QuorumCommChannel, QuorumEx},
    },
    HotShotConfig,
};
#[allow(deprecated)]
<<<<<<< HEAD
use rand::SeedableRng;
=======
use std::sync::Arc;
>>>>>>> 9cfbc915
use tracing::info;

#[derive(Clone)]
pub struct Node<TYPES: NodeType, I: TestableNodeImplementation<TYPES>> {
    pub node_id: u64,
    pub handle: SystemContextHandle<TYPES, I>,
}

/// The runner of a test network
/// spin up and down nodes, execute rounds
pub struct TestRunner<TYPES: NodeType, I: TestableNodeImplementation<TYPES>>
where
    QuorumCommChannel<TYPES, I>: CommunicationChannel<
        TYPES,
        Message<TYPES, I>,
        <QuorumEx<TYPES, I> as ConsensusExchange<TYPES, Message<TYPES, I>>>::Proposal,
        <QuorumEx<TYPES, I> as ConsensusExchange<TYPES, Message<TYPES, I>>>::Vote,
        <QuorumEx<TYPES, I> as ConsensusExchange<TYPES, Message<TYPES, I>>>::Membership,
    >,
{
    pub(crate) launcher: TestLauncher<TYPES, I>,
    pub(crate) nodes: Vec<Node<TYPES, I>>,
    pub(crate) next_node_id: u64,
    pub(crate) task_runner: TaskRunner,
}

impl<TYPES: NodeType, I: TestableNodeImplementation<TYPES>> TestRunner<TYPES, I>
where
    SystemContext<TYPES, I>: HotShotType<TYPES, I>,
    QuorumCommChannel<TYPES, I>: CommunicationChannel<
        TYPES,
        Message<TYPES, I>,
        <QuorumEx<TYPES, I> as ConsensusExchange<TYPES, Message<TYPES, I>>>::Proposal,
        <QuorumEx<TYPES, I> as ConsensusExchange<TYPES, Message<TYPES, I>>>::Vote,
        <QuorumEx<TYPES, I> as ConsensusExchange<TYPES, Message<TYPES, I>>>::Membership,
    >,
{
    /// excecute test
    pub async fn run_test(mut self)
    where
        SystemContext<TYPES, I>: ViewRunner<TYPES, I>,
        I::Exchanges: ExchangesType<
            TYPES,
            I::Leaf,
            Message<TYPES, I>,
            ElectionConfigs = (TYPES::ElectionConfigType, I::CommitteeElectionConfig),
        >,
    {
        let spinning_changes = self
            .launcher
            .metadata
            .spinning_properties
            .node_changes
            .clone();
        self.add_nodes(self.launcher.metadata.start_nodes).await;

        let TestRunner {
            launcher,
            nodes,
            next_node_id: _,
            mut task_runner,
        } = self;
        let registry = GlobalRegistry::default();
        let test_event_stream = ChannelStream::new();

        // add transaction task
        let txn_task_state = TxnTask {
            handles: nodes.clone(),
            next_node_idx: Some(0),
        };
        let (id, task) = (launcher.txn_task_generator)(
            txn_task_state,
            registry.clone(),
            test_event_stream.clone(),
        )
        .await;
        task_runner =
            task_runner.add_task(id, "Test Transaction Submission Task".to_string(), task);

        // add completion task
        let completion_task_state = CompletionTask {
            handles: nodes.clone(),
            test_event_stream: test_event_stream.clone(),
        };
        let (id, task) = (launcher.completion_task_generator)(
            completion_task_state,
            registry.clone(),
            test_event_stream.clone(),
        )
        .await;
        task_runner = task_runner.add_task(id, "Test Completion Task".to_string(), task);

        // add spinning task
        let spinning_task_state = crate::spinning_task::SpinningTask {
            handles: nodes.clone(),
            changes: spinning_changes.into_iter().map(|(_, b)| b).collect(),
        };
        let (id, task) = (launcher.spinning_task_generator)(
            spinning_task_state,
            registry.clone(),
            test_event_stream.clone(),
        )
        .await;
        task_runner = task_runner.add_task(id, "Test Spinning Task".to_string(), task);

        // add safety task
        let overall_safety_task_state = OverallSafetyTask {
            handles: nodes.clone(),
            ctx: RoundCtx::default(),
            test_event_stream: test_event_stream.clone(),
        };
        let (id, task) = (launcher.overall_safety_task_generator)(
            overall_safety_task_state,
            registry.clone(),
            test_event_stream.clone(),
        )
        .await;
        task_runner = task_runner.add_task(id, "Test Overall Safety Task".to_string(), task);

        // Start hotshot
        // Goes through all nodes, but really only needs to call this on the leader node of the first view
        for node in nodes {
            node.handle.hotshot.start_consensus().await;
        }

        let results = task_runner.launch().await;

        let mut error_list = vec![];
        for (name, result) in results {
            match result {
                hotshot_task::task::HotShotTaskCompleted::ShutDown => {
                    info!("Task {} shut down successfully", name)
                }
                hotshot_task::task::HotShotTaskCompleted::Error(e) => error_list.push((name, e)),
                _ => {
                    panic!("Future impl for task abstraction failed! This should never happen");
                }
            }
        }
        if !error_list.is_empty() {
            panic!("TEST FAILED! Results: {:?}", error_list);
        }
    }

    /// add nodes
    pub async fn add_nodes(&mut self, count: usize) -> Vec<u64>
    where
        SystemContext<TYPES, I>: ViewRunner<TYPES, I>,
        I::Exchanges: ExchangesType<
            TYPES,
            I::Leaf,
            Message<TYPES, I>,
            ElectionConfigs = (TYPES::ElectionConfigType, I::CommitteeElectionConfig),
        >,
    {

        let mut results = vec![];
        for _i in 0..count {
            tracing::error!("running node{}", _i);
            let node_id = self.next_node_id;
            let storage = (self.launcher.resource_generator.storage)(node_id);
            let config = self.launcher.resource_generator.config.clone();
            let initializer =
                HotShotInitializer::<TYPES, I::Leaf>::from_genesis(I::block_genesis()).unwrap();
            let networks = (self.launcher.resource_generator.channel_generator)(node_id);
            let node_id = self
                .add_node_with_config(networks, storage, initializer, config)
                .await;
            results.push(node_id);
        }

        results
    }

    /// add a specific node with a config
    pub async fn add_node_with_config(
        &mut self,
        networks: Networks<TYPES, I>,
        storage: I::Storage,
        initializer: HotShotInitializer<TYPES, I::Leaf>,
        config: HotShotConfig<TYPES::SignatureKey, <TYPES::SignatureKey as SignatureKey>::StakeTableEntry, TYPES::ElectionConfigType>,
    ) -> u64
    where
        SystemContext<TYPES, I>: ViewRunner<TYPES, I>,
        I::Exchanges: ExchangesType<
            TYPES,
            I::Leaf,
            Message<TYPES, I>,
            ElectionConfigs = (TYPES::ElectionConfigType, I::CommitteeElectionConfig),
        >,
    {
        let node_id = self.next_node_id;
        self.next_node_id += 1;

        let known_nodes = config.known_nodes.clone();
        let known_nodes_with_stake = config.known_nodes_with_stake.clone();
        // Generate key pair for certificate aggregation
        let private_key = TYPES::SignatureKey::generated_from_seed_indexed(
            [0u8; 32],
            node_id,
        ).1;
        let public_key = TYPES::SignatureKey::from_private(&private_key);
        let entry =  public_key.get_stake_table_entry(1u64);
        let quorum_election_config = config.election_config.clone().unwrap_or_else(|| {
            <QuorumEx<TYPES,I> as ConsensusExchange<
                TYPES,
                Message<TYPES, I>,
            >>::Membership::default_election_config(config.total_nodes.get() as u64)
        });
        let committee_election_config = I::committee_election_config_generator();
        let exchanges = I::Exchanges::create(
            known_nodes_with_stake.clone(),
            known_nodes.clone(),
            (
                quorum_election_config,
                committee_election_config(config.da_committee_size as u64),
            ),
            networks,
            public_key.clone(),
            entry.clone(),
            private_key.clone(),
        );
        let handle = SystemContext::init(
            public_key,
            private_key,
            node_id,
            config,
            storage,
            exchanges,
            initializer,
            NoMetrics::boxed(),
        )
        .await
        .expect("Could not init hotshot");
        self.nodes.push(Node { handle, node_id });
        node_id
    }
}<|MERGE_RESOLUTION|>--- conflicted
+++ resolved
@@ -25,11 +25,7 @@
     HotShotConfig,
 };
 #[allow(deprecated)]
-<<<<<<< HEAD
 use rand::SeedableRng;
-=======
-use std::sync::Arc;
->>>>>>> 9cfbc915
 use tracing::info;
 
 #[derive(Clone)]
@@ -185,7 +181,6 @@
             ElectionConfigs = (TYPES::ElectionConfigType, I::CommitteeElectionConfig),
         >,
     {
-
         let mut results = vec![];
         for _i in 0..count {
             tracing::error!("running node{}", _i);
@@ -210,7 +205,11 @@
         networks: Networks<TYPES, I>,
         storage: I::Storage,
         initializer: HotShotInitializer<TYPES, I::Leaf>,
-        config: HotShotConfig<TYPES::SignatureKey, <TYPES::SignatureKey as SignatureKey>::StakeTableEntry, TYPES::ElectionConfigType>,
+        config: HotShotConfig<
+            TYPES::SignatureKey,
+            <TYPES::SignatureKey as SignatureKey>::StakeTableEntry,
+            TYPES::ElectionConfigType,
+        >,
     ) -> u64
     where
         SystemContext<TYPES, I>: ViewRunner<TYPES, I>,
@@ -227,12 +226,9 @@
         let known_nodes = config.known_nodes.clone();
         let known_nodes_with_stake = config.known_nodes_with_stake.clone();
         // Generate key pair for certificate aggregation
-        let private_key = TYPES::SignatureKey::generated_from_seed_indexed(
-            [0u8; 32],
-            node_id,
-        ).1;
+        let private_key = TYPES::SignatureKey::generated_from_seed_indexed([0u8; 32], node_id).1;
         let public_key = TYPES::SignatureKey::from_private(&private_key);
-        let entry =  public_key.get_stake_table_entry(1u64);
+        let entry = public_key.get_stake_table_entry(1u64);
         let quorum_election_config = config.election_config.clone().unwrap_or_else(|| {
             <QuorumEx<TYPES,I> as ConsensusExchange<
                 TYPES,
