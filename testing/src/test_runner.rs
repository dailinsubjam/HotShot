--- conflicted
+++ resolved
@@ -641,25 +641,6 @@
         }
     }
 
-<<<<<<< HEAD
-    // #[cfg(test)]
-    // #[cfg_attr(
-    //     feature = "tokio-executor",
-    //     tokio::test(flavor = "multi_thread", worker_threads = 2)
-    // )]
-    // #[cfg_attr(feature = "async-std-executor", async_std::test)]
-    // async fn test_basic() {
-    //     async_compatibility_layer::logging::setup_logging();
-    //     async_compatibility_layer::logging::setup_backtrace();
-    //     let metadata = crate::app_tasks::test_builder::TestMetadata::default();
-    //     metadata
-    //         .gen_launcher::<SequencingTestTypes, SequencingMemoryImpl>()
-    //         .launch()
-    //         .run_test()
-    //         .await
-    //         .unwrap();
-    // }
-=======
     #[cfg(test)]
     #[cfg_attr(
         feature = "tokio-executor",
@@ -677,7 +658,6 @@
             .await
             .unwrap();
     }
->>>>>>> 019b5b60
 
     #[derive(Clone, Debug, Deserialize, Serialize, Hash, Eq, PartialEq)]
     pub struct SequencingWebImpl {}
