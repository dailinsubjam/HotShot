<<<<<<< HEAD
use crate::{
    round::{Round, RoundCtx, RoundResult},
    test_errors::ConsensusTestError,
    test_launcher::TestLauncher,
};
use async_compatibility_layer::logging::{setup_backtrace, setup_logging};
=======
use rand::SeedableRng;
use std::sync::Arc;
use tracing::info;

>>>>>>> f81aefac
use hotshot::{
    traits::TestableNodeImplementation, HotShotInitializer, HotShotType, SystemContext, ViewRunner,
};
use hotshot_task::{
    event_stream::ChannelStream, global_registry::GlobalRegistry, task::FilterEvent,
    task_launcher::TaskRunner,
};
use hotshot_task_impls::events::SequencingHotShotEvent;
use hotshot_types::certificate::QuorumCertificate;
use hotshot_types::traits::election::Membership;
use hotshot_types::traits::election::SignedCertificate;
use hotshot_types::traits::node_implementation::ExchangesType;
use hotshot_types::traits::signature_key::SignatureKey;
use hotshot_types::{
    message::Message,
    traits::{
        election::ConsensusExchange,
        metrics::NoMetrics,
        network::CommunicationChannel,
        node_implementation::{NodeType, QuorumCommChannel, QuorumEx},
    },
    HotShotConfig,
};
<<<<<<< HEAD
#[allow(deprecated)]
use nll::nll_todo::nll_todo;
use rand::SeedableRng;
use std::{collections::HashMap, sync::Arc};
use tracing::{debug, info, warn};

/// Wrapper for a function that takes a `node_id` and returns an instance of `T`.
pub type Generator<T> = Box<dyn Fn(u64) -> T + 'static>;
=======
use nll::nll_todo::nll_todo;
>>>>>>> f81aefac

use crate::overall_safety_task::OverallSafetyTaskErr;

use super::overall_safety_task::OverallSafetyTask;
use super::overall_safety_task::RoundCtx;
use super::{
    completion_task::{self, CompletionTask},
    test_launcher::TestLauncher,
    txn_task::TxnTask,
};
use hotshot::types::SystemContextHandle;

<<<<<<< HEAD
/// Wrapper Type for view sync function that takes a `ConnectedNetwork` and returns a `CommunicationChannel`
pub type ViewSyncNetworkGenerator<N, T> = Box<dyn Fn(Arc<N>) -> T + 'static>;
=======
#[derive(Clone)]
pub struct Node<TYPES: NodeType, I: TestableNodeImplementation<TYPES::ConsensusType, TYPES>> {
    pub node_id: u64,
    pub handle: SystemContextHandle<TYPES, I>,
}
>>>>>>> f81aefac

/// The runner of a test network
/// spin up and down nodes, execute rounds
pub struct TestRunner<TYPES: NodeType, I: TestableNodeImplementation<TYPES::ConsensusType, TYPES>>
where
    QuorumCommChannel<TYPES, I>: CommunicationChannel<
        TYPES,
        Message<TYPES, I>,
        <QuorumEx<TYPES, I> as ConsensusExchange<TYPES, Message<TYPES, I>>>::Proposal,
        <QuorumEx<TYPES, I> as ConsensusExchange<TYPES, Message<TYPES, I>>>::Vote,
        <QuorumEx<TYPES, I> as ConsensusExchange<TYPES, Message<TYPES, I>>>::Membership,
    >,
{
<<<<<<< HEAD
    launcher: TestLauncher<TYPES, I>,
    nodes: Vec<Node<TYPES, I>>,
    next_node_id: u64,
}

/// A node with an ID and event stream handle.
#[derive(Clone)]
pub struct Node<TYPES: NodeType, I: TestableNodeImplementation<TYPES::ConsensusType, TYPES>> {
    /// ID of the node.
    pub node_id: u64,
    /// Handle of the event stream.
    pub handle: SystemContextHandle<TYPES, I>,
}

/// HACK we want a concise and a wordy way to print things
/// unfortunately, debug is only available for option
/// and display is not
#[allow(clippy::type_complexity)]
pub fn concise_leaf_and_node<
    TYPES: NodeType,
    I: TestableNodeImplementation<TYPES::ConsensusType, TYPES>,
>(
    result: &Result<
        (
            Vec<<I as NodeImplementation<TYPES>>::Leaf>,
            QuorumCertificate<TYPES, <I as NodeImplementation<TYPES>>::Leaf>,
        ),
        HotShotError<TYPES>,
    >,
) -> String {
    match result {
        Ok(ok) => {
            let mut rstring = "vec![".to_string();
            for leaf in &ok.0 {
                rstring.push_str(&format!("{}", leaf));
            }
            rstring.push(']');

            format!("Ok(({}, {}))", rstring, ok.1)
        }
        Err(err) => {
            format!("Err({})", err)
        }
    }
=======
    pub(crate) launcher: TestLauncher<TYPES, I>,
    pub(crate) nodes: Vec<Node<TYPES, I>>,
    pub(crate) next_node_id: u64,
    pub(crate) task_runner: TaskRunner,
>>>>>>> f81aefac
}

impl<TYPES: NodeType, I: TestableNodeImplementation<TYPES::ConsensusType, TYPES>>
    TestRunner<TYPES, I>
where
    SystemContext<TYPES::ConsensusType, TYPES, I>: HotShotType<TYPES, I>,
    QuorumCommChannel<TYPES, I>: CommunicationChannel<
        TYPES,
        Message<TYPES, I>,
        <QuorumEx<TYPES, I> as ConsensusExchange<TYPES, Message<TYPES, I>>>::Proposal,
        <QuorumEx<TYPES, I> as ConsensusExchange<TYPES, Message<TYPES, I>>>::Vote,
        <QuorumEx<TYPES, I> as ConsensusExchange<TYPES, Message<TYPES, I>>>::Membership,
    >,
{
    pub(crate) fn new(launcher: TestLauncher<TYPES, I>) -> Self {
        Self {
            nodes: Vec::new(),
            next_node_id: 0,
            launcher,
            task_runner: TaskRunner::default(),
        }
    }

    /// excecute test
    pub async fn run_test(mut self)
    where
        SystemContext<TYPES::ConsensusType, TYPES, I>: ViewRunner<TYPES, I>,
        I::Exchanges: ExchangesType<
            TYPES::ConsensusType,
            TYPES,
            I::Leaf,
            Message<TYPES, I>,
            Networks = (
                QuorumCommChannel<TYPES, I>,
                I::ViewSyncCommChannel,
                I::CommitteeCommChannel,
            ),
            ElectionConfigs = (TYPES::ElectionConfigType, I::CommitteeElectionConfig),
        >,
    {
        let spinning_changes = self
            .launcher
            .metadata
            .spinning_properties
            .node_changes
            .clone();
        self.add_nodes(self.launcher.metadata.start_nodes).await;

        let TestRunner {
            launcher,
            nodes,
            next_node_id,
            mut task_runner,
        } = self;
        let registry = GlobalRegistry::default();
        let test_event_stream = ChannelStream::new();

        // add transaction task
        let txn_task_state = TxnTask {
            handles: nodes.clone(),
            next_node_idx: Some(0),
        };
        let (id, task) = (launcher.txn_task_generator)(
            txn_task_state,
            registry.clone(),
            test_event_stream.clone(),
        )
        .await;
        task_runner =
            task_runner.add_task(id, "Test Transaction Submission Task".to_string(), task);

        // add completion task
        let completion_task_state = CompletionTask {
            handles: nodes.clone(),
            test_event_stream: test_event_stream.clone(),
        };
        let (id, task) = (launcher.completion_task_generator)(
            completion_task_state,
            registry.clone(),
            test_event_stream.clone(),
        )
        .await;
        task_runner = task_runner.add_task(id, "Completion Task".to_string(), task);

        // add spinning task
        let spinning_task_state = crate::spinning_task::SpinningTask {
            handles: nodes.clone(),
            test_event_stream: test_event_stream.clone(),
            changes: spinning_changes.into_iter().map(|(a, b)| b).collect(),
        };
        let (id, task) = (launcher.spinning_task_generator)(
            spinning_task_state,
            registry.clone(),
            test_event_stream.clone(),
        )
        .await;
        task_runner = task_runner.add_task(id, "Completion Task".to_string(), task);

        // add safety task
        let overall_safety_task_state = OverallSafetyTask {
            handles: nodes.clone(),
            ctx: RoundCtx::default(),
            test_event_stream: test_event_stream.clone(),
        };
        let (id, task) = (launcher.overall_safety_task_generator)(
            overall_safety_task_state,
            registry.clone(),
            test_event_stream.clone(),
        )
        .await;
        task_runner = task_runner.add_task(id, "Overall Safety Task".to_string(), task);

        // Start hotshot
        // Goes through all nodes, but really only needs to call this on the leader node of the first view
        for node in nodes {
            node.handle.hotshot.start_consensus().await;
        }

        let results = task_runner.launch().await;

        let mut error_list = vec![];
        for (name, result) in results {
            match result {
                hotshot_task::task::HotShotTaskCompleted::ShutDown => {
                    info!("Task {} shut down successfully", name)
                }
                hotshot_task::task::HotShotTaskCompleted::Error(e) => error_list.push((name, e)),
                _ => {
                    panic!("Future impl for task abstraction failed! This should never happen");
                }
            }
        }
        if !error_list.is_empty() {
            panic!("TEST FAILED! Results: {:?}", error_list);
        }
    }

    /// add nodes
    pub async fn add_nodes(&mut self, count: usize) -> Vec<u64>
    where
        SystemContext<TYPES::ConsensusType, TYPES, I>: ViewRunner<TYPES, I>,
        I::Exchanges: ExchangesType<
            TYPES::ConsensusType,
            TYPES,
            I::Leaf,
            Message<TYPES, I>,
            Networks = (
                QuorumCommChannel<TYPES, I>,
                I::ViewSyncCommChannel,
                I::CommitteeCommChannel,
            ),
            ElectionConfigs = (TYPES::ElectionConfigType, I::CommitteeElectionConfig),
        >,
    {
        let mut results = vec![];
        for _i in 0..count {
            tracing::error!("running node{}", _i);
            let node_id = self.next_node_id;
            let network_generator = Arc::new((self.launcher.resource_generator.network_generator)(
                node_id,
            ));

            // NOTE ED: This creates a secondary network for the committee network.  As of now this always creates a secondary network,
            // so libp2p tests will not work since they are not configured to have two running at the same time.  If you want to
            // test libp2p commout out the below lines where noted.

            // NOTE ED: Comment out this line to run libp2p tests
            let secondary_network_generator =
                Arc::new((self
                    .launcher
                    .resource_generator
                    .secondary_network_generator)(node_id));

            let quorum_network =
                (self.launcher.resource_generator.quorum_network)(network_generator.clone());
            let committee_network =
                (self.launcher.resource_generator.committee_network)(secondary_network_generator);
            // NOTE ED: Switch the below line with the above line to run libp2p tests
            // let committee_network = (self.launcher.generator.committee_network)(network_generator);

            let view_sync_network =
                (self.launcher.resource_generator.view_sync_network)(network_generator);
            let storage = (self.launcher.resource_generator.storage)(node_id);
            let config = self.launcher.resource_generator.config.clone();
            let initializer =
                HotShotInitializer::<TYPES, I::Leaf>::from_genesis(I::block_genesis()).unwrap();
            let node_id = self
                .add_node_with_config(
                    quorum_network,
                    committee_network,
                    view_sync_network,
                    storage,
                    initializer,
                    config,
                )
                .await;
            results.push(node_id);
        }

        results
    }

    ///
    pub async fn add_node_with_config(
        &mut self,
        quorum_network: QuorumCommChannel<TYPES, I>,
        committee_network: I::CommitteeCommChannel,
        view_sync_network: I::ViewSyncCommChannel,
        storage: I::Storage,
        initializer: HotShotInitializer<TYPES, I::Leaf>,
        config: HotShotConfig<TYPES::SignatureKey, TYPES::ElectionConfigType>,
    ) -> u64
    where
        SystemContext<TYPES::ConsensusType, TYPES, I>: ViewRunner<TYPES, I>,
        I::Exchanges: ExchangesType<
            TYPES::ConsensusType,
            TYPES,
            I::Leaf,
            Message<TYPES, I>,
            Networks = (
                QuorumCommChannel<TYPES, I>,
                I::ViewSyncCommChannel,
                I::CommitteeCommChannel,
            ),
            ElectionConfigs = (TYPES::ElectionConfigType, I::CommitteeElectionConfig),
        >,
    {
        let node_id = self.next_node_id;
        self.next_node_id += 1;

        let known_nodes = config.known_nodes.clone();
        let private_key = I::generate_test_key(node_id);
        let public_key = TYPES::SignatureKey::from_private(&private_key);
        let ek = jf_primitives::aead::KeyPair::generate(&mut rand_chacha::ChaChaRng::from_seed(
            [0u8; 32],
        ));
        let quorum_election_config = config.election_config.clone().unwrap_or_else(|| {
            <QuorumEx<TYPES,I> as ConsensusExchange<
                TYPES,
                Message<TYPES, I>,
            >>::Membership::default_election_config(config.total_nodes.get() as u64)
        });
        let committee_election_config = I::committee_election_config_generator();
        let exchanges = I::Exchanges::create(
            known_nodes.clone(),
            (
                quorum_election_config,
                committee_election_config(config.da_committee_size as u64),
            ),
<<<<<<< HEAD
            // TODO ED Add view sync network here
            #[allow(deprecated)]
            (quorum_network, nll_todo(), committee_network),
=======
            (quorum_network, view_sync_network, committee_network),
>>>>>>> f81aefac
            public_key.clone(),
            private_key.clone(),
            ek.clone(),
        );
        let handle = SystemContext::init(
            public_key,
            private_key,
            node_id,
            config,
            storage,
            exchanges,
            initializer,
            NoMetrics::boxed(),
        )
        .await
        .expect("Could not init hotshot");
        self.nodes.push(Node { handle, node_id });
        node_id
    }
<<<<<<< HEAD

    /// Iterate over the [`SystemContextHandle`] nodes in this runner.
    pub fn nodes(&self) -> impl Iterator<Item = &SystemContextHandle<TYPES, I>> + '_ {
        self.nodes.iter().map(|node| &node.handle)
    }

    /// repeatedly executes consensus until either:
    /// * `self.fail_threshold` rounds fail
    /// * `self.num_succeeds` rounds are successful
    /// (for a definition of success defined by safety checks)
    pub async fn execute_rounds(
        &mut self,
        _num_success: usize,
        _fail_threshold: usize,
    ) -> Result<(), ConsensusTestError> {
        // the default context starts as empty
        let mut ctx = RoundCtx::<TYPES, I>::default();
        loop {
            if let Err(e) = self.execute_round(&mut ctx).await {
                match e {
                    ConsensusTestError::CompletedTestSuccessfully => return Ok(()),
                    e => {
                        panic!(
                            "TEST FAILED WITH Err: {e:#?}, \n TEST FAILED WITH context: {ctx:#?}"
                        )
                    }
                }
            }
        }
    }

    /// Execute a single round of consensus
    /// This consists of the following steps:
    /// - checking the state of the hotshot
    /// - setting up the round (ex: submitting txns) or spinning up or down nodes
    /// - checking safety conditions to ensure that the round executed as expected
    pub async fn execute_round(
        &mut self,
        ctx: &mut RoundCtx<TYPES, I>,
    ) -> Result<(), ConsensusTestError> {
        let Round {
            hooks,
            setup_round,
            safety_check,
        } = self.launcher.round.clone();

        info!("RUNNING HOOK");
        for hook in hooks {
            hook(self, ctx).await?;
        }

        info!("RUNNING SETUP");
        let txns = setup_round(self, ctx).await;
        info!("RUNNING VIEW");
        let results = self.run_one_round(txns).await;
        info!("RUNNING SAFETY");
        safety_check(self, ctx, results).await?;
        Ok(())
    }

    /// Internal function that unpauses hotshots and waits for round to complete,
    /// returns a `RoundResult` upon successful completion, indicating what (if anything) was
    /// committed
    async fn run_one_round(
        &mut self,
        txns: Vec<TYPES::Transaction>,
    ) -> RoundResult<TYPES, I::Leaf> {
        let mut results = HashMap::new();

        info!("EXECUTOR: running one round");
        for _handle in self.nodes() {
            info!("STARTING ONE ROUND");
            // TODO (justin) fix this. we need long running tasks
            #[allow(deprecated)]
            let _: () = nll_todo();
            // handle.start_one_round().await;
        }
        info!("EXECUTOR: done running one round");
        let mut failures = HashMap::new();
        for node in &mut self.nodes {
            info!("EXECUTOR: COLLECTING NODE {:?}", node.node_id.clone());
            // let result = node.handle.collect_round_events().await;
            // TODO (justin) fix this. we need long running tasks
            #[allow(deprecated)]
            let result = nll_todo();
            info!(
                "EXECUTOR: collected node {:?} results: {}",
                node.node_id.clone(),
                concise_leaf_and_node::<TYPES, I>(&result)
            );
            match result {
                Ok(leaves) => {
                    results.insert(node.node_id, leaves);
                }
                Err(e) => {
                    failures.insert(node.node_id, e);
                }
            }
        }
        info!("All nodes reached decision");
        if !failures.is_empty() {
            warn!(
                "Some failures this round. Failing nodes: {:?}. Successful nodes: {:?}",
                failures, results
            );
        }
        RoundResult {
            txns,
            success_nodes: results,
            failed_nodes: failures,
            /// setting this to success, It's the repsonsibiity of the checks and hooks
            /// to mark and report this as a failure
            success: Ok(()),
            agreed_state: None,
            agreed_block: None,
            agreed_leaf: None,
        }
    }

    /// Gracefully shut down this system
    pub async fn shutdown_all(&mut self) {
        for node in &mut self.nodes {
            node.handle.shut_down().await;
        }
        debug!("All nodes should be shut down now.");
    }

    /// In-place shut down an individual node with id `node_id`
    /// # Errors
    /// returns [`ConsensusRoundError::NoSuchNode`] if the node idx is either
    /// - already shut down
    /// - does not exist
    pub async fn shutdown(&mut self, node_id: u64) -> Result<(), ConsensusTestError> {
        let maybe_idx = self.nodes.iter().position(|n| n.node_id == node_id);
        if let Some(idx) = maybe_idx {
            let mut node = self.nodes.remove(idx);
            node.handle.shut_down().await;
            Ok(())
        } else {
            Err(ConsensusTestError::NoSuchNode {
                node_ids: self.ids(),
                requested_id: node_id,
            })
        }
    }

    /// returns the requested handle specified by `id` if it exists
    /// else returns `None`
    pub fn get_handle(&self, id: u64) -> Option<SystemContextHandle<TYPES, I>> {
        self.nodes.iter().find_map(|node| {
            if node.node_id == id {
                Some(node.handle.clone())
            } else {
                None
            }
        })
    }

    /// return curent node ids
    pub fn ids(&self) -> Vec<u64> {
        self.nodes.iter().map(|n| n.node_id).collect()
    }

    /// Add a random transaction to this runner.
    pub async fn add_random_transaction(
        &self,
        node_id: Option<usize>,
        rng: &mut dyn rand::RngCore,
    ) -> TYPES::Transaction {
        if self.nodes.is_empty() {
            panic!("Tried to add transaction, but no nodes have been added!");
        }

        use rand::seq::IteratorRandom;

        // we're assuming all nodes have the same leaf.
        // If they don't match, this is probably fine since
        // it should be caught by an assertion (and the txn will be rejected anyway)
        let leaf = self.nodes[0].handle.get_decided_leaf().await;

        let txn = I::leaf_create_random_transaction(&leaf, rng, 0);

        let node = if let Some(node_id) = node_id {
            self.nodes.get(node_id).unwrap()
        } else {
            // find a random handle to send this transaction from
            self.nodes.iter().choose(rng).unwrap()
        };

        node.handle
            .submit_transaction(txn.clone())
            .await
            .expect("Could not send transaction");
        txn
    }

    /// add `n` transactions
    /// TODO error handling to make sure entire set of transactions can be processed
    pub async fn add_random_transactions(
        &self,
        n: usize,
        rng: &mut dyn rand::RngCore,
    ) -> Option<Vec<TYPES::Transaction>> {
        let mut result = Vec::new();
        for _ in 0..n {
            result.push(self.add_random_transaction(None, rng).await);
        }
        Some(result)
    }
}

#[cfg(test)]
pub mod test {
    use hotshot::{
        demos::sdemo::{SDemoBlock, SDemoState, SDemoTransaction},
        traits::{
            election::{
                static_committee::{StaticCommittee, StaticElectionConfig, StaticVoteToken},
                vrf::JfPubKey,
            },
            implementations::{MemoryCommChannel, MemoryStorage, WebCommChannel},
            NodeImplementation,
        },
    };
    use hotshot_types::message::{Message, SequencingMessage};
    use hotshot_types::traits::election::ViewSyncExchange;
    use hotshot_types::vote::QuorumVote;
    use hotshot_types::vote::ViewSyncVote;
    use hotshot_types::{certificate::ViewSyncCertificate, data::QuorumProposal};
    use hotshot_types::{
        data::{DAProposal, SequencingLeaf, ViewNumber},
        traits::{
            consensus_type::sequencing_consensus::SequencingConsensus,
            election::{CommitteeExchange, QuorumExchange},
            node_implementation::{ChannelMaps, NodeType, SequencingExchanges},
        },
        vote::DAVote,
    };
    use jf_primitives::signatures::BLSSignatureScheme;
    use serde::{Deserialize, Serialize};
    #[derive(
        Copy,
        Clone,
        Debug,
        Default,
        Hash,
        PartialEq,
        Eq,
        PartialOrd,
        Ord,
        serde::Serialize,
        serde::Deserialize,
    )]
    pub struct SequencingTestTypes;
    impl NodeType for SequencingTestTypes {
        type ConsensusType = SequencingConsensus;
        type Time = ViewNumber;
        type BlockType = SDemoBlock;
        type SignatureKey = JfPubKey<BLSSignatureScheme>;
        type VoteTokenType = StaticVoteToken<Self::SignatureKey>;
        type Transaction = SDemoTransaction;
        type ElectionConfigType = StaticElectionConfig;
        type StateType = SDemoState;
    }

    #[derive(Clone, Debug, Deserialize, Serialize, Hash, Eq, PartialEq)]
    pub struct SequencingMemoryImpl {}

    type StaticMembership =
        StaticCommittee<SequencingTestTypes, SequencingLeaf<SequencingTestTypes>>;

    type StaticDAComm = MemoryCommChannel<
        SequencingTestTypes,
        SequencingMemoryImpl,
        DAProposal<SequencingTestTypes>,
        DAVote<SequencingTestTypes>,
        StaticMembership,
    >;

    type StaticQuroumComm = MemoryCommChannel<
        SequencingTestTypes,
        SequencingMemoryImpl,
        QuorumProposal<SequencingTestTypes, SequencingLeaf<SequencingTestTypes>>,
        QuorumVote<SequencingTestTypes, SequencingLeaf<SequencingTestTypes>>,
        StaticMembership,
    >;

    type StaticViewSyncComm = MemoryCommChannel<
        SequencingTestTypes,
        SequencingMemoryImpl,
        ViewSyncCertificate<SequencingTestTypes>,
        ViewSyncVote<SequencingTestTypes>,
        StaticMembership,
    >;

    impl NodeImplementation<SequencingTestTypes> for SequencingMemoryImpl {
        type Storage = MemoryStorage<SequencingTestTypes, SequencingLeaf<SequencingTestTypes>>;
        type Leaf = SequencingLeaf<SequencingTestTypes>;
        type Exchanges = SequencingExchanges<
            SequencingTestTypes,
            Message<SequencingTestTypes, Self>,
            QuorumExchange<
                SequencingTestTypes,
                Self::Leaf,
                QuorumProposal<SequencingTestTypes, SequencingLeaf<SequencingTestTypes>>,
                StaticMembership,
                StaticQuroumComm,
                Message<SequencingTestTypes, Self>,
            >,
            CommitteeExchange<
                SequencingTestTypes,
                StaticMembership,
                StaticDAComm,
                Message<SequencingTestTypes, Self>,
            >,
            ViewSyncExchange<
                SequencingTestTypes,
                ViewSyncCertificate<SequencingTestTypes>,
                StaticMembership,
                StaticViewSyncComm,
                Message<SequencingTestTypes, Self>,
            >,
        >;
        type ConsensusMessage = SequencingMessage<SequencingTestTypes, Self>;

        fn new_channel_maps(
            start_view: ViewNumber,
        ) -> (
            ChannelMaps<SequencingTestTypes, Self>,
            Option<ChannelMaps<SequencingTestTypes, Self>>,
        ) {
            (
                ChannelMaps::new(start_view),
                Some(ChannelMaps::new(start_view)),
            )
        }
    }

    #[cfg(test)]
    #[cfg_attr(
        feature = "tokio-executor",
        tokio::test(flavor = "multi_thread", worker_threads = 2)
    )]
    #[cfg_attr(feature = "async-std-executor", async_std::test)]
    async fn test_basic() {
        async_compatibility_layer::logging::setup_logging();
        async_compatibility_layer::logging::setup_backtrace();
        let metadata = crate::app_tasks::test_builder::TestMetadata::default();
        metadata
            .gen_launcher::<SequencingTestTypes, SequencingMemoryImpl>()
            .launch()
            .run_test()
            .await
            .unwrap();
    }

    #[derive(Clone, Debug, Deserialize, Serialize, Hash, Eq, PartialEq)]
    pub struct SequencingWebImpl {}

    type StaticWebDAComm = WebCommChannel<
        SequencingTestTypes,
        SequencingWebImpl,
        DAProposal<SequencingTestTypes>,
        DAVote<SequencingTestTypes>,
        StaticMembership,
    >;

    type StaticWebQuroumComm = WebCommChannel<
        SequencingTestTypes,
        SequencingWebImpl,
        QuorumProposal<SequencingTestTypes, SequencingLeaf<SequencingTestTypes>>,
        QuorumVote<SequencingTestTypes, SequencingLeaf<SequencingTestTypes>>,
        StaticMembership,
    >;

    type StaticWebViewSyncComm = WebCommChannel<
        SequencingTestTypes,
        SequencingWebImpl,
        ViewSyncCertificate<SequencingTestTypes>,
        ViewSyncVote<SequencingTestTypes>,
        StaticMembership,
    >;

    impl NodeImplementation<SequencingTestTypes> for SequencingWebImpl {
        type Storage = MemoryStorage<SequencingTestTypes, SequencingLeaf<SequencingTestTypes>>;
        type Leaf = SequencingLeaf<SequencingTestTypes>;
        type Exchanges = SequencingExchanges<
            SequencingTestTypes,
            Message<SequencingTestTypes, Self>,
            QuorumExchange<
                SequencingTestTypes,
                Self::Leaf,
                QuorumProposal<SequencingTestTypes, SequencingLeaf<SequencingTestTypes>>,
                StaticMembership,
                StaticWebQuroumComm,
                Message<SequencingTestTypes, Self>,
            >,
            CommitteeExchange<
                SequencingTestTypes,
                StaticMembership,
                StaticWebDAComm,
                Message<SequencingTestTypes, Self>,
            >,
            ViewSyncExchange<
                SequencingTestTypes,
                ViewSyncCertificate<SequencingTestTypes>,
                StaticMembership,
                StaticWebViewSyncComm,
                Message<SequencingTestTypes, Self>,
            >,
        >;
        type ConsensusMessage = SequencingMessage<SequencingTestTypes, Self>;

        fn new_channel_maps(
            start_view: ViewNumber,
        ) -> (
            ChannelMaps<SequencingTestTypes, Self>,
            Option<ChannelMaps<SequencingTestTypes, Self>>,
        ) {
            (
                ChannelMaps::new(start_view),
                Some(ChannelMaps::new(start_view)),
            )
        }
    }

    #[cfg(test)]
    #[cfg_attr(
        feature = "tokio-executor",
        tokio::test(flavor = "multi_thread", worker_threads = 2)
    )]
    #[cfg_attr(feature = "async-std-executor", async_std::test)]
    async fn test_basic_web_server() {
        // console_subscriber::init();
        async_compatibility_layer::logging::setup_logging();
        async_compatibility_layer::logging::setup_backtrace();
        let metadata = crate::app_tasks::test_builder::TestMetadata::default();
        metadata
            .gen_launcher::<SequencingTestTypes, SequencingWebImpl>()
            .launch()
            .run_test()
            .await
            .unwrap();
    }
=======
>>>>>>> f81aefac
}<|MERGE_RESOLUTION|>--- conflicted
+++ resolved
@@ -1,16 +1,9 @@
-<<<<<<< HEAD
 use crate::{
     round::{Round, RoundCtx, RoundResult},
     test_errors::ConsensusTestError,
     test_launcher::TestLauncher,
 };
 use async_compatibility_layer::logging::{setup_backtrace, setup_logging};
-=======
-use rand::SeedableRng;
-use std::sync::Arc;
-use tracing::info;
-
->>>>>>> f81aefac
 use hotshot::{
     traits::TestableNodeImplementation, HotShotInitializer, HotShotType, SystemContext, ViewRunner,
 };
@@ -34,18 +27,11 @@
     },
     HotShotConfig,
 };
-<<<<<<< HEAD
 #[allow(deprecated)]
 use nll::nll_todo::nll_todo;
 use rand::SeedableRng;
 use std::{collections::HashMap, sync::Arc};
 use tracing::{debug, info, warn};
-
-/// Wrapper for a function that takes a `node_id` and returns an instance of `T`.
-pub type Generator<T> = Box<dyn Fn(u64) -> T + 'static>;
-=======
-use nll::nll_todo::nll_todo;
->>>>>>> f81aefac
 
 use crate::overall_safety_task::OverallSafetyTaskErr;
 
@@ -58,16 +44,11 @@
 };
 use hotshot::types::SystemContextHandle;
 
-<<<<<<< HEAD
-/// Wrapper Type for view sync function that takes a `ConnectedNetwork` and returns a `CommunicationChannel`
-pub type ViewSyncNetworkGenerator<N, T> = Box<dyn Fn(Arc<N>) -> T + 'static>;
-=======
 #[derive(Clone)]
 pub struct Node<TYPES: NodeType, I: TestableNodeImplementation<TYPES::ConsensusType, TYPES>> {
     pub node_id: u64,
     pub handle: SystemContextHandle<TYPES, I>,
 }
->>>>>>> f81aefac
 
 /// The runner of a test network
 /// spin up and down nodes, execute rounds
@@ -81,57 +62,10 @@
         <QuorumEx<TYPES, I> as ConsensusExchange<TYPES, Message<TYPES, I>>>::Membership,
     >,
 {
-<<<<<<< HEAD
-    launcher: TestLauncher<TYPES, I>,
-    nodes: Vec<Node<TYPES, I>>,
-    next_node_id: u64,
-}
-
-/// A node with an ID and event stream handle.
-#[derive(Clone)]
-pub struct Node<TYPES: NodeType, I: TestableNodeImplementation<TYPES::ConsensusType, TYPES>> {
-    /// ID of the node.
-    pub node_id: u64,
-    /// Handle of the event stream.
-    pub handle: SystemContextHandle<TYPES, I>,
-}
-
-/// HACK we want a concise and a wordy way to print things
-/// unfortunately, debug is only available for option
-/// and display is not
-#[allow(clippy::type_complexity)]
-pub fn concise_leaf_and_node<
-    TYPES: NodeType,
-    I: TestableNodeImplementation<TYPES::ConsensusType, TYPES>,
->(
-    result: &Result<
-        (
-            Vec<<I as NodeImplementation<TYPES>>::Leaf>,
-            QuorumCertificate<TYPES, <I as NodeImplementation<TYPES>>::Leaf>,
-        ),
-        HotShotError<TYPES>,
-    >,
-) -> String {
-    match result {
-        Ok(ok) => {
-            let mut rstring = "vec![".to_string();
-            for leaf in &ok.0 {
-                rstring.push_str(&format!("{}", leaf));
-            }
-            rstring.push(']');
-
-            format!("Ok(({}, {}))", rstring, ok.1)
-        }
-        Err(err) => {
-            format!("Err({})", err)
-        }
-    }
-=======
     pub(crate) launcher: TestLauncher<TYPES, I>,
     pub(crate) nodes: Vec<Node<TYPES, I>>,
     pub(crate) next_node_id: u64,
     pub(crate) task_runner: TaskRunner,
->>>>>>> f81aefac
 }
 
 impl<TYPES: NodeType, I: TestableNodeImplementation<TYPES::ConsensusType, TYPES>>
@@ -381,13 +315,7 @@
                 quorum_election_config,
                 committee_election_config(config.da_committee_size as u64),
             ),
-<<<<<<< HEAD
-            // TODO ED Add view sync network here
-            #[allow(deprecated)]
-            (quorum_network, nll_todo(), committee_network),
-=======
             (quorum_network, view_sync_network, committee_network),
->>>>>>> f81aefac
             public_key.clone(),
             private_key.clone(),
             ek.clone(),
@@ -407,451 +335,4 @@
         self.nodes.push(Node { handle, node_id });
         node_id
     }
-<<<<<<< HEAD
-
-    /// Iterate over the [`SystemContextHandle`] nodes in this runner.
-    pub fn nodes(&self) -> impl Iterator<Item = &SystemContextHandle<TYPES, I>> + '_ {
-        self.nodes.iter().map(|node| &node.handle)
-    }
-
-    /// repeatedly executes consensus until either:
-    /// * `self.fail_threshold` rounds fail
-    /// * `self.num_succeeds` rounds are successful
-    /// (for a definition of success defined by safety checks)
-    pub async fn execute_rounds(
-        &mut self,
-        _num_success: usize,
-        _fail_threshold: usize,
-    ) -> Result<(), ConsensusTestError> {
-        // the default context starts as empty
-        let mut ctx = RoundCtx::<TYPES, I>::default();
-        loop {
-            if let Err(e) = self.execute_round(&mut ctx).await {
-                match e {
-                    ConsensusTestError::CompletedTestSuccessfully => return Ok(()),
-                    e => {
-                        panic!(
-                            "TEST FAILED WITH Err: {e:#?}, \n TEST FAILED WITH context: {ctx:#?}"
-                        )
-                    }
-                }
-            }
-        }
-    }
-
-    /// Execute a single round of consensus
-    /// This consists of the following steps:
-    /// - checking the state of the hotshot
-    /// - setting up the round (ex: submitting txns) or spinning up or down nodes
-    /// - checking safety conditions to ensure that the round executed as expected
-    pub async fn execute_round(
-        &mut self,
-        ctx: &mut RoundCtx<TYPES, I>,
-    ) -> Result<(), ConsensusTestError> {
-        let Round {
-            hooks,
-            setup_round,
-            safety_check,
-        } = self.launcher.round.clone();
-
-        info!("RUNNING HOOK");
-        for hook in hooks {
-            hook(self, ctx).await?;
-        }
-
-        info!("RUNNING SETUP");
-        let txns = setup_round(self, ctx).await;
-        info!("RUNNING VIEW");
-        let results = self.run_one_round(txns).await;
-        info!("RUNNING SAFETY");
-        safety_check(self, ctx, results).await?;
-        Ok(())
-    }
-
-    /// Internal function that unpauses hotshots and waits for round to complete,
-    /// returns a `RoundResult` upon successful completion, indicating what (if anything) was
-    /// committed
-    async fn run_one_round(
-        &mut self,
-        txns: Vec<TYPES::Transaction>,
-    ) -> RoundResult<TYPES, I::Leaf> {
-        let mut results = HashMap::new();
-
-        info!("EXECUTOR: running one round");
-        for _handle in self.nodes() {
-            info!("STARTING ONE ROUND");
-            // TODO (justin) fix this. we need long running tasks
-            #[allow(deprecated)]
-            let _: () = nll_todo();
-            // handle.start_one_round().await;
-        }
-        info!("EXECUTOR: done running one round");
-        let mut failures = HashMap::new();
-        for node in &mut self.nodes {
-            info!("EXECUTOR: COLLECTING NODE {:?}", node.node_id.clone());
-            // let result = node.handle.collect_round_events().await;
-            // TODO (justin) fix this. we need long running tasks
-            #[allow(deprecated)]
-            let result = nll_todo();
-            info!(
-                "EXECUTOR: collected node {:?} results: {}",
-                node.node_id.clone(),
-                concise_leaf_and_node::<TYPES, I>(&result)
-            );
-            match result {
-                Ok(leaves) => {
-                    results.insert(node.node_id, leaves);
-                }
-                Err(e) => {
-                    failures.insert(node.node_id, e);
-                }
-            }
-        }
-        info!("All nodes reached decision");
-        if !failures.is_empty() {
-            warn!(
-                "Some failures this round. Failing nodes: {:?}. Successful nodes: {:?}",
-                failures, results
-            );
-        }
-        RoundResult {
-            txns,
-            success_nodes: results,
-            failed_nodes: failures,
-            /// setting this to success, It's the repsonsibiity of the checks and hooks
-            /// to mark and report this as a failure
-            success: Ok(()),
-            agreed_state: None,
-            agreed_block: None,
-            agreed_leaf: None,
-        }
-    }
-
-    /// Gracefully shut down this system
-    pub async fn shutdown_all(&mut self) {
-        for node in &mut self.nodes {
-            node.handle.shut_down().await;
-        }
-        debug!("All nodes should be shut down now.");
-    }
-
-    /// In-place shut down an individual node with id `node_id`
-    /// # Errors
-    /// returns [`ConsensusRoundError::NoSuchNode`] if the node idx is either
-    /// - already shut down
-    /// - does not exist
-    pub async fn shutdown(&mut self, node_id: u64) -> Result<(), ConsensusTestError> {
-        let maybe_idx = self.nodes.iter().position(|n| n.node_id == node_id);
-        if let Some(idx) = maybe_idx {
-            let mut node = self.nodes.remove(idx);
-            node.handle.shut_down().await;
-            Ok(())
-        } else {
-            Err(ConsensusTestError::NoSuchNode {
-                node_ids: self.ids(),
-                requested_id: node_id,
-            })
-        }
-    }
-
-    /// returns the requested handle specified by `id` if it exists
-    /// else returns `None`
-    pub fn get_handle(&self, id: u64) -> Option<SystemContextHandle<TYPES, I>> {
-        self.nodes.iter().find_map(|node| {
-            if node.node_id == id {
-                Some(node.handle.clone())
-            } else {
-                None
-            }
-        })
-    }
-
-    /// return curent node ids
-    pub fn ids(&self) -> Vec<u64> {
-        self.nodes.iter().map(|n| n.node_id).collect()
-    }
-
-    /// Add a random transaction to this runner.
-    pub async fn add_random_transaction(
-        &self,
-        node_id: Option<usize>,
-        rng: &mut dyn rand::RngCore,
-    ) -> TYPES::Transaction {
-        if self.nodes.is_empty() {
-            panic!("Tried to add transaction, but no nodes have been added!");
-        }
-
-        use rand::seq::IteratorRandom;
-
-        // we're assuming all nodes have the same leaf.
-        // If they don't match, this is probably fine since
-        // it should be caught by an assertion (and the txn will be rejected anyway)
-        let leaf = self.nodes[0].handle.get_decided_leaf().await;
-
-        let txn = I::leaf_create_random_transaction(&leaf, rng, 0);
-
-        let node = if let Some(node_id) = node_id {
-            self.nodes.get(node_id).unwrap()
-        } else {
-            // find a random handle to send this transaction from
-            self.nodes.iter().choose(rng).unwrap()
-        };
-
-        node.handle
-            .submit_transaction(txn.clone())
-            .await
-            .expect("Could not send transaction");
-        txn
-    }
-
-    /// add `n` transactions
-    /// TODO error handling to make sure entire set of transactions can be processed
-    pub async fn add_random_transactions(
-        &self,
-        n: usize,
-        rng: &mut dyn rand::RngCore,
-    ) -> Option<Vec<TYPES::Transaction>> {
-        let mut result = Vec::new();
-        for _ in 0..n {
-            result.push(self.add_random_transaction(None, rng).await);
-        }
-        Some(result)
-    }
-}
-
-#[cfg(test)]
-pub mod test {
-    use hotshot::{
-        demos::sdemo::{SDemoBlock, SDemoState, SDemoTransaction},
-        traits::{
-            election::{
-                static_committee::{StaticCommittee, StaticElectionConfig, StaticVoteToken},
-                vrf::JfPubKey,
-            },
-            implementations::{MemoryCommChannel, MemoryStorage, WebCommChannel},
-            NodeImplementation,
-        },
-    };
-    use hotshot_types::message::{Message, SequencingMessage};
-    use hotshot_types::traits::election::ViewSyncExchange;
-    use hotshot_types::vote::QuorumVote;
-    use hotshot_types::vote::ViewSyncVote;
-    use hotshot_types::{certificate::ViewSyncCertificate, data::QuorumProposal};
-    use hotshot_types::{
-        data::{DAProposal, SequencingLeaf, ViewNumber},
-        traits::{
-            consensus_type::sequencing_consensus::SequencingConsensus,
-            election::{CommitteeExchange, QuorumExchange},
-            node_implementation::{ChannelMaps, NodeType, SequencingExchanges},
-        },
-        vote::DAVote,
-    };
-    use jf_primitives::signatures::BLSSignatureScheme;
-    use serde::{Deserialize, Serialize};
-    #[derive(
-        Copy,
-        Clone,
-        Debug,
-        Default,
-        Hash,
-        PartialEq,
-        Eq,
-        PartialOrd,
-        Ord,
-        serde::Serialize,
-        serde::Deserialize,
-    )]
-    pub struct SequencingTestTypes;
-    impl NodeType for SequencingTestTypes {
-        type ConsensusType = SequencingConsensus;
-        type Time = ViewNumber;
-        type BlockType = SDemoBlock;
-        type SignatureKey = JfPubKey<BLSSignatureScheme>;
-        type VoteTokenType = StaticVoteToken<Self::SignatureKey>;
-        type Transaction = SDemoTransaction;
-        type ElectionConfigType = StaticElectionConfig;
-        type StateType = SDemoState;
-    }
-
-    #[derive(Clone, Debug, Deserialize, Serialize, Hash, Eq, PartialEq)]
-    pub struct SequencingMemoryImpl {}
-
-    type StaticMembership =
-        StaticCommittee<SequencingTestTypes, SequencingLeaf<SequencingTestTypes>>;
-
-    type StaticDAComm = MemoryCommChannel<
-        SequencingTestTypes,
-        SequencingMemoryImpl,
-        DAProposal<SequencingTestTypes>,
-        DAVote<SequencingTestTypes>,
-        StaticMembership,
-    >;
-
-    type StaticQuroumComm = MemoryCommChannel<
-        SequencingTestTypes,
-        SequencingMemoryImpl,
-        QuorumProposal<SequencingTestTypes, SequencingLeaf<SequencingTestTypes>>,
-        QuorumVote<SequencingTestTypes, SequencingLeaf<SequencingTestTypes>>,
-        StaticMembership,
-    >;
-
-    type StaticViewSyncComm = MemoryCommChannel<
-        SequencingTestTypes,
-        SequencingMemoryImpl,
-        ViewSyncCertificate<SequencingTestTypes>,
-        ViewSyncVote<SequencingTestTypes>,
-        StaticMembership,
-    >;
-
-    impl NodeImplementation<SequencingTestTypes> for SequencingMemoryImpl {
-        type Storage = MemoryStorage<SequencingTestTypes, SequencingLeaf<SequencingTestTypes>>;
-        type Leaf = SequencingLeaf<SequencingTestTypes>;
-        type Exchanges = SequencingExchanges<
-            SequencingTestTypes,
-            Message<SequencingTestTypes, Self>,
-            QuorumExchange<
-                SequencingTestTypes,
-                Self::Leaf,
-                QuorumProposal<SequencingTestTypes, SequencingLeaf<SequencingTestTypes>>,
-                StaticMembership,
-                StaticQuroumComm,
-                Message<SequencingTestTypes, Self>,
-            >,
-            CommitteeExchange<
-                SequencingTestTypes,
-                StaticMembership,
-                StaticDAComm,
-                Message<SequencingTestTypes, Self>,
-            >,
-            ViewSyncExchange<
-                SequencingTestTypes,
-                ViewSyncCertificate<SequencingTestTypes>,
-                StaticMembership,
-                StaticViewSyncComm,
-                Message<SequencingTestTypes, Self>,
-            >,
-        >;
-        type ConsensusMessage = SequencingMessage<SequencingTestTypes, Self>;
-
-        fn new_channel_maps(
-            start_view: ViewNumber,
-        ) -> (
-            ChannelMaps<SequencingTestTypes, Self>,
-            Option<ChannelMaps<SequencingTestTypes, Self>>,
-        ) {
-            (
-                ChannelMaps::new(start_view),
-                Some(ChannelMaps::new(start_view)),
-            )
-        }
-    }
-
-    #[cfg(test)]
-    #[cfg_attr(
-        feature = "tokio-executor",
-        tokio::test(flavor = "multi_thread", worker_threads = 2)
-    )]
-    #[cfg_attr(feature = "async-std-executor", async_std::test)]
-    async fn test_basic() {
-        async_compatibility_layer::logging::setup_logging();
-        async_compatibility_layer::logging::setup_backtrace();
-        let metadata = crate::app_tasks::test_builder::TestMetadata::default();
-        metadata
-            .gen_launcher::<SequencingTestTypes, SequencingMemoryImpl>()
-            .launch()
-            .run_test()
-            .await
-            .unwrap();
-    }
-
-    #[derive(Clone, Debug, Deserialize, Serialize, Hash, Eq, PartialEq)]
-    pub struct SequencingWebImpl {}
-
-    type StaticWebDAComm = WebCommChannel<
-        SequencingTestTypes,
-        SequencingWebImpl,
-        DAProposal<SequencingTestTypes>,
-        DAVote<SequencingTestTypes>,
-        StaticMembership,
-    >;
-
-    type StaticWebQuroumComm = WebCommChannel<
-        SequencingTestTypes,
-        SequencingWebImpl,
-        QuorumProposal<SequencingTestTypes, SequencingLeaf<SequencingTestTypes>>,
-        QuorumVote<SequencingTestTypes, SequencingLeaf<SequencingTestTypes>>,
-        StaticMembership,
-    >;
-
-    type StaticWebViewSyncComm = WebCommChannel<
-        SequencingTestTypes,
-        SequencingWebImpl,
-        ViewSyncCertificate<SequencingTestTypes>,
-        ViewSyncVote<SequencingTestTypes>,
-        StaticMembership,
-    >;
-
-    impl NodeImplementation<SequencingTestTypes> for SequencingWebImpl {
-        type Storage = MemoryStorage<SequencingTestTypes, SequencingLeaf<SequencingTestTypes>>;
-        type Leaf = SequencingLeaf<SequencingTestTypes>;
-        type Exchanges = SequencingExchanges<
-            SequencingTestTypes,
-            Message<SequencingTestTypes, Self>,
-            QuorumExchange<
-                SequencingTestTypes,
-                Self::Leaf,
-                QuorumProposal<SequencingTestTypes, SequencingLeaf<SequencingTestTypes>>,
-                StaticMembership,
-                StaticWebQuroumComm,
-                Message<SequencingTestTypes, Self>,
-            >,
-            CommitteeExchange<
-                SequencingTestTypes,
-                StaticMembership,
-                StaticWebDAComm,
-                Message<SequencingTestTypes, Self>,
-            >,
-            ViewSyncExchange<
-                SequencingTestTypes,
-                ViewSyncCertificate<SequencingTestTypes>,
-                StaticMembership,
-                StaticWebViewSyncComm,
-                Message<SequencingTestTypes, Self>,
-            >,
-        >;
-        type ConsensusMessage = SequencingMessage<SequencingTestTypes, Self>;
-
-        fn new_channel_maps(
-            start_view: ViewNumber,
-        ) -> (
-            ChannelMaps<SequencingTestTypes, Self>,
-            Option<ChannelMaps<SequencingTestTypes, Self>>,
-        ) {
-            (
-                ChannelMaps::new(start_view),
-                Some(ChannelMaps::new(start_view)),
-            )
-        }
-    }
-
-    #[cfg(test)]
-    #[cfg_attr(
-        feature = "tokio-executor",
-        tokio::test(flavor = "multi_thread", worker_threads = 2)
-    )]
-    #[cfg_attr(feature = "async-std-executor", async_std::test)]
-    async fn test_basic_web_server() {
-        // console_subscriber::init();
-        async_compatibility_layer::logging::setup_logging();
-        async_compatibility_layer::logging::setup_backtrace();
-        let metadata = crate::app_tasks::test_builder::TestMetadata::default();
-        metadata
-            .gen_launcher::<SequencingTestTypes, SequencingWebImpl>()
-            .launch()
-            .run_test()
-            .await
-            .unwrap();
-    }
-=======
->>>>>>> f81aefac
 }