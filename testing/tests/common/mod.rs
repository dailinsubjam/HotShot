#![allow(dead_code)]

use ark_bls12_381::Parameters as Param381;
use async_compatibility_layer::logging::{setup_backtrace, setup_logging};
use blake3::Hasher;
use either::Either;
use futures::{future::LocalBoxFuture, FutureExt};
use hotshot::{
    traits::{
        dummy::DummyState,
        election::{
            static_committee::{StaticCommittee, StaticElectionConfig, StaticVoteToken},
            vrf::{JfPubKey, VRFStakeTableConfig, VRFVoteToken, VrfImpl},
        },
        implementations::{MemoryNetwork, MemoryStorage},
        NetworkReliability, NetworkingImplementation,
    },
    HotShotError,
};
use hotshot_testing::{
    ConsensusRoundError, Round, RoundPostSafetyCheck, RoundResult, RoundSetup, TestLauncher,
    TestNodeImpl, TestRunner,
};
use hotshot_types::{
    data::{LeafType, ProposalType, ValidatingLeaf, ValidatingProposal, ViewNumber},
    traits::{
        block_contents::dummy::{DummyBlock, DummyTransaction},
        election::Election,
        network::TestableNetworkingImplementation,
        node_implementation::{ApplicationMetadata, NodeTypes, TestableNodeImplementation},
        signature_key::TestableSignatureKey,
        state::{TestableBlock, TestableState, ValidatingConsensus},
        storage::TestableStorage,
    },
    HotShotConfig,
};
use jf_primitives::{
    signatures::{
        bls::{BLSSignature, BLSVerKey},
        BLSSignatureScheme,
    },
    vrf::blsvrf::BLSVRFScheme,
};
use serde::{Deserialize, Serialize};
use snafu::Snafu;
use std::{collections::HashSet, num::NonZeroUsize, sync::Arc, time::Duration};
use tracing::{error, info};
use Either::{Left, Right};

#[derive(Debug, Snafu)]
enum RoundError<TYPES: NodeTypes> {
    HotShot { source: HotShotError<TYPES> },
}

pub const N: usize = 32_usize;

pub struct TimingData {
    /// Base duration for next-view timeout, in milliseconds
    pub next_view_timeout: u64,
    /// The exponential backoff ration for the next-view timeout
    pub timeout_ratio: (u64, u64),
    /// The delay a leader inserts before starting pre-commit, in milliseconds
    pub round_start_delay: u64,
    /// Delay after init before starting consensus, in milliseconds
    pub start_delay: u64,
    /// The minimum amount of time a leader has to wait to start a round
    pub propose_min_round_time: Duration,
    /// The maximum amount of time a leader can wait to start a round
    pub propose_max_round_time: Duration,
}

/// TODO this should be taking in a election config
pub struct GeneralTestDescriptionBuilder {
    /// Total number of nodes in the test
    pub total_nodes: usize,
    /// nodes available at start
    pub start_nodes: usize,
    /// number of successful/passing rounds required for test to pass
    pub num_succeeds: usize,
    /// max number of failing rounds before test is failed
    pub failure_threshold: usize,
    /// Either a list of transactions submitter indexes to
    /// submit a random txn with each round, OR
    /// `tx_per_round` transactions are submitted each round
    /// to random nodes for `num_rounds + failure_threshold`
    /// Ignored if `self.rounds` is set
    pub txn_ids: Either<Vec<Vec<u64>>, usize>,
    /// Base duration for next-view timeout, in milliseconds
    pub next_view_timeout: u64,
    /// The exponential backoff ration for the next-view timeout
    pub timeout_ratio: (u64, u64),
    /// The delay a leader inserts before starting pre-commit, in milliseconds
    pub round_start_delay: u64,
    /// Delay after init before starting consensus, in milliseconds
    pub start_delay: u64,
    /// List of ids to shut down after spinning up
    pub ids_to_shut_down: Vec<HashSet<u64>>,
    /// Description of the network reliability
    pub network_reliability: Option<Arc<dyn NetworkReliability>>,
    /// number of bootstrap nodes
    pub num_bootstrap_nodes: usize,
    // Maximum transactions allowed in a block
    pub max_transactions: NonZeroUsize,
    // Minimum transactions required for a block
    pub min_transactions: usize,
    /// The minimum amount of time a leader has to wait to start a round
    pub propose_min_round_time: Duration,
    /// The maximum amount of time a leader can wait to start a round
    pub propose_max_round_time: Duration,
}

pub struct DetailedTestDescriptionBuilder<TYPES: NodeTypes, I: TestableNodeImplementation<TYPES>>
where
    TYPES::BlockType: TestableBlock,
    TYPES::StateType: TestableState<BlockType = TYPES::BlockType, Time = TYPES::Time>,
    TYPES::SignatureKey: TestableSignatureKey,
    I::Networking: TestableNetworkingImplementation<TYPES, I::Leaf, I::Proposal>,
    I::Storage: TestableStorage<TYPES, I::Leaf>,
{
    pub general_info: GeneralTestDescriptionBuilder,

    /// list of rounds
    pub rounds: Option<Vec<Round<TYPES, I>>>,

    /// function to generate the runner
    pub gen_runner: GenRunner<TYPES, I>,
}

impl<TYPES: NodeTypes, I: TestableNodeImplementation<TYPES>> TestDescription<TYPES, I>
where
    TYPES::BlockType: TestableBlock,
    TYPES::StateType: TestableState<BlockType = TYPES::BlockType, Time = TYPES::Time>,
    TYPES::SignatureKey: TestableSignatureKey,
    I::Networking: TestableNetworkingImplementation<TYPES, I::Leaf, I::Proposal>,
    I::Storage: TestableStorage<TYPES, I::Leaf>,
{
    /// default implementation of generate runner
    pub fn gen_runner(&self) -> TestRunner<TYPES, I> {
        let launcher = TestLauncher::new(
            self.total_nodes,
            self.num_bootstrap_nodes,
            self.min_transactions,
            I::Election::default_election_config(self.total_nodes as u64),
        );
        // modify runner to recognize timing params
        let set_timing_params =
            |a: &mut HotShotConfig<TYPES::SignatureKey, TYPES::ElectionConfigType>| {
                a.next_view_timeout = self.timing_config.next_view_timeout;
                a.timeout_ratio = self.timing_config.timeout_ratio;
                a.round_start_delay = self.timing_config.round_start_delay;
                a.start_delay = self.timing_config.start_delay;
                a.propose_min_round_time = self.timing_config.propose_min_round_time;
                a.propose_max_round_time = self.timing_config.propose_max_round_time;
            };

        // create runner from launcher
        launcher
            // insert timing parameters
            .modify_default_config(set_timing_params)
            .launch()
    }
    /// execute a consensus test based on `Self`
    /// total_nodes: num nodes to run with
    /// txn_ids: vec of vec of transaction ids to send each round
    pub async fn execute(self) -> Result<(), ConsensusRoundError> {
        setup_logging();
        setup_backtrace();

        let mut runner = if let Some(ref generator) = self.gen_runner {
            generator(&self)
        } else {
            self.gen_runner()
        };

        // configure nodes/timing
        runner.add_nodes(self.start_nodes).await;

        for (idx, node) in runner.nodes().collect::<Vec<_>>().iter().enumerate().rev() {
            node.networking().ready().await;
            info!("EXECUTOR: NODE {:?} IS READY", idx);
        }

        let len = self.rounds.len() as u64;
        runner.with_rounds(self.rounds);

        runner
            .execute_rounds(len, self.failure_threshold as u64)
            .await
            .unwrap();

        Ok(())
    }
}

impl GeneralTestDescriptionBuilder {
    pub fn build<TYPES: NodeTypes, I: TestableNodeImplementation<TYPES>>(
        self,
    ) -> TestDescription<TYPES, I>
    where
        TYPES::BlockType: TestableBlock,
        TYPES::StateType: TestableState<BlockType = TYPES::BlockType, Time = TYPES::Time>,
        TYPES::SignatureKey: TestableSignatureKey,
        I::Networking: TestableNetworkingImplementation<TYPES, I::Leaf, I::Proposal>,
        I::Storage: TestableStorage<TYPES, I::Leaf>,
    {
        DetailedTestDescriptionBuilder {
            general_info: self,
            rounds: None,
            gen_runner: None,
        }
        .build()
    }
}

impl<TYPES: NodeTypes, I: TestableNodeImplementation<TYPES>>
    DetailedTestDescriptionBuilder<TYPES, I>
where
    TYPES::BlockType: TestableBlock,
    TYPES::StateType: TestableState<BlockType = TYPES::BlockType, Time = TYPES::Time>,
    TYPES::SignatureKey: TestableSignatureKey,
    I::Networking: TestableNetworkingImplementation<TYPES, I::Leaf, I::Proposal>,
    I::Storage: TestableStorage<TYPES, I::Leaf>,
{
    pub fn build(self) -> TestDescription<TYPES, I> {
        let timing_config = TimingData {
            next_view_timeout: self.general_info.next_view_timeout,
            timeout_ratio: self.general_info.timeout_ratio,
            round_start_delay: self.general_info.round_start_delay,
            start_delay: self.general_info.start_delay,
            propose_min_round_time: self.general_info.propose_min_round_time,
            propose_max_round_time: self.general_info.propose_max_round_time,
        };

        let rounds = if let Some(rounds) = self.rounds {
            rounds
        } else {
            self.default_populate_rounds()
        };

        TestDescription {
            rounds,
            gen_runner: self.gen_runner,
            timing_config,
            network_reliability: self.general_info.network_reliability,
            total_nodes: self.general_info.total_nodes,
            start_nodes: self.general_info.start_nodes,
            failure_threshold: self.general_info.failure_threshold,
            num_bootstrap_nodes: self.general_info.num_bootstrap_nodes,
            max_transactions: self.general_info.max_transactions,
            min_transactions: self.general_info.min_transactions,
        }
    }
}

/// Description of a test. Contains all metadata necessary to execute test
pub struct TestDescription<TYPES: NodeTypes, I: TestableNodeImplementation<TYPES>>
where
    TYPES::BlockType: TestableBlock,
    TYPES::StateType: TestableState<BlockType = TYPES::BlockType, Time = TYPES::Time>,
    TYPES::SignatureKey: TestableSignatureKey,
    I::Networking: TestableNetworkingImplementation<TYPES, I::Leaf, I::Proposal>,
    I::Storage: TestableStorage<TYPES, I::Leaf>,
{
    /// TODO unneeded (should be sufficient to have gen runner)
    /// the ronds to run for the test
    pub rounds: Vec<Round<TYPES, I>>,
    /// function to create a [`TestRunner`]
    pub gen_runner: GenRunner<TYPES, I>,
    /// timing information applied to hotshots
    pub timing_config: TimingData,
    /// TODO this should be implementation detail of network (perhaps fed into
    /// constructor/generator).
    /// Description of the network reliability (dropped/mutated packets etc)
    /// if `None`, good networking conditions are assumed
    pub network_reliability: Option<Arc<dyn NetworkReliability>>,
    /// Total number of nodes in the test
    pub total_nodes: usize,
    /// nodes available at start
    /// The rest are assumed to be started in the round setup
    pub start_nodes: usize,
    /// max number of failing rounds before test is failed
    pub failure_threshold: usize,
    /// number bootstrap nodes
    pub num_bootstrap_nodes: usize,
    // Maximum transactions allowed in a block
    pub max_transactions: NonZeroUsize,
    // Minimum transactions required for a block
    pub min_transactions: usize,
}

/// type alias for generating a [`TestRunner`]
pub type GenRunner<TYPES, I> =
    Option<Arc<dyn Fn(&TestDescription<TYPES, I>) -> TestRunner<TYPES, I>>>;

/// type alias for doing setup for a consensus round
pub type TestSetup<TYPES, TRANS, I> =
    Vec<Box<dyn FnOnce(&mut TestRunner<TYPES, I>) -> LocalBoxFuture<Vec<TRANS>>>>;

/// application metadata stub
#[derive(Debug, Clone, Serialize, Deserialize, Eq, PartialEq)]
pub struct VrfTestMetaData {}

impl ApplicationMetadata for VrfTestMetaData {}

#[derive(
    Copy,
    Clone,
    Debug,
    Default,
    Hash,
    PartialEq,
    Eq,
    PartialOrd,
    Ord,
    serde::Serialize,
    serde::Deserialize,
)]
pub struct VrfTestTypes;
impl NodeTypes for VrfTestTypes {
    // TODO (da) can this be SequencingConsensus?
    type ConsensusType = ValidatingConsensus;
    type Time = ViewNumber;
    type BlockType = DummyBlock;
    type SignatureKey = JfPubKey<BLSSignatureScheme<Param381>>;
    type VoteTokenType = VRFVoteToken<BLSVerKey<Param381>, BLSSignature<Param381>>;
    type Transaction = DummyTransaction;
    type ElectionConfigType = VRFStakeTableConfig;
    type StateType = DummyState;
    type ApplicationMetadataType = VrfTestMetaData;
}

/// application metadata stub
#[derive(Debug, Clone, Serialize, Deserialize, Eq, PartialEq)]
pub struct StaticCommitteeMetaData {}

impl ApplicationMetadata for StaticCommitteeMetaData {}

#[derive(
    Copy,
    Clone,
    Debug,
    Default,
    Hash,
    PartialEq,
    Eq,
    PartialOrd,
    Ord,
    serde::Serialize,
    serde::Deserialize,
)]
pub struct StaticCommitteeTestTypes;
impl NodeTypes for StaticCommitteeTestTypes {
    // TODO (da) can this be SequencingConsensus?
    type ConsensusType = ValidatingConsensus;
    type Time = ViewNumber;
    type BlockType = DummyBlock;
    type SignatureKey = JfPubKey<BLSSignatureScheme<Param381>>;
    type VoteTokenType = StaticVoteToken<JfPubKey<BLSSignatureScheme<Param381>>>;
    type Transaction = DummyTransaction;
    type ElectionConfigType = StaticElectionConfig;
    type StateType = DummyState;
    type ApplicationMetadataType = StaticCommitteeMetaData;
}
// #[derive(
//     Copy,
//     Clone,
//     Debug,
//     Default,
//     Hash,
//     PartialEq,
//     Eq,
//     PartialOrd,
//     Ord,
//     serde::Serialize,
//     serde::Deserialize,
// )]
// pub struct DACommitteeTestTypes;
// impl NodeTypes for DACommitteeTestTypes {
//     type ConsensusType = SequencingConsensus;
//     type Time = ViewNumber;
//     type BlockType = DABlock<DummyBlock>;
//     type SignatureKey = JfPubKey<BLSSignatureScheme<Param381>>;
//     type VoteTokenType = StaticVoteToken<JfPubKey<BLSSignatureScheme<Param381>>>;
//     type Transaction = DATransaction<DummyBlock>;
//     type ElectionConfigType = StaticElectionConfig;
//     type StateType = DAState<DummyBlock>;
// }

/// type synonym for vrf committee election
/// with in-memory network
pub type StandardNodeImplType = TestNodeImpl<
    VrfTestTypes,
    ValidatingLeaf<VrfTestTypes>,
    ValidatingProposal<VrfTestTypes, TestElection>,
    MemoryNetwork<
        VrfTestTypes,
        ValidatingLeaf<VrfTestTypes>,
        ValidatingProposal<VrfTestTypes, TestElection>,
    >,
    MemoryStorage<VrfTestTypes, ValidatingLeaf<VrfTestTypes>>,
    VrfImpl<
        VrfTestTypes,
        ValidatingLeaf<VrfTestTypes>,
        BLSSignatureScheme<Param381>,
        BLSVRFScheme<Param381>,
        Hasher,
        Param381,
    >,
>;

/// type synonym for static committee
/// with in-memory network
pub type StaticNodeImplType = TestNodeImpl<
    StaticCommitteeTestTypes,
    ValidatingLeaf<StaticCommitteeTestTypes>,
    ValidatingProposal<StaticCommitteeTestTypes, TestElection>,
    MemoryNetwork<
        StaticCommitteeTestTypes,
        ValidatingLeaf<StaticCommitteeTestTypes>,
        ValidatingProposal<StaticCommitteeTestTypes, TestElection>,
    >,
    MemoryStorage<StaticCommitteeTestTypes, ValidatingLeaf<StaticCommitteeTestTypes>>,
    StaticCommittee<StaticCommitteeTestTypes, ValidatingLeaf<StaticCommitteeTestTypes>>,
>;

/// type alias for the test runner type
pub type AppliedTestRunner<TYPES, LEAF, PROPOSAL, ELECTION> =
    TestRunner<TYPES, AppliedTestNodeImpl<TYPES, LEAF, PROPOSAL, ELECTION>>;
pub type AppliedTestNodeImpl<
    TYPES,
    LEAF: LeafType<NodeType = TYPES>,
    PROPOSAL: ProposalType<NodeTypes = TYPES>,
    ELECTION,
> = TestNodeImpl<
    TYPES,
    LEAF,
    PROPOSAL,
    MemoryNetwork<TYPES, LEAF, PROPOSAL>,
    MemoryStorage<TYPES, LEAF>,
    ELECTION,
>;

// FIXME THIS is why we need to split up metadat and anonymous functions
impl Default for GeneralTestDescriptionBuilder {
    /// by default, just a single round
    fn default() -> Self {
        Self {
            total_nodes: 5,
            start_nodes: 5,
            num_succeeds: 1,
            failure_threshold: 0,
            txn_ids: Right(1),
            next_view_timeout: 10000,
            timeout_ratio: (11, 10),
            round_start_delay: 1,
            start_delay: 1,
            ids_to_shut_down: Vec::new(),
            network_reliability: None,
            num_bootstrap_nodes: 5,
            propose_min_round_time: Duration::new(0, 0),
            propose_max_round_time: Duration::new(5, 0),
            max_transactions: NonZeroUsize::new(999999).unwrap(),
            min_transactions: 0,
        }
    }
}

/// given a description of rounds, generates such rounds
/// args
/// * `shut_down_ids`: vector of ids to shut down each round
/// * `submitter_ids`: vector of ids to submit txns to each round
/// * `num_rounds`: total number of rounds to generate
pub fn default_submitter_id_to_round<TYPES, I: TestableNodeImplementation<TYPES>>(
    mut shut_down_ids: Vec<HashSet<u64>>,
    submitter_ids: Vec<Vec<u64>>,
    num_rounds: u64,
) -> TestSetup<TYPES, TYPES::Transaction, I>
where
    TYPES: NodeTypes,
    TYPES::BlockType: TestableBlock,
    TYPES::StateType: TestableState<BlockType = TYPES::BlockType, Time = TYPES::Time>,
    TYPES::SignatureKey: TestableSignatureKey,
    I::Networking: TestableNetworkingImplementation<TYPES, I::Leaf, I::Proposal>,
    I::Storage: TestableStorage<TYPES, I::Leaf>,
{
    // make sure the lengths match so zip doesn't spit out none
    if shut_down_ids.len() < submitter_ids.len() {
        shut_down_ids.append(&mut vec![
            HashSet::new();
            submitter_ids.len() - shut_down_ids.len()
        ])
    }

    let mut rounds: TestSetup<TYPES, TYPES::Transaction, I> = Vec::new();
    for (round_ids, shutdown_ids) in submitter_ids.into_iter().zip(shut_down_ids.into_iter()) {
        let run_round: RoundSetup<TYPES, TYPES::Transaction, I> = Box::new(
            move |runner: &mut TestRunner<TYPES, I>| -> LocalBoxFuture<Vec<TYPES::Transaction>> {
                async move {
                    let mut rng = rand::thread_rng();
                    for id in shutdown_ids.clone() {
                        runner.shutdown(id).await.unwrap();
                    }
                    let mut txns = Vec::new();
                    for id in round_ids.clone() {
                        let new_txn = runner
                            .add_random_transaction(Some(id as usize), &mut rng)
                            .await;
                        txns.push(new_txn);
                    }
                    txns
                }
                .boxed_local()
            },
        );
        rounds.push(run_round);
    }

    // if there are not enough rounds, add some autogenerated ones to keep liveness
    if num_rounds > rounds.len() as u64 {
        let remaining_rounds = num_rounds - rounds.len() as u64;
        // just enough to keep round going
        let mut extra_rounds = default_randomized_ids_to_round(vec![], remaining_rounds, 1);
        rounds.append(&mut extra_rounds);
    }

    rounds
}

/// generate a randomized set of transactions each round
/// * `shut_down_ids`: vec of ids to shut down each round
/// * `txns_per_round`: number of transactions to submit each round
/// * `num_rounds`: number of rounds
pub fn default_randomized_ids_to_round<TYPES: NodeTypes, I: TestableNodeImplementation<TYPES>>(
    shut_down_ids: Vec<HashSet<u64>>,
    num_rounds: u64,
    txns_per_round: u64,
) -> TestSetup<TYPES, TYPES::Transaction, I>
where
    TYPES::BlockType: TestableBlock,
    TYPES::StateType: TestableState<BlockType = TYPES::BlockType, Time = TYPES::Time>,
    TYPES::SignatureKey: TestableSignatureKey,
    I::Networking: TestableNetworkingImplementation<TYPES, I::Leaf, I::Proposal>,
    I::Storage: TestableStorage<TYPES, I::Leaf>,
{
    let mut rounds: TestSetup<TYPES, TYPES::Transaction, I> = Vec::new();

    for round_idx in 0..num_rounds {
        let to_kill = shut_down_ids.get(round_idx as usize).cloned();
        let run_round: RoundSetup<TYPES, TYPES::Transaction, I> = Box::new(
            move |runner: &mut TestRunner<TYPES, I>| -> LocalBoxFuture<Vec<TYPES::Transaction>> {
                async move {
                    let mut rng = rand::thread_rng();
                    if let Some(to_shut_down) = to_kill.clone() {
                        for idx in to_shut_down {
                            runner.shutdown(idx).await.unwrap();
                        }
                    }

                    runner
                        .add_random_transactions(txns_per_round as usize, &mut rng)
                        .await
                        .unwrap()
                }
                .boxed_local()
            },
        );

        rounds.push(Box::new(run_round));
    }

    rounds
}

impl<TYPES: NodeTypes, I: TestableNodeImplementation<TYPES>>
    DetailedTestDescriptionBuilder<TYPES, I>
where
    TYPES::BlockType: TestableBlock,
    TYPES::StateType: TestableState<BlockType = TYPES::BlockType, Time = TYPES::Time>,
    TYPES::SignatureKey: TestableSignatureKey,
    I::Networking: TestableNetworkingImplementation<TYPES, I::Leaf, I::Proposal>,
    I::Storage: TestableStorage<TYPES, I::Leaf>,
{
    /// create rounds of consensus based on the data in `self`
    pub fn default_populate_rounds(&self) -> Vec<Round<TYPES, I>> {
        // total number of rounds to be prepared to run assuming there may be failures
        let total_rounds = self.general_info.num_succeeds + self.general_info.failure_threshold;

        let setups = match self.general_info.txn_ids.clone() {
            Left(l) => default_submitter_id_to_round(
                self.general_info.ids_to_shut_down.clone(),
                l,
                total_rounds as u64,
            ),
            Right(tx_per_round) => default_randomized_ids_to_round(
                self.general_info.ids_to_shut_down.clone(),
                total_rounds as u64,
                tx_per_round as u64,
            ),
        };

        setups
            .into_iter()
            .map(|setup| {
                let safety_check_post: RoundPostSafetyCheck<TYPES, I> = Box::new(
                    move |runner: &TestRunner<TYPES, I>,
                          results: RoundResult<TYPES>|
                          -> LocalBoxFuture<Result<(), ConsensusRoundError>> {
                        async move {
                            info!(?results);
                            // this check is rather strict:
                            // 1) all nodes have the SAME state
                            // 2) no nodes failed
                            runner.validate_node_states().await;

                            if results.failures.is_empty() {
                                Ok(())
                            } else {
                                error!(
                                    "post safety check failed. Failing nodes {:?}",
                                    results.failures
                                );
                                Err(ConsensusRoundError::ReplicasTimedOut {})
                            }
                        }
                        .boxed_local()
                    },
                );

                Round {
                    setup_round: Some(setup),
                    safety_check_post: Some(safety_check_post),
                    safety_check_pre: None,
                }
            })
            .collect::<Vec<_>>()
    }
}

/// given `num_nodes`, calculate min number of honest nodes
/// for consensus to function properly
pub fn get_threshold(num_nodes: u64) -> u64 {
    ((num_nodes * 2) / 3) + 1
}

/// given `num_nodes`, calculate max number of byzantine nodes
pub fn get_tolerance(num_nodes: u64) -> u64 {
    num_nodes - get_threshold(num_nodes)
}

/// Generate the inside of a test.
/// Only for internal usage.
#[macro_export]
macro_rules! gen_inner_fn {
    ($TEST_TYPE:ty, $e:expr) => {
        // NOTE we need this since proptest doesn't implement async things
        async_compatibility_layer::art::async_block_on(async move {
            async_compatibility_layer::logging::setup_logging();
            async_compatibility_layer::logging::setup_backtrace();
            let description = $e;
            let built: $TEST_TYPE = description.build();
            built.execute().await.unwrap()
        });
    };
}

/// special casing for proptest. Need the inner thing to block
#[macro_export]
macro_rules! gen_inner_fn_proptest {
    ($TEST_TYPE:ty, $e:expr) => {
        // NOTE we need this since proptest doesn't implement async things
        async_compatibility_layer::art::async_block_on_with_runtime(async move {
            async_compatibility_layer::logging::setup_logging();
            async_compatibility_layer::logging::setup_backtrace();
            let description = $e;
            let built: $TEST_TYPE = description.build();
            built.execute().await.unwrap()
        });
    };
}

/// Generate a test.
/// Args:
/// - $TEST_TYPE: TestDescription type
/// - $fn_name: name of test
/// - $e: The test description
/// - $keep: whether or not to ignore the test
/// - $args: list of arguments to fuzz over (fed to proptest)
#[macro_export]
macro_rules! cross_test {
    // base case
    ($TEST_TYPE:ty, $fn_name:ident, $e:expr, keep: true, slow: false, args: $($args:tt)+) => {
        proptest::prelude::proptest!{
            #![proptest_config(
                proptest::prelude::ProptestConfig {
                    timeout: 300000,
                    cases: 10,
                    .. proptest::prelude::ProptestConfig::default()
                }
                )]
                #[test]
                fn $fn_name($($args)+) {
                    gen_inner_fn_proptest!($TEST_TYPE, $e);
                }
        }
    };
    ($TEST_TYPE:ty, $fn_name:ident, $e:expr, keep: true, slow: true, args: $($args:tt)+) => {
        proptest::prelude::proptest!{
            #![proptest_config(
                proptest::prelude::ProptestConfig {
                    timeout: 300000,
                    cases: 10,
                    .. proptest::prelude::ProptestConfig::default()
                }
                )]
                #[cfg(feature = "slow-tests")]
                #[test]
                fn $fn_name($($args)+) {
                    gen_inner_fn_proptest!($TEST_TYPE, $e);
                }
        }
    };
    ($TEST_TYPE:ty, $fn_name:ident, $e:expr, keep: false, slow: false, args: $($args:tt)+) => {
        proptest::prelude::proptest!{
            #![proptest_config(
                proptest::prelude::ProptestConfig {
                    timeout: 300000,
                    cases: 10,
                    .. proptest::prelude::ProptestConfig::default()
                }
                )]
                #[test]
                #[ignore]
                fn $fn_name($($args)+) {
                    gen_inner_fn_proptest!($TEST_TYPE, $e);
                }
        }
    };
    ($TEST_TYPE:ty, $fn_name:ident, $e:expr, keep: false, slow: true, args: $($args:tt)+) => {
        proptest::prelude::proptest!{
            #![proptest_config(
                proptest::prelude::ProptestConfig {
                    timeout: 300000,
                    cases: 10,
                    .. proptest::prelude::ProptestConfig::default()
                }
                )]
                #[cfg(feature = "slow-tests")]
                #[test]
                #[ignore]
                fn $fn_name($($args)+) {
                    gen_inner_fn!($TEST_TYPE, $e);
                }
        }
    };
    ($TEST_TYPE:ty, $fn_name:ident, $e:expr, keep: true, slow: false, args: ) => {
        #[cfg_attr(
            feature = "tokio-executor",
            tokio::test(flavor = "multi_thread", worker_threads = 2)
        )]
        #[cfg_attr(feature = "async-std-executor", async_std::test)]
        async fn $fn_name() {
            gen_inner_fn!($TEST_TYPE, $e);
        }
    };
    ($TEST_TYPE:ty, $fn_name:ident, $e:expr, keep: true, slow: true, args: ) => {
        #[cfg(feature = "slow-tests")]
        #[cfg_attr(
            feature = "tokio-executor",
            tokio::test(flavor = "multi_thread", worker_threads = 2)
        )]
        #[cfg_attr(feature = "async-std-executor", async_std::test)]
        async fn $fn_name() {
            gen_inner_fn!($TEST_TYPE, $e);
        }
    };
    ($TEST_TYPE:ty, $fn_name:ident, $e:expr, keep: false, slow: false, args: ) => {
        #[cfg_attr(
            feature = "tokio-executor",
            tokio::test(flavor = "multi_thread", worker_threads = 2)
        )]
        #[cfg_attr(feature = "async-std-executor", async_std::test)]
        #[ignore]
        async fn $fn_name() {
            gen_inner_fn!($TEST_TYPE, $e);
        }
    };
    ($TEST_TYPE:ty, $fn_name:ident, $e:expr, keep: false, slow: true, args: ) => {
        #[cfg(feature = "slow-tests")]
        #[cfg_attr(
            feature = "tokio-executor",
            tokio::test(flavor = "multi_thread", worker_threads = 2)
        )]
        #[ignore]
        async fn $fn_name() {
            gen_inner_fn!($TEST_TYPE, $e);
        }
    };
}

/// Macro to generate tests for all types based on a description
/// Arguments:
/// - $NETWORKS: a space delimited list of Network implementations
/// - $STORAGES: a space delimited list of Storage implementations
/// - $BLOCKS: a space delimited list of Block implementations
/// - $STATES: a space delimited list of State implementations
/// - $fn_name: a identifier for the outermost test module
/// - $expr: a TestDescription for the test
/// - $keep:
///   - true is a noop
///   - false forces test to be ignored
/// - $args: list of arguments to fuzz over (fed to proptest)
///
// TestNodeImpl<DEntryState, MemoryStorage<DEntryState>, TestNetwork, Ed25519Pub, StaticCommittee<DEntryState>>
#[macro_export]
macro_rules! cross_tests {
    // reduce networks -> individual network modules
    ([ $NETWORK:tt $($NETWORKS:tt)* ], [ $($STORAGES:tt)+ ], [ $($BLOCKS:tt)+ ], [ $($STATES:tt)+ ], $fn_name:ident, $e:expr, keep: $keep:tt, slow: $slow:tt, args: $($args:tt)*) => {
        #[ macro_use ]
        #[ allow(non_snake_case) ]
        mod $NETWORK {
            use $crate::*;
            cross_tests!($NETWORK, [ $($STORAGES)+ ], [ $($BLOCKS)+ ], [ $($STATES)+ ], $fn_name, $e, keep: $keep, slow: $slow, args: $($args)*);
        }
        cross_tests!([ $($NETWORKS)*  ], [ $($STORAGES)+ ], [ $($BLOCKS)+ ], [ $($STATES)+ ], $fn_name, $e, keep: $keep, slow: $slow, args: $($args)* );
    };
    // catchall for empty network list (base case)
    ([  ], [ $($STORAGE:tt)+ ], [ $($BLOCKS:tt)+ ], [  $($STATES:tt)*  ], $fn_name:ident, $e:expr, keep: $keep:tt, slow: $slow:tt, args: $($args:tt)*) => {
    };
    // reduce storages -> individual storage modules
    ($NETWORK:tt, [ $STORAGE:tt $($STORAGES:tt)* ], [ $($BLOCKS:tt)+ ], [ $($STATES:tt)+ ], $fn_name:ident, $e:expr, keep: $keep:tt, slow: $slow:tt, args: $($args:tt)*) => {
        #[ macro_use ]
        #[ allow(non_snake_case) ]
        mod $STORAGE {
            use $crate::*;
            cross_tests!($NETWORK, $STORAGE, [ $($BLOCKS)+ ], [ $($STATES)+ ], $fn_name, $e, keep: $keep, slow: $slow, args: $($args)*);
        }
        cross_tests!($NETWORK, [ $($STORAGES),* ], [ $($BLOCKS),+ ], [ $($STATES),+ ], $fn_name, $e, keep: $keep, slow: $slow, args: $($args)*);
    };
    // catchall for empty storage list (base case)
    ($NETWORK:tt, [  ], [ $($BLOCKS:tt)+ ], [  $($STATES:tt)*  ], $fn_name:ident, $e:expr, keep: $keep:tt, slow: $slow:tt, args: $($args:tt)*) => {
    };
    // reduce blocks -> individual block modules
    ($NETWORK:tt, $STORAGE:tt, [ $BLOCK:tt $($BLOCKS:tt)* ], [ $($STATES:tt)+ ], $fn_name:ident, $e:expr, keep: $keep:tt, slow: $slow:tt, args: $($args:tt)*) => {
        #[ macro_use ]
        #[ allow(non_snake_case) ]
        mod $BLOCK {
            use $crate::*;
            cross_tests!($NETWORK, $STORAGE, $BLOCK, [ $($STATES)+ ], $fn_name, $e, keep: $keep, slow: $slow, args: $($args)*);
        }
        cross_tests!($NETWORK, $STORAGE, [ $($BLOCKS),* ], [ $($STATES),+ ], $fn_name, $e, keep: $keep, slow: $slow, args: $($args)*);
    };
    // catchall for empty block list (base case)
    ($NETWORK:tt, $STORAGE:tt, [  ], [  $($STATES:tt)*  ], $fn_name:ident, $e:expr, keep: $keep:tt, slow: $slow:tt, args: $($args:tt)*) => {
    };
    // reduce states -> individual state modules
    ($NETWORK:tt, $STORAGE:tt, $BLOCK:tt, [ $STATE:tt $( $STATES:tt)* ], $fn_name:ident, $e:expr, keep: $keep:tt, slow: $slow:tt, args: $($args:tt)*) => {
        #[ macro_use ]
        #[ allow(non_snake_case) ]
        mod $STATE {
            use $crate::*;
            cross_tests!($NETWORK, $STORAGE, $BLOCK, $STATE, $fn_name, $e, keep: $keep, slow: $slow, args: $($args)*);
        }
        cross_tests!($NETWORK, $STORAGE, $BLOCK, [ $($STATES)* ], $fn_name, $e, keep: $keep, slow: $slow, args: $($args)*);
    };
    // catchall for empty state list (base case)
    ($NETWORK:tt, $STORAGE:tt, $BLOCK:tt, [  ], $fn_name:ident, $e:expr, keep: $keep:tt, slow: $slow:tt, args: $($args:tt)*) => {
    };
    // base reduction
    // NOTE: unclear why `tt` is needed instead of `ty`
    ($NETWORK:tt, $STORAGE:tt, $BLOCK:tt, $STATE:tt, $fn_name:ident, $e:expr, keep: $keep:tt, slow: false, args: $($args:tt)*) => {

        type TestType = $crate::TestDescription<
            common::StaticCommitteeTestTypes,
            hotshot_testing::TestNodeImpl<
                common::StaticCommitteeTestTypes,
<<<<<<< HEAD
                hotshot_types::data::ValidatingLeaf<common::StaticCommitteeTestTypes>, 
                hotshot_types::data::ValidatingProposal<common::StaticCommitteeTestTypes, TestElection>,
                $NETWORK<common::StaticCommitteeTestTypes, hotshot_types::data::ValidatingLeaf<StaticCommitteeTestTypes>, hotshot_types::data::ValidatingProposal<StaticCommitteeTestTypes, TestElection>>,
                $STORAGE<common::StaticCommitteeTestTypes, hotshot_types::data::ValidatingLeaf<StaticCommitteeTestTypes>>,
                hotshot::traits::election::static_committee::StaticCommittee<common::StaticCommitteeTestTypes, TestElection>
=======
                ValidatingLeaf<common::StaticCommitteeTestTypes>,
                ValidatingProposal<common::StaticCommitteeTestTypes, TestElection>,
                $NETWORK<common::StaticCommitteeTestTypes, ValidatingLeaf<StaticCommitteeTestTypes>, ValidatingProposal<StaticCommitteeTestTypes, TestElection>>,
                $STORAGE<common::StaticCommitteeTestTypes, ValidatingLeaf<StaticCommitteeTestTypes>>,
                hotshot::traits::election::static_committee::StaticCommittee<common::StaticCommitteeTestTypes>
>>>>>>> 3ae0bb77
            >
        >;
        cross_test!(TestType, $fn_name, $e, keep: $keep, slow: false, args: $($args)*);
    };
    // base reduction
    // NOTE: unclear why `tt` is needed instead of `ty`
    ($NETWORK:tt, $STORAGE:tt, $BLOCK:tt, $STATE:tt, $fn_name:ident, $e:expr, keep: $keep:tt, slow: true, args: $($args:tt)*) => {
        #[cfg(feature = "slow-tests")]
        type TestType = $crate::TestDescription<hotshot_testing::TestNodeImpl<$STATE, $STORAGE<$STATE>, $NETWORK<hotshot::types::Message<$STATE, hotshot_types::traits::signature_key::ed25519::Ed25519Pub>, hotshot_types::traits::signature_key::ed25519::Ed25519Pub>, hotshot_types::traits::signature_key::ed25519::Ed25519Pub, hotshot::traits::election::static_committee::StaticCommittee<$STATE>>>;

        cross_test!(TestType, $fn_name, $e, keep: $keep, slow: true, args: $($args)*);
    };
}

/// Macro to generate tests for all types based on a description
/// Arguments:
/// - $fn_name: a identifier for the outermost test module
/// - $expr: a TestDescription for the test
/// - $keep:
///   - true is a noop
///   - false forces test to be ignored
#[macro_export]
macro_rules! cross_all_types {
    ($fn_name:ident, $e:expr, keep: $keep:tt, slow: $slow:tt) => {
        #[cfg(test)]
        #[macro_use]
        pub mod $fn_name {
            use $crate::*;

            cross_tests!(
                [ MemoryNetwork ],
                [ MemoryStorage ],
                [ DEntryBlock  ],
                [ DEntryState ],
                $fn_name,
                $e,
                keep: $keep,
                slow: $slow,
                args:
                );
        }
    };
}

/// Macro to generate property-based tests for all types based on a description
/// Arguments:
/// - $fn_name: a identifier for the outermost test module
/// - $expr: a TestDescription for the test
/// - $keep:
///   - true is a noop
///   - false forces test to be ignored
/// - $args: list of arguments to fuzz over. The syntax of these must match
///          function arguments in the same style as
///          <https://docs.rs/proptest/latest/proptest/macro.proptest.html>
///          these arguments are available for usage in $expr
#[macro_export]
macro_rules! cross_all_types_proptest {
    ($fn_name:ident, $e:expr, keep: $keep:tt, slow: $slow:tt, args: $($args:tt)+) => {
        #[cfg(test)]
        #[macro_use]
        pub mod $fn_name {
            use $crate::*;

            cross_tests!(
                [ MemoryNetwork Libp2pNetwork ],
                [ MemoryStorage ], // AtomicStorage
                [ DEntryBlock  ],
                [ DEntryState ],
                $fn_name,
                $e,
                keep: $keep,
                slow: $slow,
                args: $($args)+
                );
        }
    };
}<|MERGE_RESOLUTION|>--- conflicted
+++ resolved
@@ -873,19 +873,11 @@
             common::StaticCommitteeTestTypes,
             hotshot_testing::TestNodeImpl<
                 common::StaticCommitteeTestTypes,
-<<<<<<< HEAD
-                hotshot_types::data::ValidatingLeaf<common::StaticCommitteeTestTypes>, 
-                hotshot_types::data::ValidatingProposal<common::StaticCommitteeTestTypes, TestElection>,
-                $NETWORK<common::StaticCommitteeTestTypes, hotshot_types::data::ValidatingLeaf<StaticCommitteeTestTypes>, hotshot_types::data::ValidatingProposal<StaticCommitteeTestTypes, TestElection>>,
-                $STORAGE<common::StaticCommitteeTestTypes, hotshot_types::data::ValidatingLeaf<StaticCommitteeTestTypes>>,
-                hotshot::traits::election::static_committee::StaticCommittee<common::StaticCommitteeTestTypes, TestElection>
-=======
                 ValidatingLeaf<common::StaticCommitteeTestTypes>,
                 ValidatingProposal<common::StaticCommitteeTestTypes, TestElection>,
                 $NETWORK<common::StaticCommitteeTestTypes, ValidatingLeaf<StaticCommitteeTestTypes>, ValidatingProposal<StaticCommitteeTestTypes, TestElection>>,
                 $STORAGE<common::StaticCommitteeTestTypes, ValidatingLeaf<StaticCommitteeTestTypes>>,
-                hotshot::traits::election::static_committee::StaticCommittee<common::StaticCommitteeTestTypes>
->>>>>>> 3ae0bb77
+                hotshot::traits::election::static_committee::StaticCommittee<common::StaticCommitteeTestTypes, TestElection>
             >
         >;
         cross_test!(TestType, $fn_name, $e, keep: $keep, slow: false, args: $($args)*);
