use async_lock::Mutex;

<<<<<<< HEAD
=======
use hotshot_testing::{
    round::{Round, RoundCtx, RoundHook, RoundResult, RoundSafetyCheck, RoundSetup},
    round_builder::RoundSafetyCheckBuilder,
    test_builder::{TestBuilder, TestMetadata, TimingData},
    test_errors::ConsensusTestError,
    test_types::{AppliedTestRunner, StandardNodeImplType, StaticNodeImplType},
};

>>>>>>> 727a3cb9
use commit::Committable;
use futures::{future::LocalBoxFuture, FutureExt};
use hotshot::{
    certificate::QuorumCertificate,
    demos::vdemo::random_validating_leaf,
    traits::{Storage, TestableNodeImplementation},
    HotShotType, SystemContext,
};

use ark_bls12_381::Parameters as Param381;
use async_compatibility_layer::art::async_spawn;
use hotshot::demos::sdemo::SDemoBlock;
use hotshot::demos::sdemo::SDemoState;
use hotshot::demos::sdemo::SDemoTransaction;
use hotshot::rand::SeedableRng;
use hotshot::traits::election::static_committee::GeneralStaticCommittee;
use hotshot::traits::election::static_committee::StaticCommittee;
use hotshot::traits::election::static_committee::StaticElectionConfig;
use hotshot::traits::election::static_committee::StaticVoteToken;
use hotshot::traits::election::vrf::JfPubKey;
use hotshot::traits::implementations::CentralizedCommChannel;
use hotshot::traits::implementations::MemoryCommChannel;
use hotshot::traits::implementations::MemoryStorage;
use hotshot::traits::Block;
use hotshot::types::SignatureKey;
use hotshot::HotShotInitializer;
use hotshot::HotShotSequencingConsensusApi;
use hotshot_consensus::SequencingConsensusApi;
use hotshot_task::event_stream::ChannelStream;
use hotshot_task::task::FilterEvent;
use hotshot_task::task::HotShotTaskTypes;
use hotshot_task::task::{HandleEvent, HotShotTaskCompleted, TaskErr, TS};
use hotshot_task::task_impls::TaskBuilder;
use hotshot_task::task_launcher::TaskRunner;
use hotshot_task_impls::consensus::ConsensusTaskTypes;
use hotshot_task_impls::consensus::SequencingConsensusTaskState;
use hotshot_task_impls::events::SequencingHotShotEvent;
use hotshot_testing::test_builder::TestMetadata;
use hotshot_types::certificate::ViewSyncCertificate;
use hotshot_types::data::DAProposal;
use hotshot_types::data::QuorumProposal;
use hotshot_types::data::SequencingLeaf;
use hotshot_types::data::ViewNumber;
use hotshot_types::message::SequencingMessage;
use hotshot_types::message::{GeneralConsensusMessage, Message, ValidatingMessage};
use hotshot_types::traits::consensus_type::sequencing_consensus::SequencingConsensus;
use hotshot_types::traits::election::CommitteeExchange;
use hotshot_types::traits::election::Membership;
use hotshot_types::traits::election::QuorumExchange;
use hotshot_types::traits::metrics::NoMetrics;
use hotshot_types::traits::node_implementation::ChannelMaps;
use hotshot_types::traits::node_implementation::CommitteeEx;
use hotshot_types::traits::node_implementation::ExchangesType;
use hotshot_types::traits::node_implementation::QuorumEx;
use hotshot_types::traits::node_implementation::SequencingExchanges;
use hotshot_types::traits::node_implementation::SequencingExchangesType;
use hotshot_types::traits::node_implementation::SequencingQuorumEx;
use hotshot_types::traits::node_implementation::ViewSyncEx;
use hotshot_types::vote::DAVote;
use hotshot_types::vote::QuorumVote;
use hotshot_types::{certificate::DACertificate, vote::ViewSyncData};
use hotshot_types::{
    data::{LeafType, ValidatingLeaf, ValidatingProposal},
    message::Proposal,
    traits::{
        consensus_type::validating_consensus::ValidatingConsensus,
        election::{ConsensusExchange, SignedCertificate, TestableElection},
        node_implementation::{
            NodeImplementation, NodeType, ValidatingExchangesType, ValidatingQuorumEx,
        },
        state::ConsensusTime,
    },
};
use jf_primitives::signatures::BLSSignatureScheme;
use nll::nll_todo::nll_todo;
use serde::{Deserialize, Serialize};
use std::collections::HashMap;
use std::marker::PhantomData;
use std::sync::Arc;
use std::time::Duration;
use std::time::Instant;
use std::{iter::once, sync::atomic::AtomicU8};
use tracing::{instrument, warn};

#[derive(
    Copy,
    Clone,
    Debug,
    Default,
    Hash,
    PartialEq,
    Eq,
    PartialOrd,
    Ord,
    serde::Serialize,
    serde::Deserialize,
)]
pub struct SequencingTestTypes;
impl NodeType for SequencingTestTypes {
    type ConsensusType = SequencingConsensus;
    type Time = ViewNumber;
    type BlockType = SDemoBlock;
    type SignatureKey = JfPubKey<BLSSignatureScheme>;
    type VoteTokenType = StaticVoteToken<Self::SignatureKey>;
    type Transaction = SDemoTransaction;
    type ElectionConfigType = StaticElectionConfig;
    type StateType = SDemoState;
}

type StaticDAComm = MemoryCommChannel<
    SequencingTestTypes,
    SequencingMemoryImpl,
    DAProposal<SequencingTestTypes>,
    DAVote<SequencingTestTypes>,
    StaticMembership,
>;
type StaticQuroumComm = MemoryCommChannel<
    SequencingTestTypes,
    SequencingMemoryImpl,
    QuorumProposal<SequencingTestTypes, SequencingLeaf<SequencingTestTypes>>,
    QuorumVote<SequencingTestTypes, SequencingLeaf<SequencingTestTypes>>,
    StaticMembership,
>;

// #[cfg_attr(
//     feature = "tokio-executor",
//     tokio::test(flavor = "multi_thread", worker_threads = 2)
// )]
// #[cfg_attr(feature = "async-std-executor", async_std::test)]
// #[instrument]
// pub fn test_basic() {}

type StaticMembership = StaticCommittee<SequencingTestTypes, SequencingLeaf<SequencingTestTypes>>;
#[derive(Clone, Debug, Deserialize, Serialize, Hash, Eq, PartialEq)]
pub struct SequencingMemoryImpl {}
use hotshot_types::vote::ViewSyncVote;

type StaticViewSyncComm = MemoryCommChannel<
    SequencingTestTypes,
    SequencingMemoryImpl,
    ViewSyncCertificate<SequencingTestTypes>,
    ViewSyncVote<SequencingTestTypes>,
    StaticMembership,
>;
use hotshot_types::traits::election::ViewSyncExchange;
impl NodeImplementation<SequencingTestTypes> for SequencingMemoryImpl {
    type Storage = MemoryStorage<SequencingTestTypes, SequencingLeaf<SequencingTestTypes>>;
    type Leaf = SequencingLeaf<SequencingTestTypes>;
    type Exchanges = SequencingExchanges<
        SequencingTestTypes,
        Message<SequencingTestTypes, Self>,
        QuorumExchange<
            SequencingTestTypes,
            Self::Leaf,
            QuorumProposal<SequencingTestTypes, SequencingLeaf<SequencingTestTypes>>,
            StaticMembership,
            StaticQuroumComm,
            Message<SequencingTestTypes, Self>,
        >,
        CommitteeExchange<
            SequencingTestTypes,
            StaticMembership,
            StaticDAComm,
            Message<SequencingTestTypes, Self>,
        >,
        ViewSyncExchange<
            SequencingTestTypes,
            ViewSyncCertificate<SequencingTestTypes>,
            StaticMembership,
            StaticViewSyncComm,
            Message<SequencingTestTypes, Self>,
        >,
    >;
    type ConsensusMessage = SequencingMessage<SequencingTestTypes, Self>;

    fn new_channel_maps(
        start_view: ViewNumber,
    ) -> (
        ChannelMaps<SequencingTestTypes, Self>,
        Option<ChannelMaps<SequencingTestTypes, Self>>,
    ) {
        (
            ChannelMaps::new(start_view),
            Some(ChannelMaps::new(start_view)),
        )
    }
}

// TODO where do I re-enable this
async fn build_consensus_task<
    TYPES: NodeType<
        ConsensusType = SequencingConsensus,
        ElectionConfigType = StaticElectionConfig,
        SignatureKey = JfPubKey<BLSSignatureScheme>,
        Time = ViewNumber,
    >,
    I: TestableNodeImplementation<
        TYPES::ConsensusType,
        TYPES,
        Leaf = SequencingLeaf<TYPES>,
        ConsensusMessage = SequencingMessage<TYPES, I>,
        Storage = MemoryStorage<SequencingTestTypes, SequencingLeaf<SequencingTestTypes>>,
    >,
>(
    task_runner: TaskRunner,
    event_stream: ChannelStream<SequencingHotShotEvent<TYPES, I>>,
) -> TaskRunner
where
    I::Exchanges: SequencingExchangesType<
        TYPES,
        Message<TYPES, I>,
        Networks = (StaticQuroumComm, StaticViewSyncComm, StaticDAComm),
        ElectionConfigs = (StaticElectionConfig, StaticElectionConfig),
    >,
    SequencingQuorumEx<TYPES, I>: ConsensusExchange<
        TYPES,
        Message<TYPES, I>,
        Proposal = QuorumProposal<TYPES, SequencingLeaf<TYPES>>,
        Certificate = QuorumCertificate<TYPES, SequencingLeaf<TYPES>>,
        Commitment = SequencingLeaf<TYPES>,
        Membership = StaticMembership,
    >,
    CommitteeEx<TYPES, I>: ConsensusExchange<
        TYPES,
        Message<TYPES, I>,
        Proposal = DAProposal<TYPES>,
        Certificate = DACertificate<TYPES>,
        Commitment = TYPES::BlockType,
        Membership = StaticMembership,
    >,
    ViewSyncEx<TYPES, I>: ConsensusExchange<
        TYPES,
        Message<TYPES, I>,
        Proposal = ViewSyncCertificate<TYPES>,
        Certificate = ViewSyncCertificate<TYPES>,
        Commitment = ViewSyncData<TYPES>,
        Membership = StaticMembership,
    >,
    // Why do we need this?
    GeneralStaticCommittee<
        SequencingTestTypes,
        SequencingLeaf<SequencingTestTypes>,
        JfPubKey<BLSSignatureScheme>,
    >: Membership<TYPES>,
{
    let builder = TestMetadata::default_multiple_rounds();

    let launcher = builder.gen_launcher::<SequencingTestTypes, SequencingMemoryImpl>();
    let node_id = 1;
    let network_generator = Arc::new((launcher.resource_generator.network_generator)(node_id));
    let quorum_network = (launcher.resource_generator.quorum_network)(network_generator.clone());
    let committee_network = (launcher.resource_generator.committee_network)(network_generator.clone());
    let view_sync_network = (launcher.resource_generator.view_sync_network)(network_generator);
    let storage = (launcher.resource_generator.storage)(node_id);
    let config = launcher.resource_generator.config.clone();
    let initializer =
        HotShotInitializer::<TYPES, I::Leaf>::from_genesis(I::block_genesis()).unwrap();

    let known_nodes = config.known_nodes.clone();
    let private_key = I::generate_test_key(node_id);
    let public_key = TYPES::SignatureKey::from_private(&private_key);
    let ek =
        jf_primitives::aead::KeyPair::generate(&mut rand_chacha::ChaChaRng::from_seed([0u8; 32]));
    let quorum_election_config = config.election_config.clone().unwrap_or_else(|| {
        <QuorumEx<TYPES,I> as ConsensusExchange<
                TYPES,
                Message<TYPES, I>,
            >>::Membership::default_election_config(config.total_nodes.get() as u64)
    });

    let committee_election_config = config.election_config.clone().unwrap_or_else(|| {
        <CommitteeEx<TYPES,I> as ConsensusExchange<
                TYPES,
                Message<TYPES, I>,
            >>::Membership::default_election_config(config.total_nodes.get() as u64)
    });
    let exchanges = I::Exchanges::create(
        known_nodes.clone(),
        (quorum_election_config, committee_election_config),
        (quorum_network, view_sync_network, committee_network),
        public_key.clone(),
        private_key.clone(),
        ek.clone(),
    );
    let handle = SystemContext::init(
        public_key,
        private_key,
        node_id,
        config,
        storage,
        exchanges,
        initializer,
        NoMetrics::boxed(),
    )
    .await
    .expect("Could not init hotshot");

    let consensus = handle.get_consensus();
    let c_api: HotShotSequencingConsensusApi<TYPES, I> = HotShotSequencingConsensusApi {
        inner: handle.hotshot.inner.clone(),
    };

    let committee_exchange = c_api.inner.exchanges.committee_exchange().clone();

    let registry = task_runner.registry.clone();
    let consensus_state =
        SequencingConsensusTaskState::<TYPES, I, HotShotSequencingConsensusApi<TYPES, I>> {
            registry: registry.clone(),
            consensus,
            cur_view: TYPES::Time::new(0),
            block: TYPES::BlockType::new(),
            quorum_exchange: c_api.inner.exchanges.quorum_exchange().clone().into(),
            api: c_api.clone(),
            committee_exchange: committee_exchange.clone().into(),
            _pd: PhantomData,
            vote_collector: None,
            timeout_task: async_spawn(async move {}),
            event_stream: event_stream.clone(),
            output_event_stream: nll_todo(),
            certs: HashMap::new(),
            current_proposal: None,
            id: nll_todo(),
            qc: None,
        };
    let consensus_event_handler = HandleEvent(Arc::new(
        move |event,
              mut state: SequencingConsensusTaskState<
            TYPES,
            I,
            HotShotSequencingConsensusApi<TYPES, I>,
        >| {
            async move {
                if let SequencingHotShotEvent::Shutdown = event {
                    (Some(HotShotTaskCompleted::ShutDown), state)
                } else {
                    state.handle_event(event).await;
                    (None, state)
                }
            }
            .boxed()
        },
    ));
    let consensus_name = "Consensus Task";
    let consensus_event_filter = FilterEvent::default();

    let consensus_task_builder = TaskBuilder::<
        ConsensusTaskTypes<TYPES, I, HotShotSequencingConsensusApi<TYPES, I>>,
    >::new(consensus_name.to_string())
    .register_event_stream(event_stream.clone(), consensus_event_filter)
    .await
    .register_registry(&mut registry.clone())
    .await
    .register_state(consensus_state)
    .register_event_handler(consensus_event_handler);
    // impossible for unwrap to fail
    // we *just* registered
    let consensus_task_id = consensus_task_builder.get_task_id().unwrap();
    let consensus_task = ConsensusTaskTypes::build(consensus_task_builder).launch();

    task_runner.add_task(
        consensus_task_id,
        consensus_name.to_string(),
        consensus_task,
    )
}<|MERGE_RESOLUTION|>--- conflicted
+++ resolved
@@ -1,16 +1,5 @@
 use async_lock::Mutex;
 
-<<<<<<< HEAD
-=======
-use hotshot_testing::{
-    round::{Round, RoundCtx, RoundHook, RoundResult, RoundSafetyCheck, RoundSetup},
-    round_builder::RoundSafetyCheckBuilder,
-    test_builder::{TestBuilder, TestMetadata, TimingData},
-    test_errors::ConsensusTestError,
-    test_types::{AppliedTestRunner, StandardNodeImplType, StaticNodeImplType},
-};
-
->>>>>>> 727a3cb9
 use commit::Committable;
 use futures::{future::LocalBoxFuture, FutureExt};
 use hotshot::{
@@ -20,7 +9,6 @@
     HotShotType, SystemContext,
 };
 
-use ark_bls12_381::Parameters as Param381;
 use async_compatibility_layer::art::async_spawn;
 use hotshot::demos::sdemo::SDemoBlock;
 use hotshot::demos::sdemo::SDemoState;
@@ -199,7 +187,6 @@
     }
 }
 
-// TODO where do I re-enable this
 async fn build_consensus_task<
     TYPES: NodeType<
         ConsensusType = SequencingConsensus,
@@ -259,6 +246,7 @@
     let builder = TestMetadata::default_multiple_rounds();
 
     let launcher = builder.gen_launcher::<SequencingTestTypes, SequencingMemoryImpl>();
+
     let node_id = 1;
     let network_generator = Arc::new((launcher.resource_generator.network_generator)(node_id));
     let quorum_network = (launcher.resource_generator.quorum_network)(network_generator.clone());
