--- conflicted
+++ resolved
@@ -25,13 +25,7 @@
     use std::time::Duration;
 
     use hotshot_testing::{
-<<<<<<< HEAD
-        completion_task::TimeBasedCompletionTaskDescription,
-        overall_safety_task::OverallSafetyPropertiesDescription,
-        spinning_task::SpinningTaskDescription,
-=======
         completion_task::TimeBasedCompletionTaskDescription, spinning_task::SpinningTaskDescription,
->>>>>>> e212b13f
     };
 
     async_compatibility_layer::logging::setup_logging();
