#[cfg(test)]
#[cfg_attr(
    feature = "tokio-executor",
    tokio::test(flavor = "multi_thread", worker_threads = 2)
)]
#[cfg_attr(feature = "async-std-executor", async_std::test)]
async fn test_basic() {
    async_compatibility_layer::logging::setup_logging();
    async_compatibility_layer::logging::setup_backtrace();
    let metadata = hotshot_testing::test_builder::TestMetadata::default();
    metadata
        .gen_launcher::<hotshot_testing::node_types::SequencingTestTypes, hotshot_testing::node_types::SequencingMemoryImpl>()
        .launch()
        .run_test()
        .await;
}

#[cfg(test)]
#[cfg_attr(
    feature = "tokio-executor",
    tokio::test(flavor = "multi_thread", worker_threads = 2)
)]
#[cfg_attr(feature = "async-std-executor", async_std::test)]
<<<<<<< HEAD
async fn test_with_failures_one() {
=======
// TODO Keyao (testing harness) Remove `#[ignore]` after making the test pass. It's currently
// hanging.
#[ignore]
async fn test_with_failures() {
>>>>>>> 32f0aad4
    use std::time::Duration;

    use hotshot_testing::{
        completion_task::TimeBasedCompletionTaskDescription, spinning_task::SpinningTaskDescription,
    };

    async_compatibility_layer::logging::setup_logging();
    async_compatibility_layer::logging::setup_backtrace();
    let mut metadata = hotshot_testing::test_builder::TestMetadata {
        total_nodes: 20,
        start_nodes: 20,
        num_bootstrap_nodes: 20,
        da_committee_size: 20,
        completion_task_description: hotshot_testing::completion_task::CompletionTaskDescription::TimeBasedCompletionTaskBuilder(TimeBasedCompletionTaskDescription{duration: Duration::new(120, 0)}),
         overall_safety_properties: OverallSafetyPropertiesDescription {
            num_successful_views: 10,
            ..Default::default()
        },..hotshot_testing::test_builder::TestMetadata::default()
    };
    let dead_nodes = vec![
        hotshot_testing::spinning_task::ChangeNode {
            idx: 10,
            updown: hotshot_testing::spinning_task::UpDown::Down,
        },
    ];

    metadata.spinning_properties = SpinningTaskDescription {
        node_changes: vec![(std::time::Duration::new(4, 0), dead_nodes)],
    };
    metadata
        .gen_launcher::<hotshot_testing::node_types::SequencingTestTypes, hotshot_testing::node_types::SequencingMemoryImpl>()
        .launch()
        .run_test()
        .await;
}

#[cfg(test)]
#[cfg_attr(
    feature = "tokio-executor",
    tokio::test(flavor = "multi_thread", worker_threads = 2)
)]
#[cfg_attr(feature = "async-std-executor", async_std::test)]
async fn test_with_failures_half_f() {
    use std::time::Duration;

    use hotshot_testing::{
        completion_task::TimeBasedCompletionTaskDescription, spinning_task::SpinningTaskDescription, overall_safety_task::OverallSafetyPropertiesDescription,
    };

    async_compatibility_layer::logging::setup_logging();
    async_compatibility_layer::logging::setup_backtrace();
    let mut metadata = hotshot_testing::test_builder::TestMetadata {
        total_nodes: 20,
        start_nodes: 20,
        num_bootstrap_nodes: 20,
        da_committee_size: 20,
        completion_task_description: hotshot_testing::completion_task::CompletionTaskDescription::TimeBasedCompletionTaskBuilder(TimeBasedCompletionTaskDescription{duration: Duration::new(120, 0)}),
         overall_safety_properties: OverallSafetyPropertiesDescription {
            num_successful_views: 10,
            ..Default::default()
        },..hotshot_testing::test_builder::TestMetadata::default()
    };
    let dead_nodes = vec![
        hotshot_testing::spinning_task::ChangeNode {
            idx: 5,
            updown: hotshot_testing::spinning_task::UpDown::Down,
        },
        hotshot_testing::spinning_task::ChangeNode {
            idx: 10,
            updown: hotshot_testing::spinning_task::UpDown::Down,
        },
        hotshot_testing::spinning_task::ChangeNode {
            idx: 15,
            updown: hotshot_testing::spinning_task::UpDown::Down,
        },
    ];

    metadata.spinning_properties = SpinningTaskDescription {
        node_changes: vec![(std::time::Duration::new(4, 0), dead_nodes)],
    };
    metadata
        .gen_launcher::<hotshot_testing::node_types::SequencingTestTypes, hotshot_testing::node_types::SequencingMemoryImpl>()
        .launch()
        .run_test()
        .await;
}

#[cfg(test)]
#[cfg_attr(
    feature = "tokio-executor",
    tokio::test(flavor = "multi_thread", worker_threads = 2)
)]
#[cfg_attr(feature = "async-std-executor", async_std::test)]
async fn test_with_failures_f() {
    use std::time::Duration;

    use hotshot_testing::{
        completion_task::TimeBasedCompletionTaskDescription, spinning_task::SpinningTaskDescription, overall_safety_task::OverallSafetyPropertiesDescription,
    };

    async_compatibility_layer::logging::setup_logging();
    async_compatibility_layer::logging::setup_backtrace();
    let mut metadata = hotshot_testing::test_builder::TestMetadata {
        total_nodes: 20,
        start_nodes: 20,
        num_bootstrap_nodes: 20,
        da_committee_size: 20,
        completion_task_description: hotshot_testing::completion_task::CompletionTaskDescription::TimeBasedCompletionTaskBuilder(TimeBasedCompletionTaskDescription{duration: Duration::new(120, 0)}),
         overall_safety_properties: OverallSafetyPropertiesDescription {
            num_successful_views: 10,
            ..Default::default()
        },..hotshot_testing::test_builder::TestMetadata::default()
    };
    let dead_nodes = vec![
        hotshot_testing::spinning_task::ChangeNode {
            idx: 5,
            updown: hotshot_testing::spinning_task::UpDown::Down,
        },
        hotshot_testing::spinning_task::ChangeNode {
            idx: 6,
            updown: hotshot_testing::spinning_task::UpDown::Down,
        },
        hotshot_testing::spinning_task::ChangeNode {
            idx: 10,
            updown: hotshot_testing::spinning_task::UpDown::Down,
        },
        hotshot_testing::spinning_task::ChangeNode {
            idx: 11,
            updown: hotshot_testing::spinning_task::UpDown::Down,
        },
        hotshot_testing::spinning_task::ChangeNode {
            idx: 15,
            updown: hotshot_testing::spinning_task::UpDown::Down,
        },
        hotshot_testing::spinning_task::ChangeNode {
            idx: 16,
            updown: hotshot_testing::spinning_task::UpDown::Down,
        },
    ];

    metadata.spinning_properties = SpinningTaskDescription {
        node_changes: vec![(std::time::Duration::new(4, 0), dead_nodes)],
    };
    metadata
        .gen_launcher::<hotshot_testing::node_types::SequencingTestTypes, hotshot_testing::node_types::SequencingMemoryImpl>()
        .launch()
        .run_test()
        .await;
}<|MERGE_RESOLUTION|>--- conflicted
+++ resolved
@@ -21,14 +21,7 @@
     tokio::test(flavor = "multi_thread", worker_threads = 2)
 )]
 #[cfg_attr(feature = "async-std-executor", async_std::test)]
-<<<<<<< HEAD
 async fn test_with_failures_one() {
-=======
-// TODO Keyao (testing harness) Remove `#[ignore]` after making the test pass. It's currently
-// hanging.
-#[ignore]
-async fn test_with_failures() {
->>>>>>> 32f0aad4
     use std::time::Duration;
 
     use hotshot_testing::{
@@ -80,17 +73,8 @@
 
     async_compatibility_layer::logging::setup_logging();
     async_compatibility_layer::logging::setup_backtrace();
-    let mut metadata = hotshot_testing::test_builder::TestMetadata {
-        total_nodes: 20,
-        start_nodes: 20,
-        num_bootstrap_nodes: 20,
-        da_committee_size: 20,
-        completion_task_description: hotshot_testing::completion_task::CompletionTaskDescription::TimeBasedCompletionTaskBuilder(TimeBasedCompletionTaskDescription{duration: Duration::new(120, 0)}),
-         overall_safety_properties: OverallSafetyPropertiesDescription {
-            num_successful_views: 10,
-            ..Default::default()
-        },..hotshot_testing::test_builder::TestMetadata::default()
-    };
+    let mut metadata = hotshot_testing::test_builder::TestMetadata::default_more_nodes_less_success();
+
     let dead_nodes = vec![
         hotshot_testing::spinning_task::ChangeNode {
             idx: 5,
@@ -131,17 +115,7 @@
 
     async_compatibility_layer::logging::setup_logging();
     async_compatibility_layer::logging::setup_backtrace();
-    let mut metadata = hotshot_testing::test_builder::TestMetadata {
-        total_nodes: 20,
-        start_nodes: 20,
-        num_bootstrap_nodes: 20,
-        da_committee_size: 20,
-        completion_task_description: hotshot_testing::completion_task::CompletionTaskDescription::TimeBasedCompletionTaskBuilder(TimeBasedCompletionTaskDescription{duration: Duration::new(120, 0)}),
-         overall_safety_properties: OverallSafetyPropertiesDescription {
-            num_successful_views: 10,
-            ..Default::default()
-        },..hotshot_testing::test_builder::TestMetadata::default()
-    };
+    let mut metadata = hotshot_testing::test_builder::TestMetadata::default_more_nodes_less_success();
     let dead_nodes = vec![
         hotshot_testing::spinning_task::ChangeNode {
             idx: 5,
