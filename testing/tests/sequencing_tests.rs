--- conflicted
+++ resolved
@@ -1,328 +1,4 @@
-<<<<<<< HEAD
-// use ark_bls12_381::Parameters as Param381;
-// use hotshot::{
-//     demos::sdemo::{SDemoBlock, SDemoState, SDemoTransaction},
-//     traits::{
-//         election::{
-//             static_committee::{StaticCommittee, StaticElectionConfig, StaticVoteToken},
-//             vrf::JfPubKey,
-//         },
-//         implementations::{
-//             CentralizedCommChannel, Libp2pCommChannel, MemoryCommChannel, MemoryStorage,
-//         },
-//         NodeImplementation,
-//     },
-// };
-// use hotshot_testing::test_builder::TestBuilder;
-// use hotshot_types::data::QuorumProposal;
-// use hotshot_types::message::{Message, SequencingMessage};
-// use hotshot_types::traits::election::ViewSyncExchange;
-// use hotshot_types::vote::QuorumVote;
-// use hotshot_types::vote::ViewSyncVote;
-// use hotshot_types::{
-//     data::{DAProposal, SequencingLeaf, ViewNumber},
-//     traits::{
-//         consensus_type::sequencing_consensus::SequencingConsensus,
-//         election::{CommitteeExchange, QuorumExchange},
-//         node_implementation::{ChannelMaps, NodeType, SequencingExchanges},
-//     },
-//     vote::DAVote,
-// };
-// use jf_primitives::signatures::BLSSignatureScheme;
-// use serde::{Deserialize, Serialize};
-// use tracing::instrument;
-
-// #[derive(
-//     Copy,
-//     Clone,
-//     Debug,
-//     Default,
-//     Hash,
-//     PartialEq,
-//     Eq,
-//     PartialOrd,
-//     Ord,
-//     serde::Serialize,
-//     serde::Deserialize,
-// )]
-// pub struct SequencingTestTypes;
-// impl NodeType for SequencingTestTypes {
-//     type ConsensusType = SequencingConsensus;
-//     type Time = ViewNumber;
-//     type BlockType = SDemoBlock;
-//     type SignatureKey = JfPubKey<BLSSignatureScheme<Param381>>;
-//     type VoteTokenType = StaticVoteToken<Self::SignatureKey>;
-//     type Transaction = SDemoTransaction;
-//     type ElectionConfigType = StaticElectionConfig;
-//     type StateType = SDemoState;
-// }
-
-// #[derive(Clone, Debug, Deserialize, Serialize, Hash, Eq, PartialEq)]
-// pub struct SequencingMemoryImpl {}
-
-// type StaticMembership = StaticCommittee<SequencingTestTypes, SequencingLeaf<SequencingTestTypes>>;
-
-// type StaticDAComm = MemoryCommChannel<
-//     SequencingTestTypes,
-//     SequencingMemoryImpl,
-//     DAProposal<SequencingTestTypes>,
-//     DAVote<SequencingTestTypes>,
-//     StaticMembership,
-// >;
-
-// type StaticQuroumComm = MemoryCommChannel<
-//     SequencingTestTypes,
-//     SequencingMemoryImpl,
-//     QuorumProposal<SequencingTestTypes, SequencingLeaf<SequencingTestTypes>>,
-//     QuorumVote<SequencingTestTypes, SequencingLeaf<SequencingTestTypes>>,
-//     StaticMembership,
-// >;
-
-// type StaticViewSyncComm = MemoryCommChannel<
-//     SequencingTestTypes,
-//     SequencingMemoryImpl,
-//     QuorumProposal<SequencingTestTypes, SequencingLeaf<SequencingTestTypes>>,
-//     ViewSyncVote<SequencingTestTypes>,
-//     StaticMembership,
-// >;
-
-// impl NodeImplementation<SequencingTestTypes> for SequencingMemoryImpl {
-//     type Storage = MemoryStorage<SequencingTestTypes, SequencingLeaf<SequencingTestTypes>>;
-//     type Leaf = SequencingLeaf<SequencingTestTypes>;
-//     type Exchanges = SequencingExchanges<
-//         SequencingTestTypes,
-//         Message<SequencingTestTypes, Self>,
-//         QuorumExchange<
-//             SequencingTestTypes,
-//             Self::Leaf,
-//             QuorumProposal<SequencingTestTypes, SequencingLeaf<SequencingTestTypes>>,
-//             StaticMembership,
-//             StaticQuroumComm,
-//             Message<SequencingTestTypes, Self>,
-//         >,
-//         CommitteeExchange<
-//             SequencingTestTypes,
-//             StaticMembership,
-//             StaticDAComm,
-//             Message<SequencingTestTypes, Self>,
-//         >,
-//         ViewSyncExchange<
-//             SequencingTestTypes,
-//             QuorumProposal<SequencingTestTypes, SequencingLeaf<SequencingTestTypes>>,
-//             StaticMembership,
-//             StaticViewSyncComm,
-//             Message<SequencingTestTypes, Self>,
-//         >,
-//     >;
-//     type ConsensusMessage = SequencingMessage<SequencingTestTypes, Self>;
-
-//     fn new_channel_maps(
-//         start_view: ViewNumber,
-//     ) -> (
-//         ChannelMaps<SequencingTestTypes, Self>,
-//         Option<ChannelMaps<SequencingTestTypes, Self>>,
-//     ) {
-//         (
-//             ChannelMaps::new(start_view),
-//             Some(ChannelMaps::new(start_view)),
-//         )
-//     }
-// }
-
-// // Test the memory network with sequencing consensus.
-// #[cfg_attr(
-//     feature = "tokio-executor",
-//     tokio::test(flavor = "multi_thread", worker_threads = 2)
-// )]
-// #[cfg_attr(feature = "async-std-executor", async_std::test)]
-// #[instrument]
-// async fn sequencing_memory_network_test() {
-//     let builder: TestBuilder = TestBuilder::default_multiple_rounds_da();
-
-//     builder
-//         .build::<SequencingTestTypes, SequencingMemoryImpl>()
-//         .launch()
-//         .run_test()
-//         .await
-//         .unwrap();
-// }
-
-// #[derive(Clone, Debug, Deserialize, Serialize, Hash, Eq, PartialEq)]
-// struct SequencingLibP2PImpl {}
-
-// type StaticDACommP2p = Libp2pCommChannel<
-//     SequencingTestTypes,
-//     SequencingLibP2PImpl,
-//     DAProposal<SequencingTestTypes>,
-//     DAVote<SequencingTestTypes>,
-//     StaticMembership,
-// >;
-
-// type StaticQuroumCommP2p = Libp2pCommChannel<
-//     SequencingTestTypes,
-//     SequencingLibP2PImpl,
-//     QuorumProposal<SequencingTestTypes, SequencingLeaf<SequencingTestTypes>>,
-//     QuorumVote<SequencingTestTypes, SequencingLeaf<SequencingTestTypes>>,
-//     StaticMembership,
-// >;
-
-// type StaticViewSyncCommP2P = Libp2pCommChannel<
-//     SequencingTestTypes,
-//     SequencingLibP2PImpl,
-//     QuorumProposal<SequencingTestTypes, SequencingLeaf<SequencingTestTypes>>,
-//     ViewSyncVote<SequencingTestTypes>,
-//     StaticMembership,
-// >;
-
-// impl NodeImplementation<SequencingTestTypes> for SequencingLibP2PImpl {
-//     type Storage = MemoryStorage<SequencingTestTypes, SequencingLeaf<SequencingTestTypes>>;
-//     type Leaf = SequencingLeaf<SequencingTestTypes>;
-//     type Exchanges = SequencingExchanges<
-//         SequencingTestTypes,
-//         Message<SequencingTestTypes, Self>,
-//         QuorumExchange<
-//             SequencingTestTypes,
-//             Self::Leaf,
-//             QuorumProposal<SequencingTestTypes, SequencingLeaf<SequencingTestTypes>>,
-//             StaticMembership,
-//             StaticQuroumCommP2p,
-//             Message<SequencingTestTypes, Self>,
-//         >,
-//         CommitteeExchange<
-//             SequencingTestTypes,
-//             StaticMembership,
-//             StaticDACommP2p,
-//             Message<SequencingTestTypes, Self>,
-//         >,
-//         ViewSyncExchange<
-//             SequencingTestTypes,
-//             QuorumProposal<SequencingTestTypes, SequencingLeaf<SequencingTestTypes>>,
-//             StaticMembership,
-//             StaticViewSyncCommP2P,
-//             Message<SequencingTestTypes, Self>,
-//         >,
-//     >;
-//     type ConsensusMessage = SequencingMessage<SequencingTestTypes, Self>;
-
-//     fn new_channel_maps(
-//         start_view: ViewNumber,
-//     ) -> (
-//         ChannelMaps<SequencingTestTypes, Self>,
-//         Option<ChannelMaps<SequencingTestTypes, Self>>,
-//     ) {
-//         (
-//             ChannelMaps::new(start_view),
-//             Some(ChannelMaps::new(start_view)),
-//         )
-//     }
-// }
-
-// // Test the libp2p network with sequencing consensus.
-// #[cfg_attr(
-//     feature = "tokio-executor",
-//     tokio::test(flavor = "multi_thread", worker_threads = 2)
-// )]
-// #[cfg_attr(feature = "async-std-executor", async_std::test)]
-// #[instrument]
-// async fn sequencing_libp2p_test() {
-//     let builder = TestBuilder::default_multiple_rounds_da();
-
-//     builder
-//         .build::<SequencingTestTypes, SequencingLibP2PImpl>()
-//         .launch()
-//         .run_test()
-//         .await
-//         .unwrap();
-// }
-
-// #[derive(Clone, Debug, Deserialize, Serialize, Hash, Eq, PartialEq)]
-// struct SequencingCentralImpl {}
-
-// type StaticDACommCentral = CentralizedCommChannel<
-//     SequencingTestTypes,
-//     SequencingCentralImpl,
-//     DAProposal<SequencingTestTypes>,
-//     DAVote<SequencingTestTypes>,
-//     StaticMembership,
-// >;
-
-// type StaticQuroumCommCentral = CentralizedCommChannel<
-//     SequencingTestTypes,
-//     SequencingCentralImpl,
-//     QuorumProposal<SequencingTestTypes, SequencingLeaf<SequencingTestTypes>>,
-//     QuorumVote<SequencingTestTypes, SequencingLeaf<SequencingTestTypes>>,
-//     StaticMembership,
-// >;
-
-// type StaticViewSyncCommCentral = CentralizedCommChannel<
-//     SequencingTestTypes,
-//     SequencingCentralImpl,
-//     QuorumProposal<SequencingTestTypes, SequencingLeaf<SequencingTestTypes>>,
-//     ViewSyncVote<SequencingTestTypes>,
-//     StaticMembership,
-// >;
-
-// impl NodeImplementation<SequencingTestTypes> for SequencingCentralImpl {
-//     type Storage = MemoryStorage<SequencingTestTypes, SequencingLeaf<SequencingTestTypes>>;
-//     type Leaf = SequencingLeaf<SequencingTestTypes>;
-//     type Exchanges = SequencingExchanges<
-//         SequencingTestTypes,
-//         Message<SequencingTestTypes, Self>,
-//         QuorumExchange<
-//             SequencingTestTypes,
-//             Self::Leaf,
-//             QuorumProposal<SequencingTestTypes, SequencingLeaf<SequencingTestTypes>>,
-//             StaticMembership,
-//             StaticQuroumCommCentral,
-//             Message<SequencingTestTypes, Self>,
-//         >,
-//         CommitteeExchange<
-//             SequencingTestTypes,
-//             StaticMembership,
-//             StaticDACommCentral,
-//             Message<SequencingTestTypes, Self>,
-//         >,
-//         ViewSyncExchange<
-//             SequencingTestTypes,
-//             QuorumProposal<SequencingTestTypes, SequencingLeaf<SequencingTestTypes>>,
-//             StaticMembership,
-//             StaticViewSyncCommCentral,
-//             Message<SequencingTestTypes, Self>,
-//         >,
-//     >;
-//     type ConsensusMessage = SequencingMessage<SequencingTestTypes, Self>;
-
-//     fn new_channel_maps(
-//         start_view: ViewNumber,
-//     ) -> (
-//         ChannelMaps<SequencingTestTypes, Self>,
-//         Option<ChannelMaps<SequencingTestTypes, Self>>,
-//     ) {
-//         (
-//             ChannelMaps::new(start_view),
-//             Some(ChannelMaps::new(start_view)),
-//         )
-//     }
-// }
-
-// // Test the centralized server network with sequencing consensus.
-// #[cfg_attr(
-//     feature = "tokio-executor",
-//     tokio::test(flavor = "multi_thread", worker_threads = 2)
-// )]
-// #[cfg_attr(feature = "async-std-executor", async_std::test)]
-// #[instrument]
-// async fn sequencing_centralized_server_test() {
-//     let builder = TestBuilder::default_multiple_rounds_da();
-
-//     builder
-//         .build::<SequencingTestTypes, SequencingCentralImpl>()
-//         .launch()
-//         .run_test()
-//         .await
-//         .unwrap();
-// }
-=======
+// Sishan NOTE TODO: Whether we should comment these for easier testing
 use ark_bls12_381::Parameters as Param381;
 use hotshot::{
     demos::sdemo::{SDemoBlock, SDemoState, SDemoTransaction},
@@ -380,188 +56,268 @@
     type StateType = SDemoState;
 }
 
-#[derive(Clone, Debug, Deserialize, Serialize)]
-struct SequencingMemoryImpl {}
-
-type StaticMembership = StaticCommittee<SequencingTestTypes, SequencingLeaf<SequencingTestTypes>>;
-
-type StaticDAComm = MemoryCommChannel<
-    SequencingTestTypes,
-    SequencingMemoryImpl,
-    DAProposal<SequencingTestTypes>,
-    DAVote<SequencingTestTypes, SequencingLeaf<SequencingTestTypes>>,
-    StaticMembership,
->;
-
-type StaticQuroumComm = MemoryCommChannel<
-    SequencingTestTypes,
-    SequencingMemoryImpl,
-    QuorumProposal<SequencingTestTypes, SequencingLeaf<SequencingTestTypes>>,
-    QuorumVote<SequencingTestTypes, SequencingLeaf<SequencingTestTypes>>,
-    StaticMembership,
->;
-
-impl NodeImplementation<SequencingTestTypes> for SequencingMemoryImpl {
-    type Storage = MemoryStorage<SequencingTestTypes, SequencingLeaf<SequencingTestTypes>>;
-    type Leaf = SequencingLeaf<SequencingTestTypes>;
-    type Exchanges = SequencingExchanges<
-        SequencingTestTypes,
-        Message<SequencingTestTypes, Self>,
-        QuorumExchange<
-            SequencingTestTypes,
-            Self::Leaf,
-            QuorumProposal<SequencingTestTypes, SequencingLeaf<SequencingTestTypes>>,
-            StaticMembership,
-            StaticQuroumComm,
-            Message<SequencingTestTypes, Self>,
-        >,
-        CommitteeExchange<
-            SequencingTestTypes,
-            StaticMembership,
-            StaticDAComm,
-            Message<SequencingTestTypes, Self>,
-        >,
-    >;
-    type ConsensusMessage = SequencingMessage<SequencingTestTypes, Self>;
-}
-
-// Test the memory network with sequencing consensus.
-#[cfg_attr(
-    feature = "tokio-executor",
-    tokio::test(flavor = "multi_thread", worker_threads = 2)
-)]
-#[cfg_attr(feature = "async-std-executor", async_std::test)]
-#[instrument]
-async fn sequencing_memory_network_test() {
-    let builder: TestBuilder = TestBuilder::default_multiple_rounds_da();
-
-    builder
-        .build::<SequencingTestTypes, SequencingMemoryImpl>()
-        .launch()
-        .run_test()
-        .await
-        .unwrap();
-}
-
-#[derive(Clone, Debug, Deserialize, Serialize)]
-struct SequencingLibP2PImpl {}
-
-type StaticDACommP2p = Libp2pCommChannel<
-    SequencingTestTypes,
-    SequencingLibP2PImpl,
-    DAProposal<SequencingTestTypes>,
-    DAVote<SequencingTestTypes, SequencingLeaf<SequencingTestTypes>>,
-    StaticMembership,
->;
-
-type StaticQuroumCommP2p = Libp2pCommChannel<
-    SequencingTestTypes,
-    SequencingLibP2PImpl,
-    QuorumProposal<SequencingTestTypes, SequencingLeaf<SequencingTestTypes>>,
-    QuorumVote<SequencingTestTypes, SequencingLeaf<SequencingTestTypes>>,
-    StaticMembership,
->;
-
-impl NodeImplementation<SequencingTestTypes> for SequencingLibP2PImpl {
-    type Storage = MemoryStorage<SequencingTestTypes, SequencingLeaf<SequencingTestTypes>>;
-    type Leaf = SequencingLeaf<SequencingTestTypes>;
-    type Exchanges = SequencingExchanges<
-        SequencingTestTypes,
-        Message<SequencingTestTypes, Self>,
-        QuorumExchange<
-            SequencingTestTypes,
-            Self::Leaf,
-            QuorumProposal<SequencingTestTypes, SequencingLeaf<SequencingTestTypes>>,
-            StaticMembership,
-            StaticQuroumCommP2p,
-            Message<SequencingTestTypes, Self>,
-        >,
-        CommitteeExchange<
-            SequencingTestTypes,
-            StaticMembership,
-            StaticDACommP2p,
-            Message<SequencingTestTypes, Self>,
-        >,
-    >;
-    type ConsensusMessage = SequencingMessage<SequencingTestTypes, Self>;
-}
-
-// Test the libp2p network with sequencing consensus.
-#[cfg_attr(
-    feature = "tokio-executor",
-    tokio::test(flavor = "multi_thread", worker_threads = 2)
-)]
-#[cfg_attr(feature = "async-std-executor", async_std::test)]
-#[instrument]
-async fn sequencing_libp2p_test() {
-    let builder = TestBuilder::default_multiple_rounds_da();
-
-    builder
-        .build::<SequencingTestTypes, SequencingLibP2PImpl>()
-        .launch()
-        .run_test()
-        .await
-        .unwrap();
-}
-
-#[derive(Clone, Debug, Deserialize, Serialize)]
-struct SequencingCentralImpl {}
-
-type StaticDACommCentral = CentralizedCommChannel<
-    SequencingTestTypes,
-    SequencingCentralImpl,
-    DAProposal<SequencingTestTypes>,
-    DAVote<SequencingTestTypes, SequencingLeaf<SequencingTestTypes>>,
-    StaticMembership,
->;
-
-type StaticQuroumCommCentral = CentralizedCommChannel<
-    SequencingTestTypes,
-    SequencingCentralImpl,
-    QuorumProposal<SequencingTestTypes, SequencingLeaf<SequencingTestTypes>>,
-    QuorumVote<SequencingTestTypes, SequencingLeaf<SequencingTestTypes>>,
-    StaticMembership,
->;
-
-impl NodeImplementation<SequencingTestTypes> for SequencingCentralImpl {
-    type Storage = MemoryStorage<SequencingTestTypes, SequencingLeaf<SequencingTestTypes>>;
-    type Leaf = SequencingLeaf<SequencingTestTypes>;
-    type Exchanges = SequencingExchanges<
-        SequencingTestTypes,
-        Message<SequencingTestTypes, Self>,
-        QuorumExchange<
-            SequencingTestTypes,
-            Self::Leaf,
-            QuorumProposal<SequencingTestTypes, SequencingLeaf<SequencingTestTypes>>,
-            StaticMembership,
-            StaticQuroumCommCentral,
-            Message<SequencingTestTypes, Self>,
-        >,
-        CommitteeExchange<
-            SequencingTestTypes,
-            StaticMembership,
-            StaticDACommCentral,
-            Message<SequencingTestTypes, Self>,
-        >,
-    >;
-    type ConsensusMessage = SequencingMessage<SequencingTestTypes, Self>;
-}
-
-// Test the centralized server network with sequencing consensus.
-#[cfg_attr(
-    feature = "tokio-executor",
-    tokio::test(flavor = "multi_thread", worker_threads = 2)
-)]
-#[cfg_attr(feature = "async-std-executor", async_std::test)]
-#[instrument]
-async fn sequencing_centralized_server_test() {
-    let builder = TestBuilder::default_multiple_rounds_da();
-
-    builder
-        .build::<SequencingTestTypes, SequencingCentralImpl>()
-        .launch()
-        .run_test()
-        .await
-        .unwrap();
-}
->>>>>>> de5e9486
+// #[derive(Clone, Debug, Deserialize, Serialize, Hash, Eq, PartialEq)]
+// pub struct SequencingMemoryImpl {}
+
+// type StaticMembership = StaticCommittee<SequencingTestTypes, SequencingLeaf<SequencingTestTypes>>;
+
+// type StaticDAComm = MemoryCommChannel<
+//     SequencingTestTypes,
+//     SequencingMemoryImpl,
+//     DAProposal<SequencingTestTypes>,
+//     DAVote<SequencingTestTypes>,
+//     StaticMembership,
+// >;
+
+// type StaticQuroumComm = MemoryCommChannel<
+//     SequencingTestTypes,
+//     SequencingMemoryImpl,
+//     QuorumProposal<SequencingTestTypes, SequencingLeaf<SequencingTestTypes>>,
+//     QuorumVote<SequencingTestTypes, SequencingLeaf<SequencingTestTypes>>,
+//     StaticMembership,
+// >;
+
+// type StaticViewSyncComm = MemoryCommChannel<
+//     SequencingTestTypes,
+//     SequencingMemoryImpl,
+//     QuorumProposal<SequencingTestTypes, SequencingLeaf<SequencingTestTypes>>,
+//     ViewSyncVote<SequencingTestTypes>,
+//     StaticMembership,
+// >;
+
+// impl NodeImplementation<SequencingTestTypes> for SequencingMemoryImpl {
+//     type Storage = MemoryStorage<SequencingTestTypes, SequencingLeaf<SequencingTestTypes>>;
+//     type Leaf = SequencingLeaf<SequencingTestTypes>;
+//     type Exchanges = SequencingExchanges<
+//         SequencingTestTypes,
+//         Message<SequencingTestTypes, Self>,
+//         QuorumExchange<
+//             SequencingTestTypes,
+//             Self::Leaf,
+//             QuorumProposal<SequencingTestTypes, SequencingLeaf<SequencingTestTypes>>,
+//             StaticMembership,
+//             StaticQuroumComm,
+//             Message<SequencingTestTypes, Self>,
+//         >,
+//         CommitteeExchange<
+//             SequencingTestTypes,
+//             StaticMembership,
+//             StaticDAComm,
+//             Message<SequencingTestTypes, Self>,
+//         >,
+//         ViewSyncExchange<
+//             SequencingTestTypes,
+//             QuorumProposal<SequencingTestTypes, SequencingLeaf<SequencingTestTypes>>,
+//             StaticMembership,
+//             StaticViewSyncComm,
+//             Message<SequencingTestTypes, Self>,
+//         >,
+//     >;
+//     type ConsensusMessage = SequencingMessage<SequencingTestTypes, Self>;
+
+//     fn new_channel_maps(
+//         start_view: ViewNumber,
+//     ) -> (
+//         ChannelMaps<SequencingTestTypes, Self>,
+//         Option<ChannelMaps<SequencingTestTypes, Self>>,
+//     ) {
+//         (
+//             ChannelMaps::new(start_view),
+//             Some(ChannelMaps::new(start_view)),
+//         )
+//     }
+// }
+
+// // Test the memory network with sequencing consensus.
+// #[cfg_attr(
+//     feature = "tokio-executor",
+//     tokio::test(flavor = "multi_thread", worker_threads = 2)
+// )]
+// #[cfg_attr(feature = "async-std-executor", async_std::test)]
+// #[instrument]
+// async fn sequencing_memory_network_test() {
+//     let builder: TestBuilder = TestBuilder::default_multiple_rounds_da();
+
+//     builder
+//         .build::<SequencingTestTypes, SequencingMemoryImpl>()
+//         .launch()
+//         .run_test()
+//         .await
+//         .unwrap();
+// }
+
+// #[derive(Clone, Debug, Deserialize, Serialize, Hash, Eq, PartialEq)]
+// struct SequencingLibP2PImpl {}
+
+// type StaticDACommP2p = Libp2pCommChannel<
+//     SequencingTestTypes,
+//     SequencingLibP2PImpl,
+//     DAProposal<SequencingTestTypes>,
+//     DAVote<SequencingTestTypes>,
+//     StaticMembership,
+// >;
+
+// type StaticQuroumCommP2p = Libp2pCommChannel<
+//     SequencingTestTypes,
+//     SequencingLibP2PImpl,
+//     QuorumProposal<SequencingTestTypes, SequencingLeaf<SequencingTestTypes>>,
+//     QuorumVote<SequencingTestTypes, SequencingLeaf<SequencingTestTypes>>,
+//     StaticMembership,
+// >;
+
+// type StaticViewSyncCommP2P = Libp2pCommChannel<
+//     SequencingTestTypes,
+//     SequencingLibP2PImpl,
+//     QuorumProposal<SequencingTestTypes, SequencingLeaf<SequencingTestTypes>>,
+//     ViewSyncVote<SequencingTestTypes>,
+//     StaticMembership,
+// >;
+
+// impl NodeImplementation<SequencingTestTypes> for SequencingLibP2PImpl {
+//     type Storage = MemoryStorage<SequencingTestTypes, SequencingLeaf<SequencingTestTypes>>;
+//     type Leaf = SequencingLeaf<SequencingTestTypes>;
+//     type Exchanges = SequencingExchanges<
+//         SequencingTestTypes,
+//         Message<SequencingTestTypes, Self>,
+//         QuorumExchange<
+//             SequencingTestTypes,
+//             Self::Leaf,
+//             QuorumProposal<SequencingTestTypes, SequencingLeaf<SequencingTestTypes>>,
+//             StaticMembership,
+//             StaticQuroumCommP2p,
+//             Message<SequencingTestTypes, Self>,
+//         >,
+//         CommitteeExchange<
+//             SequencingTestTypes,
+//             StaticMembership,
+//             StaticDACommP2p,
+//             Message<SequencingTestTypes, Self>,
+//         >,
+//         ViewSyncExchange<
+//             SequencingTestTypes,
+//             QuorumProposal<SequencingTestTypes, SequencingLeaf<SequencingTestTypes>>,
+//             StaticMembership,
+//             StaticViewSyncCommP2P,
+//             Message<SequencingTestTypes, Self>,
+//         >,
+//     >;
+//     type ConsensusMessage = SequencingMessage<SequencingTestTypes, Self>;
+
+//     fn new_channel_maps(
+//         start_view: ViewNumber,
+//     ) -> (
+//         ChannelMaps<SequencingTestTypes, Self>,
+//         Option<ChannelMaps<SequencingTestTypes, Self>>,
+//     ) {
+//         (
+//             ChannelMaps::new(start_view),
+//             Some(ChannelMaps::new(start_view)),
+//         )
+//     }
+// }
+
+// // Test the libp2p network with sequencing consensus.
+// #[cfg_attr(
+//     feature = "tokio-executor",
+//     tokio::test(flavor = "multi_thread", worker_threads = 2)
+// )]
+// #[cfg_attr(feature = "async-std-executor", async_std::test)]
+// #[instrument]
+// async fn sequencing_libp2p_test() {
+//     let builder = TestBuilder::default_multiple_rounds_da();
+
+//     builder
+//         .build::<SequencingTestTypes, SequencingLibP2PImpl>()
+//         .launch()
+//         .run_test()
+//         .await
+//         .unwrap();
+// }
+
+// #[derive(Clone, Debug, Deserialize, Serialize, Hash, Eq, PartialEq)]
+// struct SequencingCentralImpl {}
+
+// type StaticDACommCentral = CentralizedCommChannel<
+//     SequencingTestTypes,
+//     SequencingCentralImpl,
+//     DAProposal<SequencingTestTypes>,
+//     DAVote<SequencingTestTypes>,
+//     StaticMembership,
+// >;
+
+// type StaticQuroumCommCentral = CentralizedCommChannel<
+//     SequencingTestTypes,
+//     SequencingCentralImpl,
+//     QuorumProposal<SequencingTestTypes, SequencingLeaf<SequencingTestTypes>>,
+//     QuorumVote<SequencingTestTypes, SequencingLeaf<SequencingTestTypes>>,
+//     StaticMembership,
+// >;
+
+// type StaticViewSyncCommCentral = CentralizedCommChannel<
+//     SequencingTestTypes,
+//     SequencingCentralImpl,
+//     QuorumProposal<SequencingTestTypes, SequencingLeaf<SequencingTestTypes>>,
+//     ViewSyncVote<SequencingTestTypes>,
+//     StaticMembership,
+// >;
+
+// impl NodeImplementation<SequencingTestTypes> for SequencingCentralImpl {
+//     type Storage = MemoryStorage<SequencingTestTypes, SequencingLeaf<SequencingTestTypes>>;
+//     type Leaf = SequencingLeaf<SequencingTestTypes>;
+//     type Exchanges = SequencingExchanges<
+//         SequencingTestTypes,
+//         Message<SequencingTestTypes, Self>,
+//         QuorumExchange<
+//             SequencingTestTypes,
+//             Self::Leaf,
+//             QuorumProposal<SequencingTestTypes, SequencingLeaf<SequencingTestTypes>>,
+//             StaticMembership,
+//             StaticQuroumCommCentral,
+//             Message<SequencingTestTypes, Self>,
+//         >,
+//         CommitteeExchange<
+//             SequencingTestTypes,
+//             StaticMembership,
+//             StaticDACommCentral,
+//             Message<SequencingTestTypes, Self>,
+//         >,
+//         ViewSyncExchange<
+//             SequencingTestTypes,
+//             QuorumProposal<SequencingTestTypes, SequencingLeaf<SequencingTestTypes>>,
+//             StaticMembership,
+//             StaticViewSyncCommCentral,
+//             Message<SequencingTestTypes, Self>,
+//         >,
+//     >;
+//     type ConsensusMessage = SequencingMessage<SequencingTestTypes, Self>;
+
+//     fn new_channel_maps(
+//         start_view: ViewNumber,
+//     ) -> (
+//         ChannelMaps<SequencingTestTypes, Self>,
+//         Option<ChannelMaps<SequencingTestTypes, Self>>,
+//     ) {
+//         (
+//             ChannelMaps::new(start_view),
+//             Some(ChannelMaps::new(start_view)),
+//         )
+//     }
+// }
+
+// // Test the centralized server network with sequencing consensus.
+// #[cfg_attr(
+//     feature = "tokio-executor",
+//     tokio::test(flavor = "multi_thread", worker_threads = 2)
+// )]
+// #[cfg_attr(feature = "async-std-executor", async_std::test)]
+// #[instrument]
+// async fn sequencing_centralized_server_test() {
+//     let builder = TestBuilder::default_multiple_rounds_da();
+
+//     builder
+//         .build::<SequencingTestTypes, SequencingCentralImpl>()
+//         .launch()
+//         .run_test()
+//         .await
+//         .unwrap();
+// }